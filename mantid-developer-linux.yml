name: mantid-developer

channels:
  - conda-forge

dependencies:
  # Common packages
  - boost=1.77.* # Also pulls in boost-cpp. 1.78 clashes with icu version from Qt
  - ccache
  - cmake=3.19.*|>=3.21.0 # Avoid bug in 3.20.* with updating external projects
  - doxygen>=1.9.*
  - eigen=3.4.*
  - euphonic>=1.2.1,<2.0
  - graphviz>=2.47.0
  - gsl=2.7 # Keep gsl a specific version to reduce changes in our fitting
  - h5py
  - hdf5>=1.12,<1.13
  - jemalloc=5.2.0 # We have noticed 5.2.1 can cause a hang on older glibc versions (Cent OS 7, Ubuntu 18.04). Observed with import CaChannel and also our MeierTest.
  - jsoncpp>=1.9.4,<2
  - librdkafka>=1.6.0
  - matplotlib=3.6.*
  - muparser>=2.3.2
  - nexus=4.4.*
  - ninja>=1.10.2
  - numpy<1.25
  - occt
  - pip>=21.0.1
  - poco=1.12.1|>=1.12.5 # 1.12.2 introduced an unguarded #define NOMINMAX which causes a compiler warning. It's resolved on their devel branch so should be fine after 1.12.4
  - psutil>=5.8.0
  - pycifrw==4.4.1 # Force to 4.4.1 as later versions cause issues with loading CIF files
  - pyqt>=5.15,<6
  - python-dateutil>=2.8.1
  - python=3.8.*
  - pyyaml>=5.4.1
  - qscintilla2
  - qt=5.15.8 # Avoid unexpected qt upgrades
  - qtconsole!=5.4.2 # 5.4.2 crashes the jupyter console. Bug was fixed in 5.4.3
  - qtpy>=1.9.0
  - qt-gtk-platformtheme # Use native theme on GTK-based systems, which provides a significantly better performing file browser.
  - requests>=2.25.1
  - scipy>=1.10.0
  - setuptools=49.6.0 # Pinned purposefully due to incompatibility with later versions
  - sphinx >= 4.5.*
  - sphinx_bootstrap_theme>=0.8.1
  - tbb-devel=2021.*
  - texlive-core>=20180414
  - toml>=0.10.2
  - versioningit>=2.1
<<<<<<< HEAD
  - importlib_resources==5.12.0
  - joblib
=======
>>>>>>> 541f5590

  # Not Windows, OpenGL implementation:
  - mesalib>=18.0.0
  - mesa-libgl-devel-cos7-x86_64>=18.3.4
  - mesa-libgl-cos7-x86_64>=18.3.4

  # Linux only
  - gxx_linux-64==10.3.*
  - libglu>=9.0.0
  - readline<8.2
  - filelock<3.10.2 # Pinned to prevent a segmentation fault when running doc tests

  # Needed for test suite on Linux
  - pciutils-libs-cos7-x86_64>=3.5.1
  - xorg-libxcomposite>=0.4.5
  - xorg-libxcursor>=1.2.0
  - xorg-libxdamage>=1.1.5
  - xorg-libxi>=1.7.10
  - xorg-libxscrnsaver>=1.2.3
  - xorg-libxtst>=1.2.3

  # Development tooling
  - black  # may be out of sync with pre-commit
  - cppcheck==2.10.3
  - pygments==2.11.2 # Had to pin back to 2.11 due to cppcheck error which is only fixed in cppcheck>=2.8
  - gcovr>=4.2
  - pre-commit>=2.12.0

<|MERGE_RESOLUTION|>--- conflicted
+++ resolved
@@ -46,11 +46,8 @@
   - texlive-core>=20180414
   - toml>=0.10.2
   - versioningit>=2.1
-<<<<<<< HEAD
   - importlib_resources==5.12.0
   - joblib
-=======
->>>>>>> 541f5590
 
   # Not Windows, OpenGL implementation:
   - mesalib>=18.0.0
