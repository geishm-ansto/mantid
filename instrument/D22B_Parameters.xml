--- conflicted
+++ resolved
@@ -28,15 +28,6 @@
         <value val="4"/>
       </parameter>
 
-<<<<<<< HEAD
-      <parameter name="log_list_to_save" type="string">
-	<value val="facility,instrument_name,experiment_identifier,
-		    experiment_title,start_time,end_time,numor_list,
-		    processedAs,wavelength,sample_transmission,
-                    collimation.actual_position,L2"/>
-      </parameter>
-
-=======
       <!-- These parameters are used to define headers and entries for GenerateLogbook algorithm -->
       <parameter name="logbook_default_parameters" type="string">
 	<value val="SampleDescription:/entry0/sample_description,
@@ -102,7 +93,12 @@
 		    SampleApertureWidth:/entry0/D22/Beam/sample_ap_x_or_diam,
 		    SampleApertureHeight:/entry0/D22/Beam/sample_ap_y" />
       </parameter>
->>>>>>> b606f3bf
+      <parameter name="log_list_to_save" type="string">
+	<value val="facility,instrument_name,experiment_identifier,
+		    experiment_title,start_time,end_time,numor_list,
+		    processedAs,wavelength,sample_transmission,
+                    collimation.actual_position,L2"/>
+      </parameter>
     </component-link>
     <!-- These parameters are used in ParallaxCorrection algorithm -->
     <component-link name="detector_back">
