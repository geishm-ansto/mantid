<?xml version="1.0" encoding="UTF-8"?>
<ui version="4.0">
 <class>ILLEnergyTransfer</class>
 <widget class="QWidget" name="ILLEnergyTransfer">
  <property name="geometry">
   <rect>
    <x>0</x>
    <y>0</y>
    <width>600</width>
    <height>518</height>
   </rect>
  </property>
  <property name="sizePolicy">
   <sizepolicy hsizetype="Preferred" vsizetype="Preferred">
    <horstretch>0</horstretch>
    <verstretch>0</verstretch>
   </sizepolicy>
  </property>
  <property name="minimumSize">
   <size>
    <width>600</width>
    <height>0</height>
   </size>
  </property>
  <property name="windowTitle">
   <string>Form</string>
  </property>
  <property name="styleSheet">
   <string notr="true"/>
  </property>
  <layout class="QVBoxLayout" name="loMain">
   <item>
    <widget class="QGroupBox" name="gbInput">
     <property name="sizePolicy">
      <sizepolicy hsizetype="Preferred" vsizetype="Preferred">
       <horstretch>0</horstretch>
       <verstretch>0</verstretch>
      </sizepolicy>
     </property>
     <property name="title">
      <string>Input File(s)</string>
     </property>
     <layout class="QHBoxLayout" name="horizontalLayout_2">
      <item>
<<<<<<< HEAD
       <widget class="MantidQt::MantidWidgets::MWRunFiles" name="rfInput" native="true">
        <property name="sizePolicy">
         <sizepolicy hsizetype="Expanding" vsizetype="Preferred">
          <horstretch>0</horstretch>
          <verstretch>0</verstretch>
         </sizepolicy>
        </property>
        <property name="toolTip">
         <string>Input files</string>
        </property>
=======
       <widget class="MantidQt::API::MWRunFiles" name="rfInput" native="true">
>>>>>>> 96731782
        <property name="label" stdset="0">
         <string>Run File</string>
        </property>
        <property name="multipleFiles" stdset="0">
         <bool>true</bool>
        </property>
        <property name="algorithmAndProperty" stdset="0">
         <string>IndirectILLReductionQENS|Run</string>
        </property>
       </widget>
      </item>
      <item>
       <widget class="QCheckBox" name="ckSum">
        <property name="enabled">
         <bool>true</bool>
        </property>
        <property name="sizePolicy">
         <sizepolicy hsizetype="Preferred" vsizetype="Preferred">
          <horstretch>0</horstretch>
          <verstretch>0</verstretch>
         </sizepolicy>
        </property>
        <property name="toolTip">
         <string>Sum all the input files</string>
        </property>
        <property name="text">
         <string>Sum All Runs</string>
        </property>
        <property name="checked">
         <bool>false</bool>
        </property>
       </widget>
      </item>
      <item>
       <spacer name="horizontalSpacer_2">
        <property name="orientation">
         <enum>Qt::Horizontal</enum>
        </property>
        <property name="sizeType">
         <enum>QSizePolicy::Ignored</enum>
        </property>
        <property name="sizeHint" stdset="0">
         <size>
          <width>40</width>
          <height>20</height>
         </size>
        </property>
       </spacer>
      </item>
     </layout>
    </widget>
   </item>
   <item>
    <widget class="QGroupBox" name="gbType">
     <property name="sizePolicy">
      <sizepolicy hsizetype="Preferred" vsizetype="Fixed">
       <horstretch>0</horstretch>
       <verstretch>0</verstretch>
      </sizepolicy>
     </property>
     <property name="minimumSize">
      <size>
       <width>0</width>
       <height>80</height>
      </size>
     </property>
     <property name="title">
      <string>Reduction Type</string>
     </property>
     <layout class="QHBoxLayout" name="horizontalLayout_8">
      <item>
       <widget class="QRadioButton" name="rdQENS">
        <property name="sizePolicy">
         <sizepolicy hsizetype="Fixed" vsizetype="Fixed">
          <horstretch>0</horstretch>
          <verstretch>0</verstretch>
         </sizepolicy>
        </property>
        <property name="toolTip">
         <string>Quasi-Elastic Neutron Scattering</string>
        </property>
        <property name="text">
         <string>QENS</string>
        </property>
        <property name="checked">
         <bool>true</bool>
        </property>
        <attribute name="buttonGroup">
         <string notr="true">buttonGroup</string>
        </attribute>
       </widget>
      </item>
      <item>
       <widget class="QRadioButton" name="rdFWS">
        <property name="sizePolicy">
         <sizepolicy hsizetype="Fixed" vsizetype="Fixed">
          <horstretch>0</horstretch>
          <verstretch>0</verstretch>
         </sizepolicy>
        </property>
        <property name="toolTip">
         <string>Elastic/Inelastic Fixed Window Scan</string>
        </property>
        <property name="text">
         <string>E/I - FWS</string>
        </property>
        <property name="checked">
         <bool>false</bool>
        </property>
        <attribute name="buttonGroup">
         <string notr="true">buttonGroup</string>
        </attribute>
       </widget>
      </item>
      <item>
       <widget class="Line" name="line_5">
        <property name="orientation">
         <enum>Qt::Vertical</enum>
        </property>
       </widget>
      </item>
      <item>
       <widget class="QCheckBox" name="cbCrop">
        <property name="toolTip">
         <string>Whether or not to crop the first and last channels with zero monitor count</string>
        </property>
        <property name="text">
         <string>Crop Dead Monitor Channels</string>
        </property>
       </widget>
      </item>
      <item>
       <widget class="QLabel" name="lbObservable">
        <property name="visible">
         <bool>false</bool>
        </property>
        <property name="text">
         <string>Observable</string>
        </property>
       </widget>
      </item>
      <item>
       <widget class="QComboBox" name="cbObservable">
        <property name="sizePolicy">
         <sizepolicy hsizetype="Expanding" vsizetype="Fixed">
          <horstretch>0</horstretch>
          <verstretch>0</verstretch>
         </sizepolicy>
        </property>
        <property name="visible">
         <bool>false</bool>
        </property>
        <property name="toolTip">
         <string>Select or type the desired observable. See Sample Logs for the list of valid parameters.</string>
        </property>
        <property name="editable">
         <bool>true</bool>
        </property>
        <item>
         <property name="text">
          <string>sample.temperature</string>
         </property>
        </item>
        <item>
         <property name="text">
          <string>sample.pressure</string>
         </property>
        </item>
        <item>
         <property name="text">
          <string>start_time</string>
         </property>
        </item>
        <item>
         <property name="text">
          <string>run_number</string>
         </property>
        </item>
       </widget>
      </item>
      <item>
       <widget class="QCheckBox" name="cbSortX">
        <property name="visible">
         <bool>false</bool>
        </property>
        <property name="toolTip">
         <string>Whether or not to sort the x-axis.</string>
        </property>
        <property name="text">
         <string>SortXAxis</string>
        </property>
       </widget>
      </item>
     </layout>
    </widget>
   </item>
   <item>
    <widget class="QGroupBox" name="gbGrouping">
     <property name="sizePolicy">
      <sizepolicy hsizetype="Preferred" vsizetype="Maximum">
       <horstretch>0</horstretch>
       <verstretch>0</verstretch>
      </sizepolicy>
     </property>
     <property name="minimumSize">
      <size>
       <width>0</width>
       <height>80</height>
      </size>
     </property>
     <property name="title">
      <string>Detector Grouping</string>
     </property>
     <layout class="QHBoxLayout" name="horizontalLayout_3">
      <item>
       <widget class="QRadioButton" name="rdGroupDefault">
        <property name="toolTip">
         <string>By default, all the pixels of each tube will be summed.</string>
        </property>
        <property name="text">
         <string>Default</string>
        </property>
        <property name="checked">
         <bool>true</bool>
        </property>
        <attribute name="buttonGroup">
         <string notr="true">buttonGroup_2</string>
        </attribute>
       </widget>
      </item>
      <item alignment="Qt::AlignLeft">
       <widget class="QRadioButton" name="rdGroupRange">
        <property name="toolTip">
         <string>Choose the pixel range manually, will be applied to all PSD tubes.</string>
        </property>
        <property name="text">
         <string>Choose Range</string>
        </property>
        <attribute name="buttonGroup">
         <string notr="true">buttonGroup_2</string>
        </attribute>
       </widget>
      </item>
      <item alignment="Qt::AlignLeft">
       <widget class="QRadioButton" name="rdGroupChoose">
        <property name="toolTip">
         <string>Choose a detector grouping file, if separate range is needed per each PSD tube.</string>
        </property>
        <property name="text">
         <string>Choose File</string>
        </property>
        <attribute name="buttonGroup">
         <string notr="true">buttonGroup_2</string>
        </attribute>
       </widget>
      </item>
      <item alignment="Qt::AlignLeft">
       <widget class="QLineEdit" name="lePixelRange">
        <property name="sizePolicy">
         <sizepolicy hsizetype="Preferred" vsizetype="Maximum">
          <horstretch>0</horstretch>
          <verstretch>0</verstretch>
         </sizepolicy>
        </property>
        <property name="minimumSize">
         <size>
          <width>75</width>
          <height>0</height>
         </size>
        </property>
        <property name="visible">
         <bool>false</bool>
        </property>
        <property name="toolTip">
         <string>Pixel range to sum for each PSD tube, e.g. 1,128</string>
        </property>
        <property name="text">
         <string>1,128</string>
        </property>
       </widget>
      </item>
      <item>
       <widget class="QStackedWidget" name="swGroupingTypes">
        <property name="enabled">
         <bool>true</bool>
        </property>
        <property name="toolTip">
         <string/>
        </property>
        <property name="currentIndex">
         <number>1</number>
        </property>
        <property name="algorithmAndProperty" stdset="0">
         <string>IndirectILLReductionQENS|MapFile</string>
        </property>
        <widget class="QWidget" name="pgILLMapDefault"/>
        <widget class="QWidget" name="pgILLMapFile">
         <layout class="QHBoxLayout" name="horizontalLayout_4">
          <property name="topMargin">
           <number>0</number>
          </property>
          <property name="bottomMargin">
           <number>0</number>
          </property>
<<<<<<< HEAD
          <item alignment="Qt::AlignVCenter">
           <widget class="MantidQt::MantidWidgets::MWRunFiles" name="rfMapFile" native="true">
            <property name="visible">
             <bool>false</bool>
            </property>
            <property name="toolTip">
             <string>Choose an .xml or .map file for detector grouping</string>
            </property>
=======
          <item>
           <widget class="MantidQt::API::MWRunFiles" name="rfMapFile" native="true">
>>>>>>> 96731782
            <property name="label" stdset="0">
             <string/>
            </property>
            <property name="fileExtensions" stdset="0">
             <stringlist>
              <string>.xml</string>
              <string>.map</string>
             </stringlist>
            </property>
           </widget>
          </item>
         </layout>
        </widget>
       </widget>
      </item>
     </layout>
    </widget>
   </item>
   <item>
    <widget class="QGroupBox" name="gbBackground">
     <property name="sizePolicy">
      <sizepolicy hsizetype="Preferred" vsizetype="Minimum">
       <horstretch>0</horstretch>
       <verstretch>0</verstretch>
      </sizepolicy>
     </property>
     <property name="title">
      <string>Background Subtraction</string>
     </property>
     <layout class="QGridLayout" name="gridLayout">
      <item row="0" column="2">
       <widget class="QLineEdit" name="leBackgroundFactor">
        <property name="sizePolicy">
         <sizepolicy hsizetype="Fixed" vsizetype="Fixed">
          <horstretch>0</horstretch>
          <verstretch>0</verstretch>
         </sizepolicy>
        </property>
        <property name="maximumSize">
         <size>
          <width>50</width>
          <height>16777215</height>
         </size>
        </property>
        <property name="text">
         <string>1.0</string>
        </property>
       </widget>
      </item>
      <item row="0" column="1">
       <widget class="QLabel" name="lbScale">
        <property name="sizePolicy">
         <sizepolicy hsizetype="Fixed" vsizetype="Preferred">
          <horstretch>0</horstretch>
          <verstretch>0</verstretch>
         </sizepolicy>
        </property>
        <property name="text">
         <string>Scaling Factor</string>
        </property>
       </widget>
      </item>
      <item row="0" column="4">
       <widget class="QComboBox" name="cbBackOption">
        <property name="visible">
         <bool>false</bool>
        </property>
        <property name="toolTip">
         <string>Background subtraction option</string>
        </property>
        <item>
         <property name="text">
          <string>Sum</string>
         </property>
        </item>
        <item>
         <property name="text">
          <string>Interpolate</string>
         </property>
        </item>
       </widget>
      </item>
      <item row="0" column="0">
       <widget class="MantidQt::MantidWidgets::MWRunFiles" name="rfBackgroundRun" native="true">
        <property name="sizePolicy">
         <sizepolicy hsizetype="Expanding" vsizetype="Preferred">
          <horstretch>0</horstretch>
          <verstretch>0</verstretch>
         </sizepolicy>
        </property>
        <property name="minimumSize">
         <size>
          <width>230</width>
          <height>20</height>
         </size>
        </property>
        <property name="toolTip">
         <string>Background files (empty can)</string>
        </property>
        <property name="algorithmAndProperty" stdset="0">
         <string>IndirectILLReductionQENS|BackgroundRun</string>
        </property>
        <property name="label" stdset="0">
         <string>Background File</string>
        </property>
        <property name="multipleFiles" stdset="0">
         <bool>true</bool>
        </property>
        <property name="optional" stdset="0">
         <bool>true</bool>
        </property>
       </widget>
      </item>
      <item row="0" column="3">
       <widget class="QLabel" name="lbBackOption">
        <property name="visible">
         <bool>false</bool>
        </property>
        <property name="text">
         <string>Option</string>
        </property>
       </widget>
      </item>
     </layout>
    </widget>
   </item>
   <item>
    <widget class="QGroupBox" name="gbCalibration">
     <property name="sizePolicy">
      <sizepolicy hsizetype="Preferred" vsizetype="Minimum">
       <horstretch>0</horstretch>
       <verstretch>0</verstretch>
      </sizepolicy>
     </property>
     <property name="title">
      <string>Detector Calibration</string>
     </property>
     <layout class="QGridLayout" name="gridLayout_2">
      <item row="0" column="1">
       <widget class="QLabel" name="lbPeakRange">
        <property name="text">
         <string>Peak Range</string>
        </property>
       </widget>
      </item>
      <item row="0" column="2">
       <widget class="QLineEdit" name="lePeakRange">
        <property name="sizePolicy">
         <sizepolicy hsizetype="Preferred" vsizetype="Fixed">
          <horstretch>0</horstretch>
          <verstretch>0</verstretch>
         </sizepolicy>
        </property>
        <property name="toolTip">
         <string>Peak integration range for calibration (in mev).</string>
        </property>
        <property name="text">
         <string>-0.003,0.003</string>
        </property>
       </widget>
      </item>
      <item row="0" column="3">
       <widget class="QLabel" name="lbCalibOption">
        <property name="visible">
         <bool>false</bool>
        </property>
        <property name="text">
         <string>Option</string>
        </property>
       </widget>
      </item>
      <item row="0" column="0">
       <widget class="MantidQt::MantidWidgets::MWRunFiles" name="rfCalibrationRun" native="true">
        <property name="enabled">
         <bool>true</bool>
        </property>
        <property name="sizePolicy">
         <sizepolicy hsizetype="Expanding" vsizetype="Preferred">
          <horstretch>0</horstretch>
          <verstretch>0</verstretch>
         </sizepolicy>
        </property>
        <property name="minimumSize">
         <size>
          <width>0</width>
          <height>20</height>
         </size>
        </property>
        <property name="toolTip">
         <string>Calibration files (vanadium)</string>
        </property>
        <property name="label" stdset="0">
         <string>Calibration File </string>
        </property>
        <property name="algorithmAndProperty" stdset="0">
         <string>IndirectILLReductionQENS|CalibrationRun</string>
        </property>
        <property name="multipleFiles" stdset="0">
         <bool>true</bool>
        </property>
        <property name="optional" stdset="0">
         <bool>true</bool>
        </property>
       </widget>
      </item>
      <item row="0" column="4">
       <widget class="QComboBox" name="cbCalibOption">
        <property name="visible">
         <bool>false</bool>
        </property>
        <property name="toolTip">
         <string>Detector calibration option</string>
        </property>
        <item>
         <property name="text">
          <string>Sum</string>
         </property>
        </item>
        <item>
         <property name="text">
          <string>Interpolate</string>
         </property>
        </item>
       </widget>
      </item>
     </layout>
    </widget>
   </item>
<<<<<<< HEAD
   <item>
    <widget class="QGroupBox" name="gbOptions">
     <property name="sizePolicy">
      <sizepolicy hsizetype="Preferred" vsizetype="Minimum">
       <horstretch>0</horstretch>
       <verstretch>0</verstretch>
      </sizepolicy>
     </property>
     <property name="title">
      <string>Unmirror Options</string>
     </property>
     <layout class="QGridLayout" name="gridLayout_3">
      <item row="0" column="3">
       <widget class="MantidQt::MantidWidgets::MWRunFiles" name="rfAlignmentRun" native="true">
        <property name="enabled">
         <bool>true</bool>
        </property>
        <property name="sizePolicy">
         <sizepolicy hsizetype="Expanding" vsizetype="Preferred">
          <horstretch>0</horstretch>
          <verstretch>0</verstretch>
         </sizepolicy>
        </property>
        <property name="minimumSize">
         <size>
          <width>0</width>
          <height>0</height>
         </size>
        </property>
        <property name="toolTip">
         <string>Alignment files (vanadium) for unmirror option 5 or 7</string>
        </property>
        <property name="label" stdset="0">
         <string>Alignment Run </string>
        </property>
        <property name="algorithmAndProperty" stdset="0">
         <string>IndirectILLReductionQENS|AlignmentRun</string>
        </property>
        <property name="multipleFiles" stdset="0">
         <bool>true</bool>
        </property>
        <property name="optional" stdset="0">
         <bool>true</bool>
        </property>
       </widget>
      </item>
      <item row="0" column="0">
       <widget class="QLabel" name="lbUnmirror">
        <property name="text">
         <string>Unmirror Option</string>
        </property>
       </widget>
      </item>
      <item row="0" column="1">
       <widget class="QSpinBox" name="sbUnmirrorOption">
        <property name="sizePolicy">
         <sizepolicy hsizetype="Minimum" vsizetype="Preferred">
          <horstretch>0</horstretch>
          <verstretch>0</verstretch>
         </sizepolicy>
        </property>
        <property name="toolTip">
         <string>Unmirroring options:
0 no unmirroring
1 sum of left and right
2 left
3 right
4 shift right according to left and sum
5 shift right according to Vanadium run for peak positions
6 center both left and right at zero and sum
7 shift both left and right according to Vanadium run for peak positions</string>
        </property>
        <property name="minimum">
         <number>0</number>
        </property>
        <property name="maximum">
         <number>7</number>
        </property>
        <property name="value">
         <number>6</number>
        </property>
       </widget>
      </item>
     </layout>
    </widget>
   </item>
   <item>
    <widget class="QGroupBox" name="gbOutput">
     <property name="title">
      <string>Output Options</string>
     </property>
     <layout class="QHBoxLayout" name="horizontalLayout">
      <item>
       <widget class="QCheckBox" name="ckPlot">
        <property name="sizePolicy">
         <sizepolicy hsizetype="Maximum" vsizetype="Preferred">
          <horstretch>0</horstretch>
          <verstretch>0</verstretch>
         </sizepolicy>
        </property>
        <property name="toolTip">
         <string>Plot the reduced workspace</string>
        </property>
        <property name="text">
         <string>Plot Result</string>
        </property>
       </widget>
      </item>
      <item>
       <widget class="Line" name="line">
        <property name="orientation">
         <enum>Qt::Vertical</enum>
        </property>
       </widget>
      </item>
      <item>
       <widget class="QLabel" name="lbOut">
        <property name="sizePolicy">
         <sizepolicy hsizetype="Maximum" vsizetype="Preferred">
          <horstretch>0</horstretch>
          <verstretch>0</verstretch>
         </sizepolicy>
        </property>
        <property name="minimumSize">
         <size>
          <width>0</width>
          <height>0</height>
         </size>
        </property>
        <property name="text">
         <string>Output Name:</string>
        </property>
       </widget>
      </item>
      <item>
       <widget class="QLineEdit" name="leOutWS">
        <property name="sizePolicy">
         <sizepolicy hsizetype="Expanding" vsizetype="Fixed">
          <horstretch>0</horstretch>
          <verstretch>0</verstretch>
         </sizepolicy>
        </property>
        <property name="toolTip">
         <string>Output workspace name</string>
        </property>
        <property name="text">
         <string>sample</string>
        </property>
        <property name="placeholderText">
         <string>result</string>
        </property>
       </widget>
      </item>
      <item>
       <widget class="QCheckBox" name="ck2Theta">
        <property name="toolTip">
         <string>Convert the y-axis of the output also to 2theta.</string>
        </property>
        <property name="text">
         <string>Convert to 2Theta</string>
        </property>
       </widget>
      </item>
      <item>
       <widget class="Line" name="line_2">
        <property name="orientation">
         <enum>Qt::Vertical</enum>
        </property>
       </widget>
      </item>
      <item>
       <widget class="QCheckBox" name="ckSave">
        <property name="sizePolicy">
         <sizepolicy hsizetype="Preferred" vsizetype="Maximum">
          <horstretch>0</horstretch>
          <verstretch>0</verstretch>
         </sizepolicy>
        </property>
        <property name="toolTip">
         <string>Save the reduced workspace</string>
        </property>
        <property name="text">
         <string>Save Result</string>
        </property>
       </widget>
      </item>
     </layout>
    </widget>
   </item>
   <item>
    <spacer name="verticalSpacer">
     <property name="orientation">
      <enum>Qt::Vertical</enum>
     </property>
     <property name="sizeHint" stdset="0">
      <size>
       <width>0</width>
       <height>5</height>
      </size>
     </property>
    </spacer>
   </item>
=======
>>>>>>> 96731782
  </layout>
 </widget>
 <customwidgets>
  <customwidget>
<<<<<<< HEAD
   <class>MantidQt::MantidWidgets::MWRunFiles</class>
   <extends>QWidget</extends>
   <header>MantidQtMantidWidgets/MWRunFiles.h</header>
=======
   <class>MantidQt::API::MWRunFiles</class>
   <extends>QWidget</extends>
   <header>MantidQtAPI/MWRunFiles.h</header>
   <container>1</container>
  </customwidget>
  <customwidget>
   <class>MantidQt::MantidWidgets::DataSelector</class>
   <extends>QWidget</extends>
   <header>MantidQtMantidWidgets/DataSelector.h</header>
>>>>>>> 96731782
   <container>1</container>
  </customwidget>
 </customwidgets>
 <resources/>
 <connections>
  <connection>
   <sender>rdQENS</sender>
   <signal>clicked(bool)</signal>
   <receiver>cbObservable</receiver>
   <slot>setHidden(bool)</slot>
   <hints>
    <hint type="sourcelabel">
     <x>70</x>
     <y>116</y>
    </hint>
    <hint type="destinationlabel">
     <x>499</x>
     <y>116</y>
    </hint>
   </hints>
  </connection>
  <connection>
   <sender>rdFWS</sender>
   <signal>clicked(bool)</signal>
   <receiver>cbObservable</receiver>
   <slot>setVisible(bool)</slot>
   <hints>
    <hint type="sourcelabel">
     <x>171</x>
     <y>116</y>
    </hint>
    <hint type="destinationlabel">
     <x>499</x>
     <y>116</y>
    </hint>
   </hints>
  </connection>
  <connection>
   <sender>rdQENS</sender>
   <signal>clicked(bool)</signal>
   <receiver>lbObservable</receiver>
   <slot>setHidden(bool)</slot>
   <hints>
    <hint type="sourcelabel">
     <x>70</x>
     <y>116</y>
    </hint>
    <hint type="destinationlabel">
     <x>373</x>
     <y>115</y>
    </hint>
   </hints>
  </connection>
  <connection>
   <sender>rdFWS</sender>
   <signal>clicked(bool)</signal>
   <receiver>lbObservable</receiver>
   <slot>setVisible(bool)</slot>
   <hints>
    <hint type="sourcelabel">
     <x>171</x>
     <y>116</y>
    </hint>
    <hint type="destinationlabel">
     <x>373</x>
     <y>115</y>
    </hint>
   </hints>
  </connection>
  <connection>
   <sender>rdFWS</sender>
   <signal>clicked(bool)</signal>
   <receiver>ckSum</receiver>
   <slot>setHidden(bool)</slot>
   <hints>
    <hint type="sourcelabel">
     <x>171</x>
     <y>116</y>
    </hint>
    <hint type="destinationlabel">
     <x>536</x>
     <y>45</y>
    </hint>
   </hints>
  </connection>
  <connection>
   <sender>rdQENS</sender>
   <signal>clicked(bool)</signal>
   <receiver>ckSum</receiver>
   <slot>setVisible(bool)</slot>
   <hints>
    <hint type="sourcelabel">
     <x>70</x>
     <y>116</y>
    </hint>
    <hint type="destinationlabel">
     <x>536</x>
     <y>45</y>
    </hint>
   </hints>
  </connection>
  <connection>
   <sender>rdGroupDefault</sender>
   <signal>clicked(bool)</signal>
   <receiver>rfMapFile</receiver>
   <slot>setHidden(bool)</slot>
   <hints>
    <hint type="sourcelabel">
     <x>59</x>
     <y>245</y>
    </hint>
    <hint type="destinationlabel">
     <x>391</x>
     <y>244</y>
    </hint>
   </hints>
  </connection>
  <connection>
   <sender>rdGroupChoose</sender>
   <signal>clicked(bool)</signal>
   <receiver>rfMapFile</receiver>
   <slot>setVisible(bool)</slot>
   <hints>
    <hint type="sourcelabel">
     <x>151</x>
     <y>245</y>
    </hint>
    <hint type="destinationlabel">
     <x>391</x>
     <y>244</y>
    </hint>
   </hints>
  </connection>
  <connection>
   <sender>rdFWS</sender>
   <signal>clicked(bool)</signal>
   <receiver>gbOptions</receiver>
   <slot>setHidden(bool)</slot>
   <hints>
    <hint type="sourcelabel">
     <x>218</x>
     <y>112</y>
    </hint>
    <hint type="destinationlabel">
     <x>295</x>
     <y>359</y>
    </hint>
   </hints>
  </connection>
  <connection>
   <sender>rdQENS</sender>
   <signal>clicked(bool)</signal>
   <receiver>gbOptions</receiver>
   <slot>setVisible(bool)</slot>
   <hints>
    <hint type="sourcelabel">
     <x>85</x>
     <y>112</y>
    </hint>
    <hint type="destinationlabel">
     <x>295</x>
     <y>359</y>
    </hint>
   </hints>
  </connection>
  <connection>
   <sender>rdQENS</sender>
   <signal>clicked(bool)</signal>
   <receiver>cbSortX</receiver>
   <slot>setHidden(bool)</slot>
   <hints>
    <hint type="sourcelabel">
     <x>55</x>
     <y>113</y>
    </hint>
    <hint type="destinationlabel">
     <x>531</x>
     <y>112</y>
    </hint>
   </hints>
  </connection>
  <connection>
   <sender>rdFWS</sender>
   <signal>clicked(bool)</signal>
   <receiver>cbSortX</receiver>
   <slot>setVisible(bool)</slot>
   <hints>
    <hint type="sourcelabel">
     <x>136</x>
     <y>113</y>
    </hint>
    <hint type="destinationlabel">
     <x>531</x>
     <y>112</y>
    </hint>
   </hints>
  </connection>
  <connection>
   <sender>rdQENS</sender>
   <signal>clicked(bool)</signal>
   <receiver>cbCrop</receiver>
   <slot>setVisible(bool)</slot>
   <hints>
    <hint type="sourcelabel">
     <x>55</x>
     <y>109</y>
    </hint>
    <hint type="destinationlabel">
     <x>390</x>
     <y>108</y>
    </hint>
   </hints>
  </connection>
  <connection>
   <sender>rdFWS</sender>
   <signal>clicked(bool)</signal>
   <receiver>cbCrop</receiver>
   <slot>setHidden(bool)</slot>
   <hints>
    <hint type="sourcelabel">
     <x>134</x>
     <y>109</y>
    </hint>
    <hint type="destinationlabel">
     <x>390</x>
     <y>108</y>
    </hint>
   </hints>
  </connection>
  <connection>
   <sender>rdFWS</sender>
   <signal>clicked(bool)</signal>
   <receiver>lePeakRange</receiver>
   <slot>setHidden(bool)</slot>
   <hints>
    <hint type="sourcelabel">
     <x>134</x>
     <y>109</y>
    </hint>
    <hint type="destinationlabel">
     <x>510</x>
     <y>298</y>
    </hint>
   </hints>
  </connection>
  <connection>
   <sender>rdFWS</sender>
   <signal>clicked(bool)</signal>
   <receiver>lbPeakRange</receiver>
   <slot>setHidden(bool)</slot>
   <hints>
    <hint type="sourcelabel">
     <x>134</x>
     <y>109</y>
    </hint>
    <hint type="destinationlabel">
     <x>403</x>
     <y>298</y>
    </hint>
   </hints>
  </connection>
  <connection>
   <sender>rdQENS</sender>
   <signal>clicked(bool)</signal>
   <receiver>lbPeakRange</receiver>
   <slot>setVisible(bool)</slot>
   <hints>
    <hint type="sourcelabel">
     <x>55</x>
     <y>109</y>
    </hint>
    <hint type="destinationlabel">
     <x>403</x>
     <y>298</y>
    </hint>
   </hints>
  </connection>
  <connection>
   <sender>rdQENS</sender>
   <signal>clicked(bool)</signal>
   <receiver>lePeakRange</receiver>
   <slot>setVisible(bool)</slot>
   <hints>
    <hint type="sourcelabel">
     <x>55</x>
     <y>109</y>
    </hint>
    <hint type="destinationlabel">
     <x>510</x>
     <y>298</y>
    </hint>
   </hints>
  </connection>
  <connection>
   <sender>rdQENS</sender>
   <signal>clicked(bool)</signal>
   <receiver>lbBackOption</receiver>
   <slot>setHidden(bool)</slot>
   <hints>
    <hint type="sourcelabel">
     <x>55</x>
     <y>111</y>
    </hint>
    <hint type="destinationlabel">
     <x>446</x>
     <y>254</y>
    </hint>
   </hints>
  </connection>
  <connection>
   <sender>rdQENS</sender>
   <signal>clicked(bool)</signal>
   <receiver>lbCalibOption</receiver>
   <slot>setHidden(bool)</slot>
   <hints>
    <hint type="sourcelabel">
     <x>55</x>
     <y>111</y>
    </hint>
    <hint type="destinationlabel">
     <x>446</x>
     <y>318</y>
    </hint>
   </hints>
  </connection>
  <connection>
   <sender>rdQENS</sender>
   <signal>clicked(bool)</signal>
   <receiver>cbBackOption</receiver>
   <slot>setHidden(bool)</slot>
   <hints>
    <hint type="sourcelabel">
     <x>55</x>
     <y>111</y>
    </hint>
    <hint type="destinationlabel">
     <x>523</x>
     <y>254</y>
    </hint>
   </hints>
  </connection>
  <connection>
   <sender>rdQENS</sender>
   <signal>clicked(bool)</signal>
   <receiver>cbCalibOption</receiver>
   <slot>setHidden(bool)</slot>
   <hints>
    <hint type="sourcelabel">
     <x>55</x>
     <y>111</y>
    </hint>
    <hint type="destinationlabel">
     <x>523</x>
     <y>318</y>
    </hint>
   </hints>
  </connection>
  <connection>
   <sender>rdFWS</sender>
   <signal>clicked(bool)</signal>
   <receiver>lbBackOption</receiver>
   <slot>setVisible(bool)</slot>
   <hints>
    <hint type="sourcelabel">
     <x>134</x>
     <y>111</y>
    </hint>
    <hint type="destinationlabel">
     <x>446</x>
     <y>254</y>
    </hint>
   </hints>
  </connection>
  <connection>
   <sender>rdFWS</sender>
   <signal>clicked(bool)</signal>
   <receiver>lbCalibOption</receiver>
   <slot>setVisible(bool)</slot>
   <hints>
    <hint type="sourcelabel">
     <x>134</x>
     <y>111</y>
    </hint>
    <hint type="destinationlabel">
     <x>446</x>
     <y>318</y>
    </hint>
   </hints>
  </connection>
  <connection>
   <sender>rdFWS</sender>
   <signal>clicked(bool)</signal>
   <receiver>cbBackOption</receiver>
   <slot>setVisible(bool)</slot>
   <hints>
    <hint type="sourcelabel">
     <x>134</x>
     <y>111</y>
    </hint>
    <hint type="destinationlabel">
     <x>523</x>
     <y>254</y>
    </hint>
   </hints>
  </connection>
  <connection>
   <sender>rdFWS</sender>
   <signal>clicked(bool)</signal>
   <receiver>cbCalibOption</receiver>
   <slot>setVisible(bool)</slot>
   <hints>
    <hint type="sourcelabel">
     <x>134</x>
     <y>111</y>
    </hint>
    <hint type="destinationlabel">
     <x>523</x>
     <y>318</y>
    </hint>
   </hints>
  </connection>
  <connection>
   <sender>rdGroupDefault</sender>
   <signal>clicked(bool)</signal>
   <receiver>lePixelRange</receiver>
   <slot>setHidden(bool)</slot>
   <hints>
    <hint type="sourcelabel">
     <x>59</x>
     <y>185</y>
    </hint>
    <hint type="destinationlabel">
     <x>289</x>
     <y>185</y>
    </hint>
   </hints>
  </connection>
  <connection>
   <sender>rdGroupChoose</sender>
   <signal>clicked(bool)</signal>
   <receiver>lePixelRange</receiver>
   <slot>setHidden(bool)</slot>
   <hints>
    <hint type="sourcelabel">
     <x>409</x>
     <y>185</y>
    </hint>
    <hint type="destinationlabel">
     <x>289</x>
     <y>185</y>
    </hint>
   </hints>
  </connection>
  <connection>
   <sender>rdGroupRange</sender>
   <signal>clicked(bool)</signal>
   <receiver>lePixelRange</receiver>
   <slot>setVisible(bool)</slot>
   <hints>
    <hint type="sourcelabel">
     <x>160</x>
     <y>185</y>
    </hint>
    <hint type="destinationlabel">
     <x>289</x>
     <y>185</y>
    </hint>
   </hints>
  </connection>
  <connection>
   <sender>rdGroupRange</sender>
   <signal>clicked(bool)</signal>
   <receiver>rfMapFile</receiver>
   <slot>setHidden(bool)</slot>
   <hints>
    <hint type="sourcelabel">
     <x>160</x>
     <y>185</y>
    </hint>
    <hint type="destinationlabel">
     <x>517</x>
     <y>184</y>
    </hint>
   </hints>
  </connection>
 </connections>
 <buttongroups>
  <buttongroup name="buttonGroup_2"/>
  <buttongroup name="buttonGroup"/>
 </buttongroups>
</ui><|MERGE_RESOLUTION|>--- conflicted
+++ resolved
@@ -42,8 +42,7 @@
      </property>
      <layout class="QHBoxLayout" name="horizontalLayout_2">
       <item>
-<<<<<<< HEAD
-       <widget class="MantidQt::MantidWidgets::MWRunFiles" name="rfInput" native="true">
+       <widget class="MantidQt::API::MWRunFiles" name="rfInput" native="true">
         <property name="sizePolicy">
          <sizepolicy hsizetype="Expanding" vsizetype="Preferred">
           <horstretch>0</horstretch>
@@ -53,9 +52,6 @@
         <property name="toolTip">
          <string>Input files</string>
         </property>
-=======
-       <widget class="MantidQt::API::MWRunFiles" name="rfInput" native="true">
->>>>>>> 96731782
         <property name="label" stdset="0">
          <string>Run File</string>
         </property>
@@ -360,19 +356,14 @@
           <property name="bottomMargin">
            <number>0</number>
           </property>
-<<<<<<< HEAD
           <item alignment="Qt::AlignVCenter">
-           <widget class="MantidQt::MantidWidgets::MWRunFiles" name="rfMapFile" native="true">
+           <widget class="MantidQt::API::MWRunFiles" name="rfMapFile" native="true">
             <property name="visible">
              <bool>false</bool>
             </property>
             <property name="toolTip">
              <string>Choose an .xml or .map file for detector grouping</string>
             </property>
-=======
-          <item>
-           <widget class="MantidQt::API::MWRunFiles" name="rfMapFile" native="true">
->>>>>>> 96731782
             <property name="label" stdset="0">
              <string/>
             </property>
@@ -456,7 +447,7 @@
        </widget>
       </item>
       <item row="0" column="0">
-       <widget class="MantidQt::MantidWidgets::MWRunFiles" name="rfBackgroundRun" native="true">
+       <widget class="MantidQt::API::MWRunFiles" name="rfBackgroundRun" native="true">
         <property name="sizePolicy">
          <sizepolicy hsizetype="Expanding" vsizetype="Preferred">
           <horstretch>0</horstretch>
@@ -545,7 +536,7 @@
        </widget>
       </item>
       <item row="0" column="0">
-       <widget class="MantidQt::MantidWidgets::MWRunFiles" name="rfCalibrationRun" native="true">
+       <widget class="MantidQt::API::MWRunFiles" name="rfCalibrationRun" native="true">
         <property name="enabled">
          <bool>true</bool>
         </property>
@@ -601,7 +592,6 @@
      </layout>
     </widget>
    </item>
-<<<<<<< HEAD
    <item>
     <widget class="QGroupBox" name="gbOptions">
      <property name="sizePolicy">
@@ -615,7 +605,7 @@
      </property>
      <layout class="QGridLayout" name="gridLayout_3">
       <item row="0" column="3">
-       <widget class="MantidQt::MantidWidgets::MWRunFiles" name="rfAlignmentRun" native="true">
+       <widget class="MantidQt::API::MWRunFiles" name="rfAlignmentRun" native="true">
         <property name="enabled">
          <bool>true</bool>
         </property>
@@ -804,27 +794,13 @@
      </property>
     </spacer>
    </item>
-=======
->>>>>>> 96731782
   </layout>
  </widget>
  <customwidgets>
   <customwidget>
-<<<<<<< HEAD
-   <class>MantidQt::MantidWidgets::MWRunFiles</class>
-   <extends>QWidget</extends>
-   <header>MantidQtMantidWidgets/MWRunFiles.h</header>
-=======
    <class>MantidQt::API::MWRunFiles</class>
    <extends>QWidget</extends>
    <header>MantidQtAPI/MWRunFiles.h</header>
-   <container>1</container>
-  </customwidget>
-  <customwidget>
-   <class>MantidQt::MantidWidgets::DataSelector</class>
-   <extends>QWidget</extends>
-   <header>MantidQtMantidWidgets/DataSelector.h</header>
->>>>>>> 96731782
    <container>1</container>
   </customwidget>
  </customwidgets>
