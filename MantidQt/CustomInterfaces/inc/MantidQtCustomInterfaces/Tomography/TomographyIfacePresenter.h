#ifndef MANTIDQTCUSTOMINTERFACES_TOMOGRAPHY_TOMOGRAPHYIFACEPRESENTER_H_
#define MANTIDQTCUSTOMINTERFACES_TOMOGRAPHY_TOMOGRAPHYIFACEPRESENTER_H_

#include "MantidQtCustomInterfaces/DllConfig.h"
#include "MantidQtCustomInterfaces/Tomography/ITomographyIfacePresenter.h"
#include "MantidQtCustomInterfaces/Tomography/ITomographyIfaceView.h"
#include "MantidQtCustomInterfaces/Tomography/TomographyIfaceModel.h"

#include <QMutex>
#include <QObject>
#include <boost/scoped_ptr.hpp>

// Qt classes forward declarations
class QThread;
class QTimer;

namespace MantidQt {
namespace CustomInterfaces {

class TomoPathsConfig;
class TomoToolConfigDialogBase;

/**
Tomography GUI. Presenter for the GUI (as in the MVP
(Model-View-Presenter) pattern). In principle, in a strict MVP setup,
signals from the model should always be handled through this presenter
and never go directly to the view, and viceversa.

Copyright &copy; 2014-2016 ISIS Rutherford Appleton Laboratory, NScD
Oak Ridge National Laboratory & European Spallation Source

This file is part of Mantid.

Mantid is free software; you can redistribute it and/or modify
it under the terms of the GNU General Public License as published by
the Free Software Foundation; either version 3 of the License, or
(at your option) any later version.

Mantid is distributed in the hope that it will be useful,
but WITHOUT ANY WARRANTY; without even the implied warranty of
MERCHANTABILITY or FITNESS FOR A PARTICULAR PURPOSE.  See the
GNU General Public License for more details.

You should have received a copy of the GNU General Public License
along with this program.  If not, see <http://www.gnu.org/licenses/>.

File change history is stored at: <https://github.com/mantidproject/mantid>
Code Documentation is available at: <http://doxygen.mantidproject.org>
*/
class MANTIDQT_CUSTOMINTERFACES_DLL TomographyIfacePresenter
    : public QObject,
      public ITomographyIfacePresenter {
  Q_OBJECT

public:
  /// Default constructor - normally used from the concrete view
  TomographyIfacePresenter(ITomographyIfaceView *view);
  ~TomographyIfacePresenter() override;

  void notify(ITomographyIfacePresenter::Notification notif) override;

protected:
  void initialize();

  /// clean shut down of model, view, etc.
  void cleanup();

  // notification methods
  void processSystemSettingsUpdated();
  void processSetupResourcesAndTools();
  void processCompResourceChanged();
  void processToolChanged();
  void processTomoPathsChanged();
  void processTomoPathsEditedByUser();
  void processRunExternalProcess();
  void processLogin();
  void processLogout();
  void processSetupReconTool();
  void processRunRecon();
  void processCancelJobs();
  void processVisualizeJobs();
  void processViewImg();
  void processLogMsg();
  void processAggregateEnergyBands();
  void processShutDown();

  void doVisualize(const std::vector<std::string> &ids);

  /// auto-guess additional directories when the user gives the samples path
  void findFlatsDarksFromSampleGivenByUser(TomoPathsConfig &cfg);

  bool
  usableEnergyBandsPaths(const std::map<std::string, std::string> &algParams);

  /// Starts a periodic query just to keep sessions alive when logged in
  void startKeepAliveMechanism(int period);

  /// Stops/kills the periodic query (for example if the user logs out)
  void killKeepAliveMechanism();

  bool isLocalResourceSelected() const;
signals:
  void terminated();

protected slots:
  /// It may be run on user request, or periodically from a timer/thread
  void processRefreshJobs();
  void readWorkerStdOut(const QString &s);
  void readWorkerStdErr(const QString &s);
  void addProcessToJobList();
  void reconProcessFailedToStart();
  void workerFinished(const qint64 pid, const int exitCode);

protected slots:
  /// It may be run on user request, or periodically from a timer/thread
  void processRefreshJobs();
  void readWorkerStdOut(const QString &s);
  void readWorkerStdErr(const QString &s);
  void addProcessToJobList();
  void reconProcessFailedToStart();
  void workerFinished();
  void emitExternalProcessOutput();

private:
<<<<<<< HEAD
  void setupAndRunLocalReconstruction(const std::string &runnable,
                                      const std::vector<std::string> &args,
                                      const std::string &allOpts);

  void setupAndRunLocalExternalProcess(const std::string &runnable,
                                       const std::vector<std::string> &args,
                                       const std::string &allOpts);
=======
  /// Asks the user for permission to cancel the running reconstruction
  bool userConfirmationToCancelRecon();
  void setupAndRunLocalReconstruction(const std::string &runnable,
                                      const std::vector<std::string> &args,
                                      const std::string &allOpts);
>>>>>>> 665999a5
  /// creates the correct dialog pointer and sets it to the member variable
  void createConfigDialogUsingToolName(const std::string &toolName);

  /// sets up the dialog and uses the settings to update the model
  void
  setupConfigDialogSettingsAndUpdateModel(TomoToolConfigDialogBase *dialog);

  /// configures up the dialog using the view
  void setupConfigDialogSettings(TomoToolConfigDialogBase &dialog);

  /// does the actual path configuration for local resource
  void setupConfigDialogSettingsForLocal(TomoToolConfigDialogBase &dialog);

  /// does the actual path configuration for remote resource
  void setupConfigDialogSettingsForRemote(TomoToolConfigDialogBase &dialog);

  /// update all the model information after the tool's been changed
  void updateModelAfterToolChanged(const TomoToolConfigDialogBase &dialog);

  /// update the model's current tool name using the dialog
  void updateModelCurrentToolName(const TomoToolConfigDialogBase &dialog);

  /// update the model's current tool method using the dialog
  void updateModelCurrentToolMethod(const TomoToolConfigDialogBase &dialog);

  /// update the model's current tool settings using the dialog
  void updateModelCurrentToolSettings(const TomoToolConfigDialogBase &dialog);

  /// Associated view for this presenter (MVP pattern)
  ITomographyIfaceView *const m_view;

  /// Associated model for this presenter (MVP pattern)
  const boost::scoped_ptr<TomographyIfaceModel> m_model;

  // TODO: replace this with an std::mutex. Also below for threads.
  // mutex for the job status info update operations on the view
  QMutex *m_statusMutex;

  // for periodic update of the job status table/tree
  QTimer *m_keepAliveTimer;

  std::unique_ptr<TomographyThread> m_workerThread;

  std::unique_ptr<TomographyThread> m_workerThread;
  std::string m_workerOutputCache;
  std::string m_workerErrorCache;

  std::unique_ptr<TomoToolConfigDialogBase> m_configDialog;

  static const std::string g_defOutPathLocal;
  static const std::string g_defOutPathRemote;

  bool m_reconRunning = false;
};

} // namespace CustomInterfaces
} // namespace MantidQt

#endif // MANTIDQTCUSTOMINTERFACES_TOMOGRAPHY_TOMOGRAPHYIFACEPRESENTER_H_<|MERGE_RESOLUTION|>--- conflicted
+++ resolved
@@ -110,19 +110,11 @@
   void addProcessToJobList();
   void reconProcessFailedToStart();
   void workerFinished(const qint64 pid, const int exitCode);
-
-protected slots:
-  /// It may be run on user request, or periodically from a timer/thread
-  void processRefreshJobs();
-  void readWorkerStdOut(const QString &s);
-  void readWorkerStdErr(const QString &s);
-  void addProcessToJobList();
-  void reconProcessFailedToStart();
-  void workerFinished();
   void emitExternalProcessOutput();
 
 private:
-<<<<<<< HEAD
+  /// Asks the user for permission to cancel the running reconstruction
+  bool userConfirmationToCancelRecon();
   void setupAndRunLocalReconstruction(const std::string &runnable,
                                       const std::vector<std::string> &args,
                                       const std::string &allOpts);
@@ -130,13 +122,6 @@
   void setupAndRunLocalExternalProcess(const std::string &runnable,
                                        const std::vector<std::string> &args,
                                        const std::string &allOpts);
-=======
-  /// Asks the user for permission to cancel the running reconstruction
-  bool userConfirmationToCancelRecon();
-  void setupAndRunLocalReconstruction(const std::string &runnable,
-                                      const std::vector<std::string> &args,
-                                      const std::string &allOpts);
->>>>>>> 665999a5
   /// creates the correct dialog pointer and sets it to the member variable
   void createConfigDialogUsingToolName(const std::string &toolName);
 
@@ -179,8 +164,6 @@
   QTimer *m_keepAliveTimer;
 
   std::unique_ptr<TomographyThread> m_workerThread;
-
-  std::unique_ptr<TomographyThread> m_workerThread;
   std::string m_workerOutputCache;
   std::string m_workerErrorCache;
 
