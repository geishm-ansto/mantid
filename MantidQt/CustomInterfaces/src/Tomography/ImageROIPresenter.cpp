#include "MantidAPI/AlgorithmManager.h"
#include "MantidAPI/AnalysisDataService.h"
#include "MantidAPI/MatrixWorkspace.h"
#include "MantidAPI/WorkspaceGroup.h"
#include "MantidQtAPI/BatchAlgorithmRunner.h"
#include "MantidQtCustomInterfaces/Tomography/ImageStackPreParams.h"
#include "MantidQtCustomInterfaces/Tomography/ImageROIPresenter.h"
#include "MantidQtCustomInterfaces/Tomography/IImageROIView.h"

using namespace MantidQt::CustomInterfaces;

namespace MantidQt {
namespace CustomInterfaces {

namespace {
Mantid::Kernel::Logger g_log("ImageROI");
}

const std::string ImageROIPresenter::g_wsgName =
    "__tomography_gui_stack_fits_viewer_sample_images";
const std::string ImageROIPresenter::g_wsgFlatsName =
    "__tomography_gui_stack_fits_viewer_flat_images";
const std::string ImageROIPresenter::g_wsgDarksName =
    "__tomography_gui_stack_fits_viewer_dark_images";

bool ImageROIPresenter::g_warnIfUnexpectedFileExtensions = false;

ImageROIPresenter::ImageROIPresenter(IImageROIView *view)
    : m_playStatus(false), m_stackPath(), m_view(view),
      m_model(new ImageStackPreParams()) {
  if (!m_view) {
    throw std::runtime_error("Severe inconsistency found. Presenter created "
                             "with an empty/null view (tomography interface). "
                             "Cannot continue.");
  }
  m_algRunner.reset(new MantidQt::API::BatchAlgorithmRunner());
}

ImageROIPresenter::~ImageROIPresenter() { cleanup(); }

void ImageROIPresenter::cleanup() {}

void ImageROIPresenter::notify(Notification notif) {

  switch (notif) {

  case IImageROIPresenter::Init:
    processInit();
    break;

  case IImageROIPresenter::BrowseImgOrStack:
    processBrowseImg();
    break;

  case IImageROIPresenter::NewImgOrStack:
    processNewStack();
    break;

  case IImageROIPresenter::ChangeImageType:
    processChangeImageType();
    break;

  case IImageROIPresenter::ChangeRotation:
    processChangeRotation();
    break;

  case IImageROIPresenter::UpdateImgIndex:
    processUpdateImgIndex();
    break;

  case IImageROIPresenter::PlayStartStop:
    processPlayStartStop();
    break;

  case IImageROIPresenter::SelectCoR:
    processSelectCoR();
    break;

  case IImageROIPresenter::SelectROI:
    processSelectROI();
    break;

  case IImageROIPresenter::SelectNormalization:
    processSelectNormalization();
    break;

  case IImageROIPresenter::FinishedCoR:
    processFinishedCoR();
    break;

  case IImageROIPresenter::FinishedROI:
    processFinishedROI();
    break;

  case IImageROIPresenter::FinishedNormalization:
    processFinishedNormalization();
    break;

  case IImageROIPresenter::ResetCoR:
    processResetCoR();
    break;

  case IImageROIPresenter::ResetROI:
    processResetROI();
    break;

  case IImageROIPresenter::ResetNormalization:
    processResetNormalization();
    break;

  case IImageROIPresenter::ShutDown:
    processShutDown();
    break;
  }
}

void ImageROIPresenter::processInit() {
  ImageStackPreParams p;
  m_view->setParams(p);
}

void ImageROIPresenter::processBrowseImg() {
  const std::string path = m_view->askImgOrStackPath();

  if (path.empty())
    return;

  m_stackPath = path;
  processNewStack();
}

/**
 * Validates the input stack of images (directories and files), and
 * shows warning/error messages as needed. The outocome of the
 * validation can be checkec via isValid() on the returned stack of
 * images object.
 *
 * @param path user provided path to the stack of images
 *
 * @return a stack of images built from the path passed, not
 * necessarily correct (check with isValid())
 */
StackOfImagesDirs ImageROIPresenter::checkInputStack(const std::string &path) {
  StackOfImagesDirs soid(path, true);

  const std::string soiPath = soid.sampleImagesDir();
  if (soiPath.empty()) {
    m_view->userWarning("Error trying to find a stack of images",
                        "Could not find the sample images directory. The stack "
                        "of images is expected as: \n\n" +
                            soid.description());
  } else if (!soid.isValid()) {
    m_view->userWarning("Error while checking/validating the stack of images",
                        "The stack of images could not be loaded correctly. " +
                            soid.status());
  }

  return soid;
}

void ImageROIPresenter::processNewStack() {
  StackOfImagesDirs soid("");
  try {
    soid = checkInputStack(m_stackPath);
  } catch (std::exception &e) {
    // Poco::FileNotFoundException: this should never happen, unless
    // the open dir dialog misbehaves unexpectedly, or in tests
    m_view->userWarning("Error trying to open directories/files",
                        "The path selected via the dialog cannot be openend or "
                        "there was a problem while trying to access it. This "
                        "is an unexpected inconsistency. Error details: " +
                            std::string(e.what()));
  }

  if (!soid.isValid())
    return;

  std::vector<std::string> imgs = soid.sampleFiles();
  if (0 >= imgs.size()) {
    m_view->userWarning(
        "Error while trying to find image/projection files in the stack "
        "directories",
        "Could not find any (image) file in the samples subdirectory: " +
            soid.sampleImagesDir());
    return;
  }

  loadFITSStack(soid, g_wsgName, g_wsgFlatsName, g_wsgDarksName);

  connect(m_algRunner.get(), SIGNAL(batchComplete(bool)), this,
          SLOT(finishedLoadStack(bool)), Qt::QueuedConnection);

  m_view->enableActions(false);
  m_algRunner->executeBatchAsync();
}

void ImageROIPresenter::finishedLoadStack(bool error) {
  if (error) {
    m_view->userWarning("Could not load the stack of images",

                        "There was a failure while running the Mantid "
                        "algorithms that tried to load the stack of images. "
                        "Please check the error logs for details.");
    m_view->enableActions(true);
    return;
  }

  const auto &ads = Mantid::API::AnalysisDataService::Instance();
  try {
    m_stackSamples = ads.retrieveWS<Mantid::API::WorkspaceGroup>(g_wsgName);
  } catch (std::exception &e) {
    m_view->userWarning("Could not load the stack of sample images",

                        "Could not produce a workspace group for the "
                        "stack of sample images. Cannot "
                        "display this stack. Please check the error log "
                        "for further details. Error when trying to "
                        "retrieve the sample images workspace: " +
                            std::string(e.what()));
    m_view->enableActions(true);
    return;
  }

  // TODO: could be useful to do a check like this on wsg->size()?
  // if (wsg &&
  //     Mantid::API::AnalysisDataService::Instance().doesExist(wsg->name()) &&
  //     wsg->size() > 0 && imgs.size() >= wsg->size()) {
  //   return wsg;
  // } else {
  //   return Mantid::API::WorkspaceGroup_sptr();
  // }

  try {
    m_stackSamples = ads.retrieveWS<Mantid::API::WorkspaceGroup>(g_wsgName);
    Mantid::API::MatrixWorkspace_sptr ws =
        ads.retrieveWS<Mantid::API::MatrixWorkspace>(
            m_stackSamples->getNames()[0]);
  } catch (std::exception &exc) {
    m_view->userWarning(
        "Failed to load contents for at least the first sample image",
        "Could not load image contents for the first image file. "
        "An unrecoverable error happened when trying to load the "
        "image contents. Cannot display it. Error details: " +
            std::string(exc.what()));
    m_view->enableActions(true);
    return;
  }

  size_t imgCount = m_stackSamples->size();
  if (0 == imgCount) {
    m_view->userWarning(
        "Failed to load any FITS images - directory structure issue",
        "Even though a directory apparently holding a stack of images was "
        "found, "
        "it was not possible to load any image file correctly from: " +
            m_stackPath);
    m_view->enableActions(true);
    return;
  }

  // check flats and darks
  try {
    if (ads.doesExist(g_wsgFlatsName)) {
      m_stackFlats =
          ads.retrieveWS<Mantid::API::WorkspaceGroup>(g_wsgFlatsName);
    }
  } catch (std::runtime_error &exc) {
    m_view->userWarning("Failed to load the stack of flat (open beam) images",
                        "Could not produce a workspace group for the "
                        "stack of flat images. Cannot "
                        "display the flat images of this stack. "
                        "Please check the error log "
                        "for further details. Error when trying to "
                        "retrieve the flat images workspace:" +
                            std::string(exc.what()));
  }

  try {
    if (ads.doesExist(g_wsgDarksName)) {
      m_stackDarks =
          ads.retrieveWS<Mantid::API::WorkspaceGroup>(g_wsgDarksName);
    }
  } catch (std::runtime_error &exc) {
    m_view->userWarning(
        "Failed to load the stack of dark images",
        "Could not produce a workspace group for the "
        "stack of dark images. Cannot "
        "display the dark images of this stack. Please check the error log "
        "for further details. Error when trying to "
        "retrieve the dark images workspace:" +
            std::string(exc.what()));
  }

  m_view->showStack(m_stackSamples, m_stackFlats, m_stackDarks);
  m_view->enableActions(true);
}

void ImageROIPresenter::processChangeImageType() {
  m_view->updateImageType(m_view->currentImageTypeStack());
}

void ImageROIPresenter::processChangeRotation() {
  m_view->updateRotationAngle(m_view->currentRotationAngle());
}

void ImageROIPresenter::processUpdateImgIndex() {
  m_view->updateImgWithIndex(m_view->currentImgIndex());
}

void ImageROIPresenter::processPlayStartStop() {
  auto wsg = m_view->currentImageTypeStack();
  if (!wsg)
    return;

  if (wsg->size() <= 1) {
    m_view->userWarning(
        "Cannot \"play\" a single image",
        "The stack currently loaded has a single image. Cannot play it.");
  }

  if (m_playStatus) {
    m_view->playStop();
    m_playStatus = false;
    m_view->enableActions(true);
  } else {
    m_view->enableActions(false);
    m_playStatus = true;
    m_view->playStart();
  }
}

void ImageROIPresenter::processSelectCoR() {
  m_view->changeSelectionState(IImageROIView::SelectCoR);
}

void ImageROIPresenter::processSelectROI() {
  m_view->changeSelectionState(IImageROIView::SelectROIFirst);
}

void ImageROIPresenter::processSelectNormalization() {
  m_view->changeSelectionState(IImageROIView::SelectNormAreaFirst);
}

void ImageROIPresenter::processFinishedCoR() {
  m_view->changeSelectionState(IImageROIView::SelectNone);
}

void ImageROIPresenter::processFinishedROI() {
  m_view->changeSelectionState(IImageROIView::SelectNone);
}

void ImageROIPresenter::processFinishedNormalization() {
  m_view->changeSelectionState(IImageROIView::SelectNone);
}

void ImageROIPresenter::processResetCoR() {
  m_view->resetCoR();
  m_view->changeSelectionState(IImageROIView::SelectNone);
}

void ImageROIPresenter::processResetROI() {
  m_view->resetROI();
  m_view->changeSelectionState(IImageROIView::SelectNone);
}

void ImageROIPresenter::processResetNormalization() {
  m_view->resetNormArea();
  m_view->changeSelectionState(IImageROIView::SelectNone);
}

void ImageROIPresenter::processShutDown() { m_view->saveSettings(); }

void ImageROIPresenter::loadFITSStack(const StackOfImagesDirs &soid,
                                      const std::string &wsgName,
                                      const std::string &wsgFlatsName,
                                      const std::string &wsgDarksName) {
  const std::vector<std::string> &imgs = soid.sampleFiles();
  if (imgs.empty())
    return;

  loadFITSList(imgs, wsgName);

  auto flats = soid.flatFiles();
  m_stackFlats = nullptr;
  loadFITSList(flats, wsgFlatsName);

  auto darks = soid.darkFiles();
  m_stackDarks = nullptr;
  loadFITSList(darks, wsgDarksName);
}

void ImageROIPresenter::loadFITSList(const std::vector<std::string> &imgs,
                                     const std::string &wsName) {

  auto &ads = Mantid::API::AnalysisDataService::Instance();
  try {
    if (ads.doesExist(wsName)) {
      ads.remove(wsName);
    }
  } catch (std::runtime_error &exc) {
    m_view->userError(
        "Error accessing the analysis data service",
        "There was an error while accessing the Mantid analysis data service "
        "to check for the presence of (and remove if present) workspace '" +
            wsName + "'. This is a severe inconsistency . Error details:: " +
            std::string(exc.what()));
  }

  // This would be the alternative that loads images one by one (one
  // algorithm run per image file)
  // for (size_t i = 0; i < imgs.size(); ++i) {
  //  loadFITSImage(imgs[i], wsName);
  // }

  // Load all requested/supported image files using a list with their names
  try {
    const std::string allPaths = filterImagePathsForFITSStack(imgs);
    if (allPaths.empty()) {
      return;
    }
    loadFITSImage(allPaths, wsName);
  } catch (std::runtime_error &exc) {
    m_view->userWarning("Error trying to start the loading of FITS file(s)",
                        "There was an error which prevented the file(s) from "
                        "being loaded. Details: " +
                            std::string(exc.what()));
  }
}

<<<<<<< HEAD
  Mantid::API::WorkspaceGroup_sptr wsg;
  try {
    wsg = ads.retrieveWS<Mantid::API::WorkspaceGroup>(wsName);
  } catch (std::exception &e) {
    throw std::runtime_error("Could not load images to produce a workspace "
                             "group for the stack images. Cannot "
                             "display it. Error details: " +
                             std::string(e.what()));
=======
/**
 * Produces a string with paths separated by commas. Takes the patsh from the
 * input paths string but selects only the ones that look consistent with the
 * supported format / extension.
 *
 * @param paths of the supposedly image files
 *
 * @return string with comma separated value (paths) ready to be passed as
 *input
 * to LoadFITS or similar algorithms
 */
std::string ImageROIPresenter::filterImagePathsForFITSStack(
    const std::vector<std::string> &paths) {
  std::string allPaths = "";

  // Let's take only the ones that we can effectively load
  const std::string expectedShort = "fit";
  const std::string expectedLong = "fits";
  const std::string summedSkipStr = "_SummedImg.";
  std::vector<std::string> unexpectedFiles, summedFiles;
  for (const auto &pathStr : paths) {
    const std::string extShort = pathStr.substr(pathStr.size() - 3);
    const std::string extLong = pathStr.substr(pathStr.size() - 4);
    // exception / sum images generated by some detectors
    if (std::string::npos != pathStr.find(summedSkipStr)) {
      summedFiles.push_back(pathStr);
    } else if (extShort != expectedShort && extLong != expectedLong) {
      unexpectedFiles.push_back(pathStr);
    } else {
      if (allPaths.empty()) {
        allPaths = pathStr;
      } else {
        allPaths.append(", " + pathStr);
      }
    }
>>>>>>> d6a93fb9
  }

  // If needed, give a warning once, at the end
  if (!unexpectedFiles.empty()) {
    std::string filesStrMsg = "";
    for (auto path : unexpectedFiles) {
      filesStrMsg += path + "\n";
    }

    const std::string msg =
        "Found files with unrecognized or unsupported extension in this "
        "stack ( " +
        m_stackPath + "). Expected files with extension '" + expectedShort +
        "' or '" + expectedLong +
        "' the following file(s) were found (and not loaded):" + filesStrMsg;

    if (g_warnIfUnexpectedFileExtensions) {
      m_view->userWarning("Files with invalid/unrecognized extension found in "
                          "the stack of images",
                          msg);
    }
    g_log.warning(msg);
  }
  if (!summedFiles.empty()) {
    std::string filesStrMsg = "";
    for (auto path : summedFiles) {
      filesStrMsg += path + "\n";
    }

    const std::string msg =
        "Found file(s) that look like summed images (have '" + summedSkipStr +
        "' in their name) in this "
        "stack ( " +
        m_stackPath + "). Ignoring them under the assumption that these are "
                      "note original images. Please make sure that this is "
                      "correct. The files ignored are: " + filesStrMsg;

    if (g_warnIfUnexpectedFileExtensions) {
      m_view->userWarning("Files that presumably are summed images have been "
                          "found in the stack of images",
                          msg);
    }
    g_log.warning(msg);
  }

  return allPaths;
}

void ImageROIPresenter::loadFITSImage(const std::string &path,
                                      const std::string &wsName) {
  // get fits file into workspace and retrieve it from the ADS
  auto alg = Mantid::API::AlgorithmManager::Instance().create("LoadFITS");
  try {
    alg->initialize();
    alg->setPropertyValue("Filename", path);
    alg->setProperty("OutputWorkspace", wsName);
    // this is way faster when loading into a MatrixWorkspace
    alg->setProperty("LoadAsRectImg", true);
  } catch (std::exception &e) {
    throw std::runtime_error("Failed to initialize the mantid algorithm to "
                             "load images. Error description: " +
                             std::string(e.what()));
  }

  m_algRunner->addAlgorithm(alg);
}

} // namespace CustomInterfaces
} // namespace MantidQt<|MERGE_RESOLUTION|>--- conflicted
+++ resolved
@@ -427,16 +427,6 @@
   }
 }
 
-<<<<<<< HEAD
-  Mantid::API::WorkspaceGroup_sptr wsg;
-  try {
-    wsg = ads.retrieveWS<Mantid::API::WorkspaceGroup>(wsName);
-  } catch (std::exception &e) {
-    throw std::runtime_error("Could not load images to produce a workspace "
-                             "group for the stack images. Cannot "
-                             "display it. Error details: " +
-                             std::string(e.what()));
-=======
 /**
  * Produces a string with paths separated by commas. Takes the patsh from the
  * input paths string but selects only the ones that look consistent with the
@@ -472,7 +462,6 @@
         allPaths.append(", " + pathStr);
       }
     }
->>>>>>> d6a93fb9
   }
 
   // If needed, give a warning once, at the end
