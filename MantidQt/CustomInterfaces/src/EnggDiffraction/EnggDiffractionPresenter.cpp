#include "MantidAPI/ITableWorkspace.h"
#include "MantidAPI/MatrixWorkspace.h"
#include "MantidQtAPI/PythonRunner.h"
// #include "MantidQtCustomInterfaces/EnggDiffraction/EnggDiffractionModel.h"
#include "MantidQtCustomInterfaces/EnggDiffraction/EnggDiffractionPresenter.h"
#include "MantidQtCustomInterfaces/EnggDiffraction/EnggDiffractionPresWorker.h"
#include "MantidQtCustomInterfaces/EnggDiffraction/IEnggDiffractionView.h"

#include <fstream>

#include <boost/lexical_cast.hpp>

#include <Poco/File.h>

#include <QThread>
#include <MantidAPI/AlgorithmManager.h>

using namespace Mantid::API;
using namespace MantidQt::CustomInterfaces;

namespace MantidQt {
namespace CustomInterfaces {

namespace {
Mantid::Kernel::Logger g_log("EngineeringDiffractionGUI");
}

const std::string EnggDiffractionPresenter::g_enginxStr = "ENGINX";

const std::string EnggDiffractionPresenter::g_runNumberErrorStr =
    " cannot be empty, must be an integer number, valid ENGINX run number/s "
    "or "
    "valid directory/directories.";

// discouraged at the moment
const bool EnggDiffractionPresenter::g_askUserCalibFilename = false;
const std::string EnggDiffractionPresenter::g_vanIntegrationWSName =
    "engggui_vanadium_integration_ws";
int EnggDiffractionPresenter::g_croppedCounter = 0;
int EnggDiffractionPresenter::g_plottingCounter = 0;
bool EnggDiffractionPresenter::g_abortThread = false;
std::string EnggDiffractionPresenter::g_lastValidRun = "";

EnggDiffractionPresenter::EnggDiffractionPresenter(IEnggDiffractionView *view)
    : m_workerThread(NULL), m_calibFinishedOK(false), m_focusFinishedOK(false),
      m_rebinningFinishedOK(false),
      m_view(view) /*, m_model(new EnggDiffractionModel()), */ {
  if (!m_view) {
    throw std::runtime_error(
        "Severe inconsistency found. Presenter created "
        "with an empty/null view (engineeering diffraction interface). "
        "Cannot continue.");
  }
}

EnggDiffractionPresenter::~EnggDiffractionPresenter() { cleanup(); }

/**
* Close open sessions, kill threads etc., save settings, etc. for a
* graceful window close/destruction
*/
void EnggDiffractionPresenter::cleanup() {
  // m_model->cleanup();

  // this may still be running
  if (m_workerThread) {
    if (m_workerThread->isRunning()) {
      g_log.notice() << "A calibration process is currently running, shutting "
                        "it down immediately..."
                     << std::endl;
      m_workerThread->wait(10);
    }
    delete m_workerThread;
    m_workerThread = NULL;
  }
}

void EnggDiffractionPresenter::notify(
    IEnggDiffractionPresenter::Notification notif) {

  switch (notif) {

  case IEnggDiffractionPresenter::Start:
    processStart();
    break;

  case IEnggDiffractionPresenter::LoadExistingCalib:
    processLoadExistingCalib();
    break;

  case IEnggDiffractionPresenter::CalcCalib:
    processCalcCalib();
    break;

  case IEnggDiffractionPresenter::FocusRun:
    processFocusBasic();
    break;

  case IEnggDiffractionPresenter::FocusCropped:
    processFocusCropped();
    break;

  case IEnggDiffractionPresenter::FocusTexture:
    processFocusTexture();
    break;

  case IEnggDiffractionPresenter::ResetFocus:
    processResetFocus();
    break;

  case IEnggDiffractionPresenter::RebinTime:
    processRebinTime();
    break;

  case IEnggDiffractionPresenter::RebinMultiperiod:
    processRebinMultiperiod();
    break;

  case IEnggDiffractionPresenter::LogMsg:
    processLogMsg();
    break;

  case IEnggDiffractionPresenter::InstrumentChange:
    processInstChange();
    break;

  case IEnggDiffractionPresenter::RBNumberChange:
    processRBNumberChange();
    break;

  case IEnggDiffractionPresenter::ShutDown:
    processShutDown();
    break;

  case IEnggDiffractionPresenter::StopFocus:
    processStopFocus();
    break;
  }
}

void EnggDiffractionPresenter::processStart() {
  EnggDiffCalibSettings cs = m_view->currentCalibSettings();
}

void EnggDiffractionPresenter::processLoadExistingCalib() {
  EnggDiffCalibSettings cs = m_view->currentCalibSettings();

  std::string fname = m_view->askExistingCalibFilename();
  if (fname.empty()) {
    return;
  }

  std::string instName, vanNo, ceriaNo;
  try {
    parseCalibrateFilename(fname, instName, vanNo, ceriaNo);
  } catch (std::invalid_argument &ia) {
    m_view->userWarning("Invalid calibration filename : " + fname, ia.what());
    return;
  }

  m_view->newCalibLoaded(vanNo, ceriaNo, fname);
}

void EnggDiffractionPresenter::processCalcCalib() {
  const std::string vanNo = isValidRunNumber(m_view->newVanadiumNo());
  const std::string ceriaNo = isValidRunNumber(m_view->newCeriaNo());
  try {
    inputChecksBeforeCalibrate(vanNo, ceriaNo);
  } catch (std::invalid_argument &ia) {
    m_view->userWarning("Error in the inputs required for calibrate",
                        ia.what());
    return;
  }
  g_log.notice() << "EnggDiffraction GUI: starting new calibration. This may "
                    "take a few seconds... "
                 << std::endl;

  const std::string outFilename = outputCalibFilename(vanNo, ceriaNo);

  m_view->enableCalibrateAndFocusActions(false);
  // alternatively, this would be GUI-blocking:
  // doNewCalibration(outFilename, vanNo, ceriaNo);
  // calibrationFinished()
  startAsyncCalibWorker(outFilename, vanNo, ceriaNo);
}

void EnggDiffractionPresenter::processFocusBasic() {
  const std::vector<std::string> multi_RunNo =
      isValidMultiRunNumber(m_view->focusingRunNo());
  const std::vector<bool> banks = m_view->focusingBanks();

<<<<<<< HEAD
  int focusMode = m_view->currentMultiRunMode();

  // reset global values
  g_abortThread = false;
  g_plottingCounter = 0;

=======
  // check if valid run number provided before focusin
>>>>>>> f5ab8367
  try {
    inputChecksBeforeFocusBasic(multi_RunNo, banks);
  } catch (std::invalid_argument &ia) {
    m_view->userWarning("Error in the inputs required to focus a run",
                        ia.what());
    return;
  }

  int focusMode = m_view->currentMultiRunMode();
  if (focusMode == 0) {
    g_log.debug() << " focus mode selected Individual Run Files Separately "
                  << std::endl;

    // start focusing
    startFocusing(multi_RunNo, banks, "", "");

    // counter resetted to prepare for the next focusing run
    g_plottingCounter = 0;

  } else if (focusMode == 1) {
    g_log.debug() << " focus mode selected Focus Sum Of Files " << std::endl;
    /**
    Todo
    **/
  }
}

void EnggDiffractionPresenter::processFocusCropped() {
  const std::vector<std::string> multi_RunNo =
      isValidMultiRunNumber(m_view->focusingCroppedRunNo());
  const std::vector<bool> banks = m_view->focusingBanks();
  const std::string specNos = m_view->focusingCroppedSpectrumIDs();

<<<<<<< HEAD
  int focusMode = m_view->currentMultiRunMode();

  // reset global values
  g_abortThread = false;
  g_plottingCounter = 0;

=======
  // check if valid run number provided before focusin
>>>>>>> f5ab8367
  try {
    inputChecksBeforeFocusCropped(multi_RunNo, banks, specNos);
  } catch (std::invalid_argument &ia) {
    m_view->userWarning(
        "Error in the inputs required to focus a run (in cropped mode)",
        ia.what());
    return;
  }

  int focusMode = m_view->currentMultiRunMode();
  if (focusMode == 0) {
    g_log.debug() << " focus mode selected Individual Run Files Separately "
                  << std::endl;

    startFocusing(multi_RunNo, banks, specNos, "");

    // counter resetted to prepare for the next focusing run
    g_plottingCounter = 0;

  } else if (focusMode == 1) {
    g_log.debug() << " focus mode selected Focus Sum Of Files " << std::endl;
  }
}

void EnggDiffractionPresenter::processFocusTexture() {
  const std::vector<std::string> multi_RunNo =
      isValidMultiRunNumber(m_view->focusingTextureRunNo());
  const std::string dgFile = m_view->focusingTextureGroupingFile();

<<<<<<< HEAD
  int focusMode = m_view->currentMultiRunMode();

  // reset global values
  g_abortThread = false;
  g_plottingCounter = 0;

=======
  // check if valid run number provided before focusing
>>>>>>> f5ab8367
  try {
    inputChecksBeforeFocusTexture(multi_RunNo, dgFile);
  } catch (std::invalid_argument &ia) {
    m_view->userWarning(
        "Error in the inputs required to focus a run (in texture mode)",
        ia.what());
    return;
  }

  int focusMode = m_view->currentMultiRunMode();
  if (focusMode == 0) {
    g_log.debug() << " focus mode selected Individual Run Files Separately "
                  << std::endl;
    startFocusing(multi_RunNo, std::vector<bool>(), "", dgFile);

    // counter resetted to prepare for the next focusing run
    g_plottingCounter = 0;

  } else if (focusMode == 1) {
    g_log.debug() << " focus mode selected Focus Sum Of Files " << std::endl;
  }
}

/**
* Starts a focusing worker, for different modes depending on the
* inputs provided. Assumes that the inputs have been checked by the
* respective specific processFocus methods (for normal, cropped,
* texture, etc. focusing).
*
* @param multi_RunNo vector of run/file number to focus
* @param banks banks to include in the focusing, processed one at a time
*
* @param specNos list of spectra to use when focusing. If not empty
* this implies focusing in cropped mode.
*
* @param dgFile detector grouping file to define banks (texture). If
* not empty, this implies focusing in texture mode.
*/
void EnggDiffractionPresenter::startFocusing(
    const std::vector<std::string> &multi_RunNo, const std::vector<bool> &banks,
    const std::string &specNos, const std::string &dgFile) {

  std::string optMsg = "";
  if (!specNos.empty()) {
    optMsg = " (cropped)";
  } else if (!dgFile.empty()) {
    optMsg = " (texture)";
  }
  g_log.notice() << "EnggDiffraction GUI: starting new focusing" << optMsg
                 << ". This may take some seconds... " << std::endl;

  const std::string focusDir = m_view->focusingDir();

  m_view->enableCalibrateAndFocusActions(false);
  // GUI-blocking alternative:
  // doFocusRun(focusDir, outFilenames, runNo, banks, specNos, dgFile)
  // focusingFinished()

  startAsyncFocusWorker(focusDir, multi_RunNo, banks, specNos, dgFile);
}

void EnggDiffractionPresenter::processResetFocus() { m_view->resetFocus(); }

void EnggDiffractionPresenter::processRebinTime() {
  std::string runNo = m_view->currentPreprocRunNo();
  double bin = m_view->rebinningTimeBin();

  try {
    inputChecksBeforeRebinTime(runNo, bin);
  } catch (std::invalid_argument &ia) {
    m_view->userWarning(
        "Error in the inputs required to pre-process (rebin) a run", ia.what());
    return;
  }

  const std::string outWSName = "engggui_preproc_time_ws";
  g_log.notice() << "EnggDiffraction GUI: starting new pre-processing "
                    "(re-binning) with a TOF bin into workspace '" +
                        outWSName + "'. This "
                                    "may take some seconds... "
                 << std::endl;

  m_view->enableCalibrateAndFocusActions(false);
  // GUI-blocking alternative:
  // doRebinningTime(runNo, bin, outWSName)
  // rebinningFinished()
  startAsyncRebinningTimeWorker(runNo, bin, outWSName);
}

void EnggDiffractionPresenter::processRebinMultiperiod() {
  std::string runNo = m_view->currentPreprocRunNo();
  size_t nperiods = m_view->rebinningPulsesNumberPeriods();
  double timeStep = m_view->rebinningPulsesTime();

  try {
    inputChecksBeforeRebinPulses(runNo, nperiods, timeStep);
  } catch (std::invalid_argument &ia) {
    m_view->userWarning("Error in the inputs required to pre-process (rebin) a "
                        "run by pulse times",
                        ia.what());
    return;
  }
  const std::string outWSName = "engggui_preproc_by_pulse_time_ws";
  g_log.notice() << "EnggDiffraction GUI: starting new pre-processing "
                    "(re-binning) by pulse times into workspace '" +
                        outWSName + "'. This "
                                    "may take some seconds... "
                 << std::endl;

  m_view->enableCalibrateAndFocusActions(false);
  // GUI-blocking alternative:
  // doRebinningPulses(runNo, nperiods, timeStep, outWSName)
  // rebinningFinished()
  startAsyncRebinningPulsesWorker(runNo, nperiods, timeStep, outWSName);
}

void EnggDiffractionPresenter::processLogMsg() {
  std::vector<std::string> msgs = m_view->logMsgs();
  for (size_t i = 0; i < msgs.size(); i++) {
    g_log.information() << msgs[i] << std::endl;
  }
}

void EnggDiffractionPresenter::processInstChange() {
  const std::string err = "Changing instrument is not supported!";
  g_log.error() << err << std::endl;
  m_view->userError("Fatal error", err);
}

void EnggDiffractionPresenter::processRBNumberChange() {
  const std::string rbn = m_view->getRBNumber();
  m_view->enableTabs(validateRBNumber(rbn));
}

void EnggDiffractionPresenter::processShutDown() {
  m_view->saveSettings();
  cleanup();
}

void EnggDiffractionPresenter::processStopFocus() {
  if (m_workerThread) {
    if (m_workerThread->isRunning()) {
      g_log.notice() << "A focus process is currently running, shutting "
                        "it down as soon as possible..."
                     << std::endl;

      g_abortThread = true;
      g_log.warning() << "Focus Stop has been clicked, please wait until "
                         "current focus run process has been completed. "
                      << std::endl;
    }
  }
}

/**
* Check if an RB number is valid to work with it (retrieve data,
* calibrate, focus, etc.).
*
* @param rbn RB number as given by the user
*/
bool EnggDiffractionPresenter::validateRBNumber(const std::string &rbn) const {
  return !rbn.empty();
}

/**
* Checks if the provided run number is valid and if a direcotory is provided
* it will convert it to a run number
*
* @param dir takes the input/directory of the user
*
* @return run_number 6 character string of a run number
*/
std::string
EnggDiffractionPresenter::isValidRunNumber(std::vector<std::string> dir) {

  std::vector<std::string> run_vec = dir;
  std::string run_number;

  // if empty string
  size_t i = 0;
  if (!dir.empty() && dir.at(i) != "") {

    auto p = run_vec.begin();
    int i = 0;
    while (p != run_vec.end()) {
      run_number = *p;
      p++;
      i++;

      try {
        if (Poco::File(run_number).exists()) {
          Poco::Path inputDir = run_number;
          run_number = "";
          // get file name name via poco::path

          std::string filename = inputDir.getFileName();

          // convert to int or assign it to size_t
          for (size_t i = 0; i < filename.size(); i++) {
            char *str = &filename[i];
            if (std::isdigit(*str)) {
              run_number += filename[i];
            }
          }
          run_number.erase(0, run_number.find_first_not_of('0'));
        }

      } catch (std::runtime_error &re) {
        throw std::invalid_argument("Error browsing selected file: " +
                                    static_cast<std::string>(re.what()));
      } catch (...) {
        throw std::invalid_argument("Error browsing selected file: ");
      }
    }
  }

  g_log.debug() << "run number is: " << run_number << std::endl;

  return run_number;
}

/**
* Checks if the provided run number is valid and if a direcotory is provided
*
* @param dir takes the input/directory of the user
*
* @return vector of string multi_run_number, 6 character string of a run number
*/
std::vector<std::string>
EnggDiffractionPresenter::isValidMultiRunNumber(std::vector<std::string> dir) {

  std::vector<std::string> run_vec = dir;
  std::string run_number;
  std::vector<std::string> multi_run_number;

  // if empty string
  size_t i = 0;
  if (!dir.empty() && dir.at(i) != "") {

    auto p = run_vec.begin();
    int i = 0;
    while (p != run_vec.end()) {
      run_number = *p;
      p++;
      i++;

      try {
        if (Poco::File(run_number).exists()) {
          Poco::Path inputDir = run_number;
          run_number = "";
          // get file name name via poco::path

          std::string filename = inputDir.getFileName();

          // convert to int or assign it to size_t
          for (size_t i = 0; i < filename.size(); i++) {
            char *str = &filename[i];
            if (std::isdigit(*str)) {
              run_number += filename[i];
            }
          }
          run_number.erase(0, run_number.find_first_not_of('0'));
        }
      } catch (std::runtime_error &re) {
        throw std::invalid_argument("Error browsing selected file: " +
                                    static_cast<std::string>(re.what()));
      } catch (...) {
        throw std::invalid_argument("Error browsing selected file: ");
      }

      multi_run_number.push_back(run_number);
    }
  }

  g_log.debug() << "run number selected for multi-run: " << run_number
                << std::endl;

  return multi_run_number;
}

/**
* Does several checks on the current inputs and settings. This should
* be done before starting any calibration work. The message return
* should in principle be shown to the user as a visible message
* (pop-up, error log, etc.)
*
* @param newVanNo number of the Vanadium run for the new calibration
* @param newCeriaNo number of the Ceria run for the new calibration
*
* @throws std::invalid_argument with an informative message.
*/
void EnggDiffractionPresenter::inputChecksBeforeCalibrate(
    const std::string &newVanNo, const std::string &newCeriaNo) {
  if (newVanNo.empty()) {
    throw std::invalid_argument("The Vanadium number" + g_runNumberErrorStr);
  }
  if (newCeriaNo.empty()) {
    throw std::invalid_argument("The Ceria number" + g_runNumberErrorStr);
  }

  EnggDiffCalibSettings cs = m_view->currentCalibSettings();
  const std::string pixelCalib = cs.m_pixelCalibFilename;
  if (pixelCalib.empty()) {
    throw std::invalid_argument(
        "You need to set a pixel (full) calibration in settings.");
  }
  const std::string templGSAS = cs.m_templateGSAS_PRM;
  if (templGSAS.empty()) {
    throw std::invalid_argument(
        "You need to set a template calibration file for GSAS in settings.");
  }
}

/**
* What should be the name of the output GSAS calibration file, given
* the Vanadium and Ceria runs
*
* @param vanNo number of the Vanadium run, which is normally part of the name
* @param ceriaNo number of the Ceria run, which is normally part of the name
*
* @return filename (without the full path)
*/
std::string
EnggDiffractionPresenter::outputCalibFilename(const std::string &vanNo,
                                              const std::string &ceriaNo) {
  std::string outFilename = "";
  const std::string sugg = buildCalibrateSuggestedFilename(vanNo, ceriaNo);
  if (!g_askUserCalibFilename) {
    outFilename = sugg;
  } else {
    outFilename = m_view->askNewCalibrationFilename(sugg);
    if (!outFilename.empty()) {
      // make sure it follows the rules
      try {
        std::string inst, van, ceria;
        parseCalibrateFilename(outFilename, inst, van, ceria);
      } catch (std::invalid_argument &ia) {
        m_view->userWarning(
            "Invalid output calibration filename: " + outFilename, ia.what());
        outFilename = "";
      }
    }
  }

  return outFilename;
}

/**
* Parses the name of a calibration file and guesses the instrument,
* vanadium and ceria run numbers, assuming that the name has been
* build with buildCalibrateSuggestedFilename().
*
* @todo this is currently based on the filename. This method should
* do a basic sanity check that the file is actually a calibration
* file (IPARM file for GSAS), and get the numbers from the file not
* from the name of the file. Leaving this as a TODO for now, as the
* file template and contents are still subject to change.
*
* @param path full path to a calibration file
* @param instName instrument used in the file
* @param vanNo number of the Vanadium run used for this calibration file
* @param ceriaNo number of the Ceria run
*
* @throws invalid_argument with an informative message if tha name does
* not look correct (does not follow the conventions).
*/
void EnggDiffractionPresenter::parseCalibrateFilename(const std::string &path,
                                                      std::string &instName,
                                                      std::string &vanNo,
                                                      std::string &ceriaNo) {
  instName = "";
  vanNo = "";
  ceriaNo = "";

  Poco::Path fullPath(path);
  const std::string filename = fullPath.getFileName();
  if (filename.empty()) {
    return;
  }

  const std::string explMsg =
      "Expected a file name like 'INSTR_vanNo_ceriaNo_....par', "
      "where INSTR is the instrument name and vanNo and ceriaNo are the "
      "numbers of the Vanadium and calibration sample (Ceria, CeO2) runs.";
  std::vector<std::string> parts;
  boost::split(parts, filename, boost::is_any_of("_"));
  if (parts.size() < 4) {
    throw std::invalid_argument(
        "Failed to find at least the 4 required parts of the file name.\n\n" +
        explMsg);
  }

  // check the rules on the file name
  if (g_enginxStr != parts[0]) {
    throw std::invalid_argument("The first component of the file name is not "
                                "the expected instrument name: " +
                                g_enginxStr + ".\n\n" + explMsg);
  }
  const std::string castMsg =
      "It is not possible to interpret as an integer number ";
  try {
    boost::lexical_cast<int>(parts[1]);
  } catch (std::runtime_error &) {
    throw std::invalid_argument(
        castMsg + "the Vanadium number part of the file name.\n\n" + explMsg);
  }
  try {
    boost::lexical_cast<int>(parts[2]);
  } catch (std::runtime_error &) {
    throw std::invalid_argument(
        castMsg + "the Ceria number part of the file name.\n\n" + explMsg);
  }

  instName = parts[0];
  vanNo = parts[1];
  ceriaNo = parts[2];
}

/**
* Start the calibration work without blocking the GUI. This uses
* connect for Qt signals/slots so that it runs well with the Qt event
* loop. Because of that this class needs to be a Q_OBJECT.
*
* @param outFilename name for the output GSAS calibration file
* @param vanNo vanadium run number
* @param ceriaNo ceria run number
*/
void EnggDiffractionPresenter::startAsyncCalibWorker(
    const std::string &outFilename, const std::string &vanNo,
    const std::string &ceriaNo) {
  delete m_workerThread;
  m_workerThread = new QThread(this);
  EnggDiffWorker *worker =
      new EnggDiffWorker(this, outFilename, vanNo, ceriaNo);
  worker->moveToThread(m_workerThread);

  connect(m_workerThread, SIGNAL(started()), worker, SLOT(calibrate()));
  connect(worker, SIGNAL(finished()), this, SLOT(calibrationFinished()));
  // early delete of thread and worker
  connect(m_workerThread, SIGNAL(finished()), m_workerThread,
          SLOT(deleteLater()), Qt::DirectConnection);
  connect(worker, SIGNAL(finished()), worker, SLOT(deleteLater()));
  m_workerThread->start();
}

/**
* Calculate a new calibration. This is what threads/workers should
* use to run the calculations in response to the user clicking
* 'calibrate' or similar.
*
* @param outFilename name for the output GSAS calibration file
* @param vanNo vanadium run number
* @param ceriaNo ceria run number
*/
void EnggDiffractionPresenter::doNewCalibration(const std::string &outFilename,
                                                const std::string &vanNo,
                                                const std::string &ceriaNo) {
  g_log.notice() << "Generating new calibration file: " << outFilename
                 << std::endl;

  EnggDiffCalibSettings cs = m_view->currentCalibSettings();
  Mantid::Kernel::ConfigServiceImpl &conf =
      Mantid::Kernel::ConfigService::Instance();
  const std::vector<std::string> tmpDirs = conf.getDataSearchDirs();
  // in principle, the run files will be found from 'DirRaw', and the
  // pre-calculated Vanadium corrections from 'DirCalib'
  if (!cs.m_inputDirCalib.empty() && Poco::File(cs.m_inputDirCalib).exists()) {
    conf.appendDataSearchDir(cs.m_inputDirCalib);
  }
  if (!cs.m_inputDirRaw.empty() && Poco::File(cs.m_inputDirRaw).exists())
    conf.appendDataSearchDir(cs.m_inputDirRaw);

  try {
    m_calibFinishedOK = false;
    doCalib(cs, vanNo, ceriaNo, outFilename);
    m_calibFinishedOK = true;
  } catch (std::runtime_error &) {
    g_log.error() << "The calibration calculations failed. One of the "
                     "algorithms did not execute correctly. See log messages "
                     "for details. "
                  << std::endl;
  } catch (std::invalid_argument &) {
    g_log.error()
        << "The calibration calculations failed. Some input properties "
           "were not valid. See log messages for details. "
        << std::endl;
  }
  // restore normal data search paths
  conf.setDataSearchDirs(tmpDirs);
}

/**
* Method to call when the calibration work has finished, either from
* a separate thread or not (as in this presenter's' test).
*/
void EnggDiffractionPresenter::calibrationFinished() {
  if (!m_view)
    return;

  m_view->enableCalibrateAndFocusActions(true);
  if (!m_calibFinishedOK) {
    g_log.warning() << "The cablibration did not finish correctly."
                    << std::endl;
  } else {
    const std::string vanNo = isValidRunNumber(m_view->newVanadiumNo());

    const std::string ceriaNo = isValidRunNumber(m_view->newCeriaNo());
    const std::string outFilename =
        buildCalibrateSuggestedFilename(vanNo, ceriaNo);
    m_view->newCalibLoaded(vanNo, ceriaNo, outFilename);
    g_log.notice()
        << "Cablibration finished and ready as 'current calibration'."
        << std::endl;
  }
  if (m_workerThread) {
    delete m_workerThread;
    m_workerThread = NULL;
  }
}

/**
* Build a suggested name for a new calibration, by appending instrument name,
* relevant run numbers, etc., like: ENGINX_241391_236516_both_banks.par
*
* @param vanNo number of the Vanadium run
* @param ceriaNo number of the Ceria run
*
* @return Suggested name for a new calibration file, following
* ENGIN-X practices
*/
std::string EnggDiffractionPresenter::buildCalibrateSuggestedFilename(
    const std::string &vanNo, const std::string &ceriaNo) const {
  // default and only one supported
  std::string instStr = g_enginxStr;
  std::string nameAppendix = "_both_banks";
  std::string curInst = m_view->currentInstrument();
  if ("ENGIN-X" != curInst && "ENGINX" != curInst) {
    instStr = "UNKNOWNINST";
    nameAppendix = "_calibration";
  }

  // default extension for calibration files
  const std::string calibExt = ".prm";
  std::string sugg =
      instStr + "_" + vanNo + "_" + ceriaNo + nameAppendix + calibExt;

  return sugg;
}

/**
* Calculate a calibration, responding the the "new calibration"
* action/button.
*
* @param cs user settings
* @param vanNo Vanadium run number
* @param ceriaNo Ceria run number
* @param outFilename output filename chosen by the user
*/
void EnggDiffractionPresenter::doCalib(const EnggDiffCalibSettings &cs,
                                       const std::string &vanNo,
                                       const std::string &ceriaNo,
                                       const std::string &outFilename) {
  ITableWorkspace_sptr vanIntegWS;
  MatrixWorkspace_sptr vanCurvesWS;
  MatrixWorkspace_sptr ceriaWS;

  loadOrCalcVanadiumWorkspaces(vanNo, cs.m_inputDirCalib, vanIntegWS,
                               vanCurvesWS, cs.m_forceRecalcOverwrite);

  const std::string instStr = m_view->currentInstrument();
  try {
    auto load =
        Mantid::API::AlgorithmManager::Instance().createUnmanaged("Load");
    load->initialize();
    load->setPropertyValue("Filename", instStr + ceriaNo);
    const std::string ceriaWSName = "engggui_calibration_sample_ws";
    load->setPropertyValue("OutputWorkspace", ceriaWSName);
    load->execute();

    AnalysisDataServiceImpl &ADS = Mantid::API::AnalysisDataService::Instance();
    ceriaWS = ADS.retrieveWS<MatrixWorkspace>(ceriaWSName);
  } catch (std::runtime_error &re) {
    g_log.error()
        << "Error while loading calibration sample data. "
           "Could not run the algorithm Load succesfully for the calibration "
           "sample (run number: " +
               ceriaNo + "). Error description: " + re.what() +
               " Please check also the previous log messages for details.";
    throw;
  }

  // Bank 1 and 2 - ENGIN-X
  const size_t numBanks = 2;
  std::vector<double> difc, tzero;
  difc.resize(numBanks);
  tzero.resize(numBanks);
  for (size_t i = 0; i < difc.size(); i++) {
    auto alg = Mantid::API::AlgorithmManager::Instance().createUnmanaged(
        "EnggCalibrate");
    try {
      alg->initialize();
      alg->setProperty("InputWorkspace", ceriaWS);
      alg->setProperty("VanIntegrationWorkspace", vanIntegWS);
      alg->setProperty("VanCurvesWorkspace", vanCurvesWS);
      alg->setPropertyValue("Bank", boost::lexical_cast<std::string>(i + 1));
      // TODO: figure out what should be done about the list of expected peaks
      // to EnggCalibrate => it should be a default, as in EnggFitPeaks, that
      // should be fixed in a nother ticket/issue
      alg->setPropertyValue(
          "ExpectedPeaks",
          "3.1243, 2.7057, 1.9132, 1.6316, 1.5621, "
          "1.3529, 1.2415, 1.2100, 1.1046, 1.0414, 0.9566, 0.9147, 0.9019, "
          "0.8556, 0.8252, 0.8158, 0.7811");
      alg->setPropertyValue("OutputParametersTableName",
                            "engggui_calibration_bank_" +
                                boost::lexical_cast<std::string>(i + 1));
      alg->execute();
    } catch (std::runtime_error &re) {
      g_log.error() << "Error in calibration. ",
          "Could not run the algorithm EnggCalibrate succesfully for bank " +
              boost::lexical_cast<std::string>(i) + ". Error description: " +
              re.what() + " Please check also the log messages for details.";
      throw;
    }
    difc[i] = alg->getProperty("Difc");
    tzero[i] = alg->getProperty("Zero");

    g_log.notice() << " * Bank " << i + 1 << " calibrated, "
                   << "difc: " << difc[i] << ", zero: " << tzero[i]
                   << std::endl;
  }

  // Creates appropriate directory
  Poco::Path saveDir = outFilesDir("Calibration");

  // Double horror: 1st use a python script
  // 2nd: because runPythonCode does this by emitting a signal that goes to
  // MantidPlot,
  // it has to be done in the view (which is a UserSubWindow).
  Poco::Path outFullPath(saveDir);
  outFullPath.append(outFilename);

  m_view->writeOutCalibFile(outFullPath.toString(), difc, tzero);
  g_log.notice() << "Calibration file written as " << outFullPath.toString()
                 << std::endl;
}

/**
* Perform checks specific to normal/basic run focusing in addition to
* the general checks for any focusing (as done by
* inputChecksBeforeFocus() which is called from this method). Use
* always before running 'Focus'
*
* @param multi_RunNo vector of run number to focus
* @param banks which banks to consider in the focusing
*
* @throws std::invalid_argument with an informative message.
*/
void EnggDiffractionPresenter::inputChecksBeforeFocusBasic(
    const std::vector<std::string> &multi_RunNo,
    const std::vector<bool> &banks) {
  if (multi_RunNo.size() == 0) {
    const std::string msg = "The sample run number" + g_runNumberErrorStr;
    throw std::invalid_argument(msg);
  }

  inputChecksBanks(banks);

  inputChecksBeforeFocus();
}

/**
* Perform checks specific to focusing in "cropped" mode, in addition
* to the general checks for any focusing (as done by
* inputChecksBeforeFocus() which is called from this method). Use
* always before running 'FocusCropped'
*
* @param multi_RunNo vector of run number to focus
* @param banks which banks to consider in the focusing
* @param specNos list of spectra (as usual csv list of spectra in Mantid)
*
* @throws std::invalid_argument with an informative message.
*/
void EnggDiffractionPresenter::inputChecksBeforeFocusCropped(
    const std::vector<std::string> &multi_RunNo, const std::vector<bool> &banks,
    const std::string &specNos) {
  if (multi_RunNo.size() == 0) {
    throw std::invalid_argument("To focus cropped the sample run number" +
                                g_runNumberErrorStr);
  }

  if (specNos.empty()) {
    throw std::invalid_argument("The list of spectrum IDs cannot be empty when "
                                "focusing in 'cropped' mode.");
  }

  inputChecksBanks(banks);

  inputChecksBeforeFocus();
}

/**
* Perform checks specific to focusing in "texture" mode, in addition
* to the general checks for any focusing (as done by
* inputChecksBeforeFocus() which is called from this method). Use
* always before running 'FocusCropped'
*
* @param multi_RunNo vector of run number to focus
* @param dgFile file with detector grouping info
*
* @throws std::invalid_argument with an informative message.
*/
void EnggDiffractionPresenter::inputChecksBeforeFocusTexture(
    const std::vector<std::string> &multi_RunNo, const std::string &dgFile) {
  if (multi_RunNo.size() == 0) {
    throw std::invalid_argument("To focus texture banks the sample run number" +
                                g_runNumberErrorStr);
  }

  if (dgFile.empty()) {
    throw std::invalid_argument("A detector grouping file needs to be "
                                "specified when focusing texture banks.");
  }
  Poco::File dgf(dgFile);
  if (!dgf.exists()) {
    throw std::invalid_argument(
        "The detector grouping file coult not be found: " + dgFile);
  }

  inputChecksBeforeFocus();
}

void EnggDiffractionPresenter::inputChecksBanks(
    const std::vector<bool> &banks) {
  if (0 == banks.size()) {
    const std::string msg =
        "Error in specification of banks found when starting the "
        "focusing process. Cannot continue.";
    g_log.error() << msg << std::endl;
    throw std::invalid_argument(msg);
  }
  if (banks.end() == std::find(banks.begin(), banks.end(), true)) {
    const std::string msg =
        "EnggDiffraction GUI: not focusing, as none of the banks "
        "have been selected. You probably forgot to select at least one.";
    g_log.warning() << msg << std::endl;
    throw std::invalid_argument(msg);
  }
}

/**
* Performs several checks on the current focusing inputs and
* settings. This should be done before starting any focus work. The
* message return should be shown to the user as a visible message
* (pop-up, error log, etc.)
*
* @throws std::invalid_argument with an informative message.
*/
void EnggDiffractionPresenter::inputChecksBeforeFocus() {
  EnggDiffCalibSettings cs = m_view->currentCalibSettings();
  const std::string pixelCalib = cs.m_pixelCalibFilename;
  if (pixelCalib.empty()) {
    throw std::invalid_argument(
        "You need to set a pixel (full) calibration in settings.");
  }
}

/**
* Builds the names of the output focused files (one per bank), given
* the sample run number and which banks should be focused.
*
* @param runNo number of the run for which we want a focused output
* file name
*
* @param banks for every bank, (true/false) to consider it or not for
* the focusing
*
* @return filenames (without the full path)
*/
std::vector<std::string>
EnggDiffractionPresenter::outputFocusFilenames(const std::string &runNo,
                                               const std::vector<bool> &banks) {
  const std::string instStr = m_view->currentInstrument();
  std::vector<std::string> res;
  for (size_t b = 1; b <= banks.size(); b++) {
    res.push_back(instStr + "_" + runNo + "_focused_bank_" +
                  boost::lexical_cast<std::string>(b) + ".nxs");
  }
  return res;
}

std::string
EnggDiffractionPresenter::outputFocusCroppedFilename(const std::string &runNo) {
  const std::string instStr = m_view->currentInstrument();

  return instStr + "_" + runNo + "_focused_cropped.nxs";
}

std::vector<std::string> EnggDiffractionPresenter::outputFocusTextureFilenames(
    const std::string &runNo, const std::vector<size_t> &bankIDs) {
  const std::string instStr = m_view->currentInstrument();

  std::vector<std::string> res;
  for (size_t b = 0; b < bankIDs.size(); b++) {
    res.push_back(instStr + "_" + runNo + "_focused_texture_bank_" +
                  boost::lexical_cast<std::string>(bankIDs[b]) + ".nxs");
  }

  return res;
}

/**
* Start the focusing algorithm(s) without blocking the GUI. This is
* based on Qt connect / signals-slots so that it goes in sync with
* the Qt event loop. For that reason this class needs to be a
* Q_OBJECT.
*
* @param dir directory (full path) for the focused output files
* @param multi_RunNo input vector of run number
* @param banks instrument bank to focus
* @param specNos list of spectra (as usual csv list of spectra in Mantid)
* @param dgFile detector grouping file name
*/
void EnggDiffractionPresenter::startAsyncFocusWorker(
    const std::string &dir, const std::vector<std::string> &multi_RunNo,
    const std::vector<bool> &banks, const std::string &specNos,
    const std::string &dgFile) {

  delete m_workerThread;
  m_workerThread = new QThread(this);
  EnggDiffWorker *worker =
      new EnggDiffWorker(this, dir, multi_RunNo, banks, specNos, dgFile);
  worker->moveToThread(m_workerThread);
  connect(m_workerThread, SIGNAL(started()), worker, SLOT(focus()));
  connect(worker, SIGNAL(finished()), this, SLOT(focusingFinished()));
  // early delete of thread and worker
  connect(m_workerThread, SIGNAL(finished()), m_workerThread,
          SLOT(deleteLater()), Qt::DirectConnection);
  connect(worker, SIGNAL(finished()), worker, SLOT(deleteLater()));
  m_workerThread->start();
}

/**
* Produce a new focused output file. This is what threads/workers
* should use to run the calculations required to process a 'focus'
* push or similar from the user.
*
* @param dir directory (full path) for the output focused files
* @param runNo input run number
*
* @param specNos list of spectra to use when focusing. Not empty
* implies focusing in cropped mode.
*
* @param dgFile detector grouping file to define banks (texture). Not
* empty implies focusing in texture mode.
*
* @param banks for every bank, (true/false) to consider it or not for
* the focusing
*/
void EnggDiffractionPresenter::doFocusRun(const std::string &dir,
                                          const std::string &runNo,
                                          const std::vector<bool> &banks,
                                          const std::string &specNos,
                                          const std::string &dgFile) {

  while (!g_abortThread) {

    // to track last valid run
    g_lastValidRun = runNo;

    g_log.notice() << "Generating new focusing workspace(s) and file(s) into "
                      "this directory: "
                   << dir << std::endl;

    // TODO: this is almost 100% common with doNewCalibrate() - refactor
    EnggDiffCalibSettings cs = m_view->currentCalibSettings();
    Mantid::Kernel::ConfigServiceImpl &conf =
        Mantid::Kernel::ConfigService::Instance();
    const std::vector<std::string> tmpDirs = conf.getDataSearchDirs();
    // in principle, the run files will be found from 'DirRaw', and the
    // pre-calculated Vanadium corrections from 'DirCalib'
    if (!cs.m_inputDirCalib.empty() &&
        Poco::File(cs.m_inputDirCalib).exists()) {
      conf.appendDataSearchDir(cs.m_inputDirCalib);
    }
    if (!cs.m_inputDirRaw.empty() && Poco::File(cs.m_inputDirRaw).exists()) {
      conf.appendDataSearchDir(cs.m_inputDirRaw);
    }

    // Prepare special inputs for "texture" focusing
    std::vector<size_t> bankIDs;
    std::vector<std::string> effectiveFilenames;
    std::vector<std::string> specs;
    if (!specNos.empty()) {
      // Cropped focusing
      // just to iterate once, but there's no real bank here
      bankIDs.push_back(0);
      specs.push_back(specNos); // one spectrum IDs list given by the user
      effectiveFilenames.push_back(outputFocusCroppedFilename(runNo));
    } else {
      if (dgFile.empty()) {
        // Basic/normal focusing
        for (size_t bidx = 0; bidx < banks.size(); bidx++) {
          if (banks[bidx]) {
            bankIDs.push_back(bidx + 1);
            specs.push_back("");
            effectiveFilenames = outputFocusFilenames(runNo, banks);
          }
        }
      } else {
        // texture focusing
        try {
          loadDetectorGroupingCSV(dgFile, bankIDs, specs);
        } catch (std::runtime_error &re) {
          g_log.error() << "Error loading detector grouping file: " + dgFile +
                               ". Detailed error: " + re.what()
                        << std::endl;
          bankIDs.clear();
          specs.clear();
        }
        effectiveFilenames = outputFocusTextureFilenames(runNo, bankIDs);
      }
    }

    // focus all requested banks
    for (size_t idx = 0; idx < bankIDs.size(); idx++) {

      Poco::Path fpath(dir);
      const std::string fullFilename =
          fpath.append(effectiveFilenames[idx]).toString();
      g_log.notice() << "Generating new focused file (bank " +
                            boost::lexical_cast<std::string>(bankIDs[idx]) +
                            ") for run " + runNo + " into: "
                     << effectiveFilenames[idx] << std::endl;
      try {
        m_focusFinishedOK = false;
        doFocusing(cs, fullFilename, runNo, bankIDs[idx], specs[idx], dgFile);
        m_focusFinishedOK = true;
      } catch (std::runtime_error &) {
        g_log.error()
            << "The focusing calculations failed. One of the algorithms"
               "did not execute correctly. See log messages for details."
            << std::endl;
      } catch (std::invalid_argument &ia) {
        g_log.error() << "The focusing failed. Some input properties "
                         "were not valid. "
                         "See log messages for details. Error: "
                      << ia.what() << std::endl;
      }
    }

    // restore initial data search paths
    conf.setDataSearchDirs(tmpDirs);
  }
}

void EnggDiffractionPresenter::loadDetectorGroupingCSV(
    const std::string &dgFile, std::vector<size_t> &bankIDs,
    std::vector<std::string> &specs) {
  const char commentChar = '#';
  const std::string delim = ",";

  std::ifstream file(dgFile.c_str());
  if (!file.is_open()) {
    throw std::runtime_error("Failed to open file.");
  }

  bankIDs.clear();
  specs.clear();
  std::string line;
  for (size_t li = 1; getline(file, line); li++) {
    if (line.empty() || commentChar == line[0])
      continue;

    auto delimPos = line.find_first_of(delim);
    if (std::string::npos == delimPos) {
      throw std::runtime_error(
          "In file '" + dgFile + "', wrong format in line: " +
          boost::lexical_cast<std::string>(li) +
          " which does not containe any delimiters (comma, etc.)");
    }

    try {
      const std::string bstr = line.substr(0, delimPos);
      const std::string spec = line.substr(delimPos + 1, std::string::npos);

      if (bstr.empty()) {
        throw std::runtime_error(
            "In file '" + dgFile + "', wrong format in line: " +
            boost::lexical_cast<std::string>(li) + ", the bank ID is empty!");
      }
      if (spec.empty()) {
        throw std::runtime_error("In file '" + dgFile +
                                 "', wrong format in line: " +
                                 boost::lexical_cast<std::string>(li) +
                                 ", the list of spectrum IDs is empty!");
      }

      size_t bankID = boost::lexical_cast<size_t>(bstr);
      bankIDs.push_back(bankID);
      specs.push_back(spec);
    } catch (std::runtime_error &re) {
      throw std::runtime_error(
          "In file '" + dgFile +
          "', issue found when trying to interpret line: " +
          boost::lexical_cast<std::string>(li) + ". Error description: " +
          re.what());
    }
  }
}

/**
* Method (Qt slot) to call when the focusing work has finished,
* possibly from a separate thread but sometimes not (as in this
* presenter class' test).
*/
void EnggDiffractionPresenter::focusingFinished() {
  if (!m_view)
    return;

  m_view->enableCalibrateAndFocusActions(true);
  if (!m_focusFinishedOK) {
    g_log.warning() << "The cablibration did not finish correctly."
                    << std::endl;
  } else {
    g_log.notice() << "Focusing finished - focused run(s) are ready."
                   << std::endl;
  }
  if (m_workerThread) {
    delete m_workerThread;
    m_workerThread = NULL;
  }

  // display warning and information to the users regarding Stop Focus
  if (g_abortThread) {
    // will get the last number in the list
    std::string last_RunNo = isValidRunNumber(m_view->focusingRunNo());
    double lastRun = boost::lexical_cast<double>(last_RunNo);
    double lastValid = boost::lexical_cast<double>(g_lastValidRun);

    if (lastRun != lastValid) {
      g_log.warning()
          << "Focussing process has been stopped, last successful "
             "run number: "
          << g_lastValidRun
          << " , total number of focus run that could not be processed: "
          << (lastRun - lastValid) << std::endl;
    }
  }
}

/**
* Focuses a run, produces a focused workspace, and saves it into a
* file.
*
* @param cs user settings for calibration (this does not calibrate but
* uses calibration input files such as vanadium runs
*
* @param fullFilename full path for the output (focused) filename
*
* @param runNo input run to focus
*
* @param bank instrument bank number to focus
*
* @param specNos string specifying a list of spectra (for "cropped"
* focusing or "texture" focusing), only considered if not empty
*
* @param dgFile detector grouping file name. If not empty implies
* texture focusing
*/
void EnggDiffractionPresenter::doFocusing(const EnggDiffCalibSettings &cs,
                                          const std::string &fullFilename,
                                          const std::string &runNo, size_t bank,
                                          const std::string &specNos,
                                          const std::string &dgFile) {
  ITableWorkspace_sptr vanIntegWS;
  MatrixWorkspace_sptr vanCurvesWS;
  MatrixWorkspace_sptr inWS;

  const std::string vanNo = m_view->currentVanadiumNo();
  loadOrCalcVanadiumWorkspaces(vanNo, cs.m_inputDirCalib, vanIntegWS,
                               vanCurvesWS, cs.m_forceRecalcOverwrite);

  const std::string inWSName = "engggui_focusing_input_ws";
  const std::string instStr = m_view->currentInstrument();
  try {
    auto load =
        Mantid::API::AlgorithmManager::Instance().createUnmanaged("Load");
    load->initialize();
    load->setPropertyValue("Filename", instStr + runNo);
    load->setPropertyValue("OutputWorkspace", inWSName);
    load->execute();

    AnalysisDataServiceImpl &ADS = Mantid::API::AnalysisDataService::Instance();
    inWS = ADS.retrieveWS<MatrixWorkspace>(inWSName);
  } catch (std::runtime_error &re) {
    g_log.error()
        << "Error while loading sample data for focusing. "
           "Could not run the algorithm Load succesfully for the focusing "
           "sample (run number: " +
               runNo + "). Error description: " + re.what() +
               " Please check also the previous log messages for details.";
    throw;
  }

  std::string outWSName;
  std::string specNumsOpenGenie;
  if (!dgFile.empty()) {
    // doing focus "texture"
    outWSName = "engggui_focusing_output_ws_texture_bank_" +
                boost::lexical_cast<std::string>(bank);
    specNumsOpenGenie = specNos;
  } else if (specNos.empty()) {
    // doing focus "normal" / by banks
    outWSName = "engggui_focusing_output_ws_bank_" +
                boost::lexical_cast<std::string>(bank);

    // specnum for opengenie according to bank number
    if (boost::lexical_cast<std::string>(bank) == "1") {
      specNumsOpenGenie = "1 - 1200";
    } else if (boost::lexical_cast<std::string>(bank) == "2") {
      specNumsOpenGenie = "1201 - 1400";
    }

  } else {
    // doing focus "cropped"
    outWSName = "engggui_focusing_output_ws_cropped";
    specNumsOpenGenie = specNos;
  }
  try {
    auto alg =
        Mantid::API::AlgorithmManager::Instance().createUnmanaged("EnggFocus");
    alg->initialize();
    alg->setProperty("InputWorkspace", inWSName);
    alg->setProperty("OutputWorkspace", outWSName);
    alg->setProperty("VanIntegrationWorkspace", vanIntegWS);
    alg->setProperty("VanCurvesWorkspace", vanCurvesWS);
    // cropped / normal focusing
    if (specNos.empty()) {
      alg->setPropertyValue("Bank", boost::lexical_cast<std::string>(bank));
    } else {
      alg->setPropertyValue("SpectrumNumbers", specNos);
    }
    // TODO: use detector positions (from calibrate full) when available
    // alg->setProperty(DetectorPositions, TableWorkspace)
    alg->execute();
    g_plottingCounter++;
    plotFocusedWorkspace(outWSName);

  } catch (std::runtime_error &re) {
    g_log.error() << "Error in calibration. ",
        "Could not run the algorithm EnggCalibrate succesfully for bank " +
            boost::lexical_cast<std::string>(bank) + ". Error description: " +
            re.what() + " Please check also the log messages for details.";
    throw;
  }
  g_log.notice() << "Produced focused workspace: " << outWSName << std::endl;

  try {
    g_log.debug() << "Going to save focused output into nexus file: "
                  << fullFilename << std::endl;
    auto alg =
        Mantid::API::AlgorithmManager::Instance().createUnmanaged("SaveNexus");
    alg->initialize();
    alg->setPropertyValue("InputWorkspace", outWSName);
    alg->setPropertyValue("Filename", fullFilename);
    alg->execute();
  } catch (std::runtime_error &re) {
    g_log.error() << "Error in calibration. ",
        "Could not run the algorithm EnggCalibrate succesfully for bank " +
            boost::lexical_cast<std::string>(bank) + ". Error description: " +
            re.what() + " Please check also the log messages for details.";
    throw;
  }
  g_log.notice() << "Saved focused workspace as file: " << fullFilename
                 << std::endl;

  bool saveOutputFiles = m_view->saveOutputFiles();

  if (saveOutputFiles) {
    try {
      saveFocusedXYE(outWSName, boost::lexical_cast<std::string>(bank), runNo);
      saveGSS(outWSName, boost::lexical_cast<std::string>(bank), runNo);
      saveOpenGenie(outWSName, specNumsOpenGenie,
                    boost::lexical_cast<std::string>(bank), runNo);
    } catch (std::runtime_error &re) {
      g_log.error() << "Error saving focused data. ",
          "There was an error while saving focused data. "
          "Error Description: " +
              std::string(re.what()) +
              "Please check log messages for more details.";
      throw;
    }
  }
}
/**
* Produce the two workspaces that are required to apply Vanadium
* corrections. Try to load them if precalculated results are
* available from files, otherwise load the source Vanadium run
* workspace and do the calculations.
*
* @param vanNo Vanadium run number
*
* @param inputDirCalib The 'calibration files' input directory given
* in settings
*
* @param vanIntegWS workspace where to create/load the Vanadium
* spectra integration
*
* @param vanCurvesWS workspace where to create/load the Vanadium
* aggregated per-bank curve
*
* @param forceRecalc whether to calculate Vanadium corrections even
* if the files of pre-calculated results are found
*/
void EnggDiffractionPresenter::loadOrCalcVanadiumWorkspaces(
    const std::string &vanNo, const std::string &inputDirCalib,
    ITableWorkspace_sptr &vanIntegWS, MatrixWorkspace_sptr &vanCurvesWS,
    bool forceRecalc) {
  bool foundPrecalc = false;

  std::string preIntegFilename, preCurvesFilename;
  findPrecalcVanadiumCorrFilenames(vanNo, inputDirCalib, preIntegFilename,
                                   preCurvesFilename, foundPrecalc);

  if (forceRecalc || !foundPrecalc) {
    g_log.notice()
        << "Calculating Vanadium corrections. This may take a few seconds..."
        << std::endl;
    try {
      calcVanadiumWorkspaces(vanNo, vanIntegWS, vanCurvesWS);
    } catch (std::invalid_argument &ia) {
      g_log.error() << "Failed to calculate Vanadium corrections. "
                       "There was an error in the execution of the algorithms "
                       "required to calculate Vanadium corrections. Some "
                       "properties passed to the algorithms were invalid. "
                       "This is possibly because some of the settings are not "
                       "consistent. Please check the log messages for "
                       "details. Details: " +
                           std::string(ia.what())
                    << std::endl;
      throw;
    } catch (std::runtime_error &re) {
      g_log.error() << "Failed to calculate Vanadium corrections. "
                       "There was an error while executing one of the "
                       "algorithms used to perform Vanadium corrections. "
                       "There was no obvious error in the input properties "
                       "but the algorithm failed. Please check the log "
                       "messages for details." +
                           std::string(re.what())
                    << std::endl;
      throw;
    }
  } else {
    g_log.notice() << "Found precalculated Vanadium correction features for "
                      "Vanadium run "
                   << vanNo << ". Re-using these files: " << preIntegFilename
                   << ", and " << preCurvesFilename << std::endl;
    try {
      loadVanadiumPrecalcWorkspaces(preIntegFilename, preCurvesFilename,
                                    vanIntegWS, vanCurvesWS);
    } catch (std::invalid_argument &ia) {
      g_log.error() << "Error while loading precalculated Vanadium corrections",
          "The files with precalculated Vanadium corection features (spectra "
          "integration and per-bank curves) were found (with names '" +
              preIntegFilename + "' and '" + preCurvesFilename +
              "', respectively, but there was a problem with the inputs to "
              "the "
              "load algorithms to load them: " +
              std::string(ia.what());
      throw;
    } catch (std::runtime_error &re) {
      g_log.error() << "Error while loading precalculated Vanadium corrections",
          "The files with precalculated Vanadium corection features (spectra "
          "integration and per-bank curves) were found (with names '" +
              preIntegFilename + "' and '" + preCurvesFilename +
              "', respectively, but there was a problem while loading them. "
              "Please check the log messages for details. You might want to "
              "delete those files or force recalculations (in settings). "
              "Error "
              "details: " +
              std::string(re.what());
      throw;
    }
  }
}

/**
* builds the expected names of the precalculated Vanadium correction
* files and tells if both files are found, similar to:
* ENGINX_precalculated_vanadium_run000236516_integration.nxs
* ENGINX_precalculated_vanadium_run00236516_bank_curves.nxs
*
* @param vanNo Vanadium run number
* @param inputDirCalib calibration directory in settings
* @param preIntegFilename if not found on disk, the string is set as empty
* @param preCurvesFilename if not found on disk, the string is set as empty
* @param found true if both files are found and (re-)usable
*/
void EnggDiffractionPresenter::findPrecalcVanadiumCorrFilenames(
    const std::string &vanNo, const std::string &inputDirCalib,
    std::string &preIntegFilename, std::string &preCurvesFilename,
    bool &found) {
  found = false;

  const std::string runNo = std::string(2, '0').append(vanNo);
  preIntegFilename =
      g_enginxStr + "_precalculated_vanadium_run" + runNo + "_integration.nxs";

  preCurvesFilename =
      g_enginxStr + "_precalculated_vanadium_run" + runNo + "_bank_curves.nxs";

  Poco::Path pathInteg(inputDirCalib);
  pathInteg.append(preIntegFilename);

  Poco::Path pathCurves(inputDirCalib);
  pathCurves.append(preCurvesFilename);

  if (Poco::File(pathInteg).exists() && Poco::File(pathCurves).exists()) {
    preIntegFilename = pathInteg.toString();
    preCurvesFilename = pathCurves.toString();
    found = true;
  }
}

/**
* Load precalculated results from Vanadium corrections previously
* calculated.
*
* @param preIntegFilename filename (can be full path) where the
* vanadium spectra integration table should be loaded from
*
* @param preCurvesFilename filename (can be full path) where the
* vanadium per-bank curves should be loaded from
*
* @param vanIntegWS output (matrix) workspace loaded from the
* precalculated Vanadium correction file, with the integration
* resutls
*
* @param vanCurvesWS output (matrix) workspace loaded from the
* precalculated Vanadium correction file, with the per-bank curves
*/
void EnggDiffractionPresenter::loadVanadiumPrecalcWorkspaces(
    const std::string &preIntegFilename, const std::string &preCurvesFilename,
    ITableWorkspace_sptr &vanIntegWS, MatrixWorkspace_sptr &vanCurvesWS) {
  AnalysisDataServiceImpl &ADS = Mantid::API::AnalysisDataService::Instance();

  auto alg =
      Mantid::API::AlgorithmManager::Instance().createUnmanaged("LoadNexus");
  alg->initialize();
  alg->setPropertyValue("Filename", preIntegFilename);
  std::string integWSName = g_vanIntegrationWSName;
  alg->setPropertyValue("OutputWorkspace", integWSName);
  alg->execute();
  // alg->getProperty("OutputWorkspace");
  vanIntegWS = ADS.retrieveWS<ITableWorkspace>(integWSName);

  auto algCurves =
      Mantid::API::AlgorithmManager::Instance().createUnmanaged("LoadNexus");
  algCurves->initialize();
  algCurves->setPropertyValue("Filename", preCurvesFilename);
  std::string curvesWSName = "engggui_vanadium_curves_ws";
  algCurves->setPropertyValue("OutputWorkspace", curvesWSName);
  algCurves->execute();
  // algCurves->getProperty("OutputWorkspace");
  vanCurvesWS = ADS.retrieveWS<MatrixWorkspace>(curvesWSName);
}

/**
* Calculate vanadium corrections (in principle only for when
* pre-calculated results are not available). This is expensive.
*
* @param vanNo Vanadium run number
*
* @param vanIntegWS where to keep the Vanadium run spectra
* integration values
*
* @param vanCurvesWS workspace where to keep the per-bank vanadium
* curves
*/
void EnggDiffractionPresenter::calcVanadiumWorkspaces(
    const std::string &vanNo, ITableWorkspace_sptr &vanIntegWS,
    MatrixWorkspace_sptr &vanCurvesWS) {

  auto load = Mantid::API::AlgorithmManager::Instance().createUnmanaged("Load");
  load->initialize();
  load->setPropertyValue("Filename",
                         vanNo); // TODO more specific build Vanadium filename
  std::string vanWSName = "engggui_vanadium_ws";
  load->setPropertyValue("OutputWorkspace", vanWSName);
  load->execute();
  AnalysisDataServiceImpl &ADS = Mantid::API::AnalysisDataService::Instance();
  MatrixWorkspace_sptr vanWS = ADS.retrieveWS<MatrixWorkspace>(vanWSName);
  // TODO?: maybe use setChild() and then
  // load->getProperty("OutputWorkspace");

  auto alg = Mantid::API::AlgorithmManager::Instance().createUnmanaged(
      "EnggVanadiumCorrections");
  alg->initialize();
  alg->setProperty("VanadiumWorkspace", vanWS);
  std::string integName = g_vanIntegrationWSName;
  alg->setPropertyValue("OutIntegrationWorkspace", integName);
  std::string curvesName = "engggui_van_curves_ws";
  alg->setPropertyValue("OutCurvesWorkspace", curvesName);
  alg->execute();

  ADS.remove(vanWSName);

  vanIntegWS = ADS.retrieveWS<ITableWorkspace>(integName);
  vanCurvesWS = ADS.retrieveWS<MatrixWorkspace>(curvesName);
}

/**
* Loads a workspace to pre-process (rebin, etc.). The workspace
* loaded can be a MatrixWorkspace or a group of MatrixWorkspace (for
* multiperiod data).
*
* @param runNo run number to search for the file with 'Load'.
*/
Workspace_sptr
EnggDiffractionPresenter::loadToPreproc(const std::string runNo) {
  Workspace_sptr inWS;

  try {
    auto load =
        Mantid::API::AlgorithmManager::Instance().createUnmanaged("Load");
    load->initialize();
    load->setPropertyValue("Filename", runNo);
    const std::string inWSName = "engggui_preproc_input_ws";
    load->setPropertyValue("OutputWorkspace", inWSName);

    load->execute();

    auto &ADS = Mantid::API::AnalysisDataService::Instance();
    inWS = ADS.retrieveWS<Workspace>(inWSName);
  } catch (std::runtime_error &re) {
    g_log.error()
        << "Error while loading run data to pre-process. "
           "Could not run the algorithm Load succesfully for the run "
           "number: " +
               runNo + "). Error description: " + re.what() +
               " Please check also the previous log messages for details.";
    throw;
  }

  return inWS;
}

void EnggDiffractionPresenter::doRebinningTime(const std::string &runNo,
                                               double bin,
                                               const std::string &outWSName) {

  // Runs something like:
  // Rebin(InputWorkspace='ws_runNo', outputWorkspace=outWSName,Params=bin)

  m_rebinningFinishedOK = false;
  const Workspace_sptr inWS = loadToPreproc(runNo);
  if (!inWS)
    g_log.error() << "Error: could not load the input workspace for rebinning."
                  << std::endl;

  const std::string rebinName = "Rebin";
  try {
    auto alg =
        Mantid::API::AlgorithmManager::Instance().createUnmanaged(rebinName);
    alg->initialize();
    alg->setPropertyValue("InputWorkspace", inWS->name());
    alg->setPropertyValue("OutputWorkspace", outWSName);
    alg->setProperty("Params", boost::lexical_cast<std::string>(bin));

    alg->execute();
  } catch (std::invalid_argument &ia) {
    g_log.error() << "Error when rebinning with a regular bin width in time. "
                     "There was an error in the inputs to the algorithm " +
                         rebinName + ". Error description: " + ia.what() + "."
                  << std::endl;
    return;
  } catch (std::runtime_error &re) {
    g_log.error() << "Error when rebinning with a regular bin width in time. "
                     "Coult not run the algorithm " +
                         rebinName + " successfully. Error description: " +
                         re.what() + "."
                  << std::endl;
    return;
  }

  // succesful completion
  m_rebinningFinishedOK = true;
}

void EnggDiffractionPresenter::inputChecksBeforeRebin(
    const std::string &runNo) {
  if (runNo.empty()) {
    throw std::invalid_argument("The run to pre-process cannot be empty");
  }
}

void EnggDiffractionPresenter::inputChecksBeforeRebinTime(
    const std::string &runNo, double bin) {
  inputChecksBeforeRebin(runNo);

  if (bin <= 0) {
    throw std::invalid_argument("The bin width must be strictly positive");
  }
}

/**
* Starts the Rebin algorithm(s) without blocking the GUI. This is
* based on Qt connect / signals-slots so that it goes in sync with
* the Qt event loop. For that reason this class needs to be a
* Q_OBJECT.
*
* @param runNo run number(s)
* @param bin bin width parameter for Rebin
* @param outWSName name for the output workspace produced here
*/
void EnggDiffractionPresenter::startAsyncRebinningTimeWorker(
    const std::string &runNo, double bin, const std::string &outWSName) {

  delete m_workerThread;
  m_workerThread = new QThread(this);
  EnggDiffWorker *worker = new EnggDiffWorker(this, runNo, bin, outWSName);
  worker->moveToThread(m_workerThread);

  connect(m_workerThread, SIGNAL(started()), worker, SLOT(rebinTime()));
  connect(worker, SIGNAL(finished()), this, SLOT(rebinningFinished()));
  // early delete of thread and worker
  connect(m_workerThread, SIGNAL(finished()), m_workerThread,
          SLOT(deleteLater()), Qt::DirectConnection);
  connect(worker, SIGNAL(finished()), worker, SLOT(deleteLater()));
  m_workerThread->start();
}

void EnggDiffractionPresenter::inputChecksBeforeRebinPulses(
    const std::string &runNo, size_t nperiods, double timeStep) {
  inputChecksBeforeRebin(runNo);

  if (0 == nperiods) {
    throw std::invalid_argument("The number of periods has been set to 0 so "
                                "none of the periods will be processed");
  }

  if (timeStep <= 0) {
    throw std::invalid_argument(
        "The bin or step for the time axis must be strictly positive");
  }
}

void EnggDiffractionPresenter::doRebinningPulses(const std::string &runNo,
                                                 size_t nperiods,
                                                 double timeStep,
                                                 const std::string &outWSName) {
  // TOOD: not clear what will be the role of this parameter for now
  UNUSED_ARG(nperiods);

  // Runs something like:
  // RebinByPulseTimes(InputWorkspace='ws_runNo', outputWorkspace=outWSName,
  //                   Params=timeStepstep)

  m_rebinningFinishedOK = false;
  const Workspace_sptr inWS = loadToPreproc(runNo);
  if (!inWS)
    g_log.error() << "Error: could not load the input workspace for rebinning."
                  << std::endl;

  const std::string rebinName = "RebinByPulseTimes";
  try {
    auto alg =
        Mantid::API::AlgorithmManager::Instance().createUnmanaged(rebinName);
    alg->initialize();
    alg->setPropertyValue("InputWorkspace", inWS->name());
    alg->setPropertyValue("OutputWorkspace", outWSName);
    alg->setProperty("Params", boost::lexical_cast<std::string>(timeStep));

    alg->execute();
  } catch (std::invalid_argument &ia) {
    g_log.error() << "Error when rebinning by pulse times. "
                     "There was an error in the inputs to the algorithm " +
                         rebinName + ". Error description: " + ia.what() + "."
                  << std::endl;
    return;
  } catch (std::runtime_error &re) {
    g_log.error() << "Error when rebinning by pulse times. "
                     "Coult not run the algorithm " +
                         rebinName + " successfully. Error description: " +
                         re.what() + "."
                  << std::endl;
    return;
  }

  // successful execution
  m_rebinningFinishedOK = true;
}

/**
* Starts the Rebin (by pulses) algorithm(s) without blocking the
* GUI. This is based on Qt connect / signals-slots so that it goes in
* sync with the Qt event loop. For that reason this class needs to be
* a Q_OBJECT.
*
* @param runNo run number(s)
* @param nperiods max number of periods to process
* @param timeStep bin width parameter for the x (time) axis
* @param outWSName name for the output workspace produced here
*/
void EnggDiffractionPresenter::startAsyncRebinningPulsesWorker(
    const std::string &runNo, size_t nperiods, double timeStep,
    const std::string &outWSName) {

  delete m_workerThread;
  m_workerThread = new QThread(this);
  EnggDiffWorker *worker =
      new EnggDiffWorker(this, runNo, nperiods, timeStep, outWSName);
  worker->moveToThread(m_workerThread);

  connect(m_workerThread, SIGNAL(started()), worker, SLOT(rebinPulses()));
  connect(worker, SIGNAL(finished()), this, SLOT(rebinningFinished()));
  // early delete of thread and worker
  connect(m_workerThread, SIGNAL(finished()), m_workerThread,
          SLOT(deleteLater()), Qt::DirectConnection);
  connect(worker, SIGNAL(finished()), worker, SLOT(deleteLater()));
  m_workerThread->start();
}

/**
* Method (Qt slot) to call when the rebin work has finished,
* possibly from a separate thread but sometimes not (as in this
* presenter class' test).
*/
void EnggDiffractionPresenter::rebinningFinished() {
  if (!m_view)
    return;

  m_view->enableCalibrateAndFocusActions(true);
  if (!m_rebinningFinishedOK) {
    g_log.warning()
        << "The pre-processing (re-binning) did not finish correctly."
        << std::endl;
  } else {
    g_log.notice() << "Pre-processing (re-binning) finished - the output "
                      "workspace is ready."
                   << std::endl;
  }
  if (m_workerThread) {
    delete m_workerThread;
    m_workerThread = NULL;
  }
}

/**
* Checks the plot type selected and applies the appropriate
* python function to apply during first bank and second bank
*
* @param outWSName title of the focused workspace
*/
void EnggDiffractionPresenter::plotFocusedWorkspace(std::string outWSName) {
  const bool plotFocusedWS = m_view->focusedOutWorkspace();
  enum PlotMode { REPLACING = 0, WATERFALL = 1, MULTIPLE = 2 };

  int plotType = m_view->currentPlotType();

  if (plotFocusedWS) {
    if (plotType == PlotMode::REPLACING) {
      if (g_plottingCounter == 1)
        m_view->plotFocusedSpectrum(outWSName);
      else
        m_view->plotReplacingWindow(outWSName);

    } else if (plotType == PlotMode::WATERFALL) {
      if (g_plottingCounter == 1)
        m_view->plotFocusedSpectrum(outWSName);
      else
        m_view->plotWaterfallSpectrum(outWSName);

    } else if (plotType == PlotMode::MULTIPLE) {
      m_view->plotFocusedSpectrum(outWSName);
    }
  }
}

/**
* Convert the generated output files and saves them in
* FocusedXYE format
*
* @param inputWorkspace title of the focused workspace
* @param bank the number of the bank as a string
* @param runNo the run number as a string
*/
void EnggDiffractionPresenter::saveFocusedXYE(const std::string inputWorkspace,
                                              std::string bank,
                                              std::string runNo) {

  // Generates the file name in the appropriate format
  std::string fullFilename =
      outFileNameFactory(inputWorkspace, runNo, bank, ".dat");

  // Creates appropriate directory
  Poco::Path saveDir = outFilesDir("Focus");

  // append the full file name in the end
  saveDir.append(fullFilename);

  try {
    g_log.debug() << "Going to save focused output into OpenGenie file: "
                  << fullFilename << std::endl;
    auto alg = Mantid::API::AlgorithmManager::Instance().createUnmanaged(
        "SaveFocusedXYE");
    alg->initialize();
    alg->setProperty("InputWorkspace", inputWorkspace);
    std::string filename(saveDir.toString());
    alg->setPropertyValue("Filename", filename);
    alg->setProperty("SplitFiles", false);
    alg->setPropertyValue("StartAtBankNumber", bank);
    alg->execute();
  } catch (std::runtime_error &re) {
    g_log.error() << "Error in saving FocusedXYE format file. ",
        "Could not run the algorithm SaveFocusXYE succesfully for "
        "workspace " +
            inputWorkspace + ". Error description: " + re.what() +
            " Please check also the log messages for details.";
    throw;
  }
  g_log.notice() << "Saved focused workspace as file: " << saveDir.toString()
                 << std::endl;
}

/**
* Convert the generated output files and saves them in
* GSS format
*
* @param inputWorkspace title of the focused workspace
* @param bank the number of the bank as a string
* @param runNo the run number as a string
*/
void EnggDiffractionPresenter::saveGSS(const std::string inputWorkspace,
                                       std::string bank, std::string runNo) {

  // Generates the file name in the appropriate format
  std::string fullFilename =
      outFileNameFactory(inputWorkspace, runNo, bank, ".gss");

  // Creates appropriate directory
  Poco::Path saveDir = outFilesDir("Focus");

  // append the full file name in the end
  saveDir.append(fullFilename);

  try {
    g_log.debug() << "Going to save focused output into OpenGenie file: "
                  << fullFilename << std::endl;
    auto alg =
        Mantid::API::AlgorithmManager::Instance().createUnmanaged("SaveGSS");
    alg->initialize();
    alg->setProperty("InputWorkspace", inputWorkspace);
    std::string filename(saveDir.toString());
    alg->setPropertyValue("Filename", filename);
    alg->setProperty("SplitFiles", false);
    alg->setPropertyValue("Bank", bank);
    alg->execute();
  } catch (std::runtime_error &re) {
    g_log.error() << "Error in saving GSS format file. ",
        "Could not run the algorithm saveGSS succesfully for "
        "workspace " +
            inputWorkspace + ". Error description: " + re.what() +
            " Please check also the log messages for details.";
    throw;
  }
  g_log.notice() << "Saved focused workspace as file: " << saveDir.toString()
                 << std::endl;
}

/**
* Convert the generated output files and saves them in
* OpenGenie format
*
* @param inputWorkspace title of the focused workspace
* @param specNums number of spectrum to display
* @param bank the number of the bank as a string
* @param runNo the run number as a string
*/
void EnggDiffractionPresenter::saveOpenGenie(const std::string inputWorkspace,
                                             std::string specNums,
                                             std::string bank,
                                             std::string runNo) {

  // Generates the file name in the appropriate format
  std::string fullFilename =
      outFileNameFactory(inputWorkspace, runNo, bank, ".his");

  // Creates appropriate directory
  Poco::Path saveDir = outFilesDir("Focus");

  // append the full file name in the end
  saveDir.append(fullFilename);

  try {
    g_log.debug() << "Going to save focused output into OpenGenie file: "
                  << fullFilename << std::endl;
    auto alg = Mantid::API::AlgorithmManager::Instance().createUnmanaged(
        "SaveOpenGenieAscii");
    alg->initialize();
    alg->setProperty("InputWorkspace", inputWorkspace);
    std::string filename(saveDir.toString());
    alg->setPropertyValue("Filename", filename);
    alg->setPropertyValue("SpecNumberField", specNums);
    alg->execute();
  } catch (std::runtime_error &re) {
    g_log.error() << "Error in saving OpenGenie format file. ",
        "Could not run the algorithm SaveOpenGenieAscii succesfully for "
        "workspace " +
            inputWorkspace + ". Error description: " + re.what() +
            " Please check also the log messages for details.";
    throw;
  }
  g_log.notice() << "Saved focused workspace as file: " << saveDir.toString()
                 << std::endl;
}

/**
* Generates the required file name of the output files
*
* @param inputWorkspace title of the focused workspace
* @param runNo the run number as a string
* @param bank the number of the bank as a string
* @param format the format of the file to be saved as
*/
std::string EnggDiffractionPresenter::outFileNameFactory(
    std::string inputWorkspace, std::string runNo, std::string bank,
    std::string format) {
  std::string fullFilename;
  if (inputWorkspace.std::string::find("texture") != std::string::npos) {
    fullFilename = "ENGINX_" + runNo + "_texture_" + bank + format;
  }
  if (inputWorkspace.std::string::find("cropped") != std::string::npos) {
    fullFilename = "ENGINX_" + runNo + "_cropped_" +
                   boost::lexical_cast<std::string>(g_croppedCounter) + format;
    g_croppedCounter++;
  } else {
    fullFilename = "ENGINX_" + runNo + "_bank_" + bank + format;
  }
  return fullFilename;
}

/**
* Generates a directory if not found and handles the path
*
* @param addToDir directs to right dir by passing focus or calibration
*/
Poco::Path EnggDiffractionPresenter::outFilesDir(std::string addToDir) {
  Poco::Path saveDir;
  std::string rbn = m_view->getRBNumber();

  try {

// takes to the root of directory according to the platform
// and appends the following string provided
#ifdef __unix__
    saveDir = Poco::Path().home();
    saveDir.append("EnginX_Mantid");
    saveDir.append("User");
    saveDir.append(rbn);
    saveDir.append(addToDir);
#else
    // else or for windows run this
    saveDir =
        (saveDir).expand("C:/EnginX_Mantid/User/" + rbn + "/" + addToDir + "/");
#endif

    if (!Poco::File(saveDir.toString()).exists()) {
      Poco::File(saveDir.toString()).createDirectories();
    }
  } catch (Poco::FileAccessDeniedException &e) {
    g_log.error() << "error caused by file access/permission: " << e.what();
  } catch (std::runtime_error &re) {
    g_log.error() << "Error while find/creating a path: " << re.what();
  }
  return saveDir;
}

} // namespace CustomInterfaces
} // namespace MantidQt<|MERGE_RESOLUTION|>--- conflicted
+++ resolved
@@ -189,16 +189,13 @@
       isValidMultiRunNumber(m_view->focusingRunNo());
   const std::vector<bool> banks = m_view->focusingBanks();
 
-<<<<<<< HEAD
   int focusMode = m_view->currentMultiRunMode();
 
   // reset global values
   g_abortThread = false;
   g_plottingCounter = 0;
 
-=======
   // check if valid run number provided before focusin
->>>>>>> f5ab8367
   try {
     inputChecksBeforeFocusBasic(multi_RunNo, banks);
   } catch (std::invalid_argument &ia) {
@@ -232,16 +229,13 @@
   const std::vector<bool> banks = m_view->focusingBanks();
   const std::string specNos = m_view->focusingCroppedSpectrumIDs();
 
-<<<<<<< HEAD
   int focusMode = m_view->currentMultiRunMode();
 
   // reset global values
   g_abortThread = false;
   g_plottingCounter = 0;
 
-=======
   // check if valid run number provided before focusin
->>>>>>> f5ab8367
   try {
     inputChecksBeforeFocusCropped(multi_RunNo, banks, specNos);
   } catch (std::invalid_argument &ia) {
@@ -271,16 +265,13 @@
       isValidMultiRunNumber(m_view->focusingTextureRunNo());
   const std::string dgFile = m_view->focusingTextureGroupingFile();
 
-<<<<<<< HEAD
   int focusMode = m_view->currentMultiRunMode();
 
   // reset global values
   g_abortThread = false;
   g_plottingCounter = 0;
 
-=======
   // check if valid run number provided before focusing
->>>>>>> f5ab8367
   try {
     inputChecksBeforeFocusTexture(multi_RunNo, dgFile);
   } catch (std::invalid_argument &ia) {
