--- conflicted
+++ resolved
@@ -354,42 +354,22 @@
   pushCommands();
 }
 
-<<<<<<< HEAD
-/** Requests global pre-processing options as a string. Options are supplied by
-* the main
-=======
-/** Requests pre-processing values. Values are supplied by the main
-* presenter
-* @return :: Pre-processing values
-*/
-std::map<std::string, std::string>
-ReflRunsTabPresenter::getPreprocessingValues() const {
-
-  std::map<std::string, std::string> valuesMap;
-  valuesMap["Transmission Run(s)"] =
-      m_mainPresenter->getTransmissionRuns(m_view->getSelectedGroup());
-
-  return valuesMap;
-}
 
 /** Requests property names associated with pre-processing values.
 * @return :: Pre-processing property names.
 */
-std::map<std::string, std::set<std::string>>
+QString
 ReflRunsTabPresenter::getPreprocessingProperties() const {
 
-  std::map<std::string, std::set<std::string>> propertiesMap;
-  propertiesMap["Transmission Run(s)"] = {"FirstTransmissionRun",
-                                          "SecondTransmissionRun"};
-
-  return propertiesMap;
-}
-
-/** Requests global pre-processing options. Options are supplied by the main
->>>>>>> e4105b25
-* presenter
-* @return :: Global pre-processing options
-*/
+  std::string properties = "Transmission Run(s):FirstTransmissionRun,SecondTransmissionRun";
+  return QString::fromStdString(properties);
+}
+
+
+/** Requests global pre-processing options as a string. Options are supplied by
+  * the main presenter.
+  * @return :: Global pre-processing options
+  */
 QString ReflRunsTabPresenter::getPreprocessingOptionsAsString() const {
 
   std::string optionsStr =
@@ -422,79 +402,15 @@
 /** Requests time-slicing values. Values are supplied by the main presenter
 * @return :: Time-slicing values
 */
-std::string ReflRunsTabPresenter::getTimeSlicingValues() const {
-  return m_mainPresenter->getTimeSlicingValues(m_view->getSelectedGroup());
+QString ReflRunsTabPresenter::getTimeSlicingValues() const {
+  return QString::fromStdString(m_mainPresenter->getTimeSlicingValues(m_view->getSelectedGroup()));
 }
 
 /** Requests time-slicing type. Type is supplied by the main presenter
 * @return :: Time-slicing values
 */
-<<<<<<< HEAD
-QString ReflRunsTabPresenter::getTimeSlicingOptions() const {
-=======
-std::string ReflRunsTabPresenter::getTimeSlicingType() const {
-  return m_mainPresenter->getTimeSlicingType(m_view->getSelectedGroup());
-}
-
-/**
-Tells the view to show an critical error dialog
-@param prompt : The prompt to appear on the dialog
-@param title : The text for the title bar of the dialog
-*/
-void ReflRunsTabPresenter::giveUserCritical(std::string prompt,
-                                            std::string title) {
-
-  m_mainPresenter->giveUserCritical(prompt, title);
-}
-
-/**
-Tells the view to show a warning dialog
-@param prompt : The prompt to appear on the dialog
-@param title : The text for the title bar of the dialog
-*/
-void ReflRunsTabPresenter::giveUserWarning(std::string prompt,
-                                           std::string title) {
-
-  m_mainPresenter->giveUserWarning(prompt, title);
-}
-
-/**
-Tells the view to ask the user a Yes/No question
-@param prompt : The prompt to appear on the dialog
-@param title : The text for the title bar of the dialog
-@returns a boolean true if Yes, false if No
-*/
-bool ReflRunsTabPresenter::askUserYesNo(std::string prompt, std::string title) {
-
-  return m_mainPresenter->askUserYesNo(prompt, title);
-}
-
-/**
-Tells the view to ask the user to enter a string.
-@param prompt : The prompt to appear on the dialog
-@param title : The text for the title bar of the dialog
-@param defaultValue : The default value entered.
-@returns The user's string if submitted, or an empty string
-*/
-std::string
-ReflRunsTabPresenter::askUserString(const std::string &prompt,
-                                    const std::string &title,
-                                    const std::string &defaultValue) {
-
-  return m_mainPresenter->askUserString(prompt, title, defaultValue);
-}
-
-/**
-Tells the main presenter to run an algorithm as python code
-* @param pythonCode : [input] The algorithm as python code
-* @return : The result of the execution
-*/
-std::string
-ReflRunsTabPresenter::runPythonAlgorithm(const std::string &pythonCode) {
->>>>>>> e4105b25
-
-  return QString::fromStdString(
-      m_mainPresenter->getTimeSlicingOptions(m_view->getSelectedGroup()));
+QString ReflRunsTabPresenter::getTimeSlicingType() const {
+  return QString::fromStdString(m_mainPresenter->getTimeSlicingType(m_view->getSelectedGroup()));
 }
 
 /** Changes the current instrument in the data processor widget. Also updates
