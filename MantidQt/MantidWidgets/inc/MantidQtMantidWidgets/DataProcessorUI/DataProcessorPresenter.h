--- conflicted
+++ resolved
@@ -72,13 +72,8 @@
     PlotGroupFlag,
     ExpandAllGroupsFlag,
     CollapseAllGroupsFlag,
-<<<<<<< HEAD
     SelectAllFlag,
-    PauseFlag,
-    SelectionChangedFlag
-=======
     PauseFlag
->>>>>>> bc676430
   };
 
   // Tell the presenter something happened
