#ifndef MANTID_MANTIDWIDGETS_COLORBARWIDGET_H_
#define MANTID_MANTIDWIDGETS_COLORBARWIDGET_H_

#include <QtGui/QWidget>
#include "ui_ColorBarWidget.h"
#include <qwt_color_map.h>
#include <qwt_scale_widget.h>
#include "MantidQtAPI/MantidColorMap.h"
#include <QKeyEvent>
#include <QtGui>
#include "MantidQtMantidWidgets/WidgetDllOption.h"

namespace MantidQt {
namespace MantidWidgets {

//=============================================================================
/** Extended version of QwtScaleWidget */
class QwtScaleWidgetExtended : public QwtScaleWidget {
  Q_OBJECT

public:
  QwtScaleWidgetExtended(QWidget *parent = NULL) : QwtScaleWidget(parent) {
    this->setMouseTracking(true);
  }

<<<<<<< HEAD
  void mouseMoveEvent(QMouseEvent *event) {
=======
  void mouseMoveEvent(QMouseEvent * event) override
  {
>>>>>>> a88f2d0f
    double val = 1.0 - double(event->y()) / double(this->height());
    emit mouseMoved(event->globalPos(), val);
  }

signals:
  void mouseMoved(QPoint, double);
};

//=============================================================================
/** Widget for showing a color bar, modifying its
 * limits, etc.
 *
 * @author Janik Zikovsky
 * @date Oct 31, 2011.
 */
class EXPORT_OPT_MANTIDQT_MANTIDWIDGETS ColorBarWidget : public QWidget {
  Q_OBJECT
  Q_PROPERTY(double minimum READ getMinimum WRITE setMinimum)
  Q_PROPERTY(double maximum READ getMaximum WRITE setMaximum)

public:
  ColorBarWidget(QWidget *parent = 0);
  ~ColorBarWidget();

  void updateColorMap();

  void setViewRange(double min, double max);
  void setViewRange(QwtDoubleInterval range);
  void setMinimum(double min);
  void setMaximum(double max);
  void setRenderMode(bool rendering);

  double getMinimum() const;
  double getMaximum() const;
  QwtDoubleInterval getViewRange() const;
  MantidColorMap &getColorMap();

  bool getLog();

  int getScale();
  void setScale(int);

  void setExponent(double);
  double getExponent();

  void setAutoScale(bool autoscale);
  bool getAutoScale() const;

  bool getAutoColorScaleforCurrentSlice() const;

public slots:
  void changedMinimum();
  void changedMaximum();
  void colorBarMouseMoved(QPoint, double);
  void changedScaleType(int);
  void changedExponent(double);

signals:
  /// Signal sent when the range or log mode of the color scale changes.
  void changedColorRange(double min, double max, bool log);
  /// When the user double-clicks the color bar (e.g. load a new color map)
  void colorBarDoubleClicked();

private:
  void setSpinBoxesSteps();
<<<<<<< HEAD
  void mouseDoubleClickEvent(QMouseEvent *event);
  void updateMinMaxGUI();
  void resizeEvent(QResizeEvent *event);
=======
  void mouseDoubleClickEvent(QMouseEvent * event) override;
  void updateMinMaxGUI();
  void resizeEvent(QResizeEvent * event) override;
>>>>>>> a88f2d0f

  /// Auto-gen UI classes
  Ui::ColorBarWidgetClass ui;

  /// The color bar widget from QWT
  QwtScaleWidget *m_colorBar;

  /// Color map being displayed
  MantidColorMap m_colorMap;

  /// Logarithmic scale?
  bool m_log;

  /// Min value being displayed
  double m_min;

  /// Min value being displayed
  double m_max;

  /// Show the value tooltip (off by default)
  bool m_showTooltip;
};

} // namespace MantidWidgets
} // namespace Mantid

#endif // MANTID_MANTIDWIDGETS_COLORBARWIDGET_H_<|MERGE_RESOLUTION|>--- conflicted
+++ resolved
@@ -23,12 +23,8 @@
     this->setMouseTracking(true);
   }
 
-<<<<<<< HEAD
-  void mouseMoveEvent(QMouseEvent *event) {
-=======
   void mouseMoveEvent(QMouseEvent * event) override
   {
->>>>>>> a88f2d0f
     double val = 1.0 - double(event->y()) / double(this->height());
     emit mouseMoved(event->globalPos(), val);
   }
@@ -94,15 +90,9 @@
 
 private:
   void setSpinBoxesSteps();
-<<<<<<< HEAD
-  void mouseDoubleClickEvent(QMouseEvent *event);
-  void updateMinMaxGUI();
-  void resizeEvent(QResizeEvent *event);
-=======
   void mouseDoubleClickEvent(QMouseEvent * event) override;
   void updateMinMaxGUI();
   void resizeEvent(QResizeEvent * event) override;
->>>>>>> a88f2d0f
 
   /// Auto-gen UI classes
   Ui::ColorBarWidgetClass ui;
