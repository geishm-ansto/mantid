
#include "MantidQtAPI/SelectionNotificationService.h"

using namespace MantidQt::API;

/**
 * Empty private constructor
 */
SelectionNotificationServiceImpl::SelectionNotificationServiceImpl() {}

/**
 * Empty private destructor
 */
SelectionNotificationServiceImpl::~SelectionNotificationServiceImpl() {}

/**
 *  Method to send out the QPointSelection signal to all objects that
 *  have connected a slot to this signal.  A class just needs to call
 *  SelectionNotificationService::Instance().sendQPointSelection() with
 *  the required information.  This method then emits the corresponding
 *  signal.
 *
 *  @param lab_coords    Set true if qx, qy, and qz are in lab
 *                       coordinates, instead of sample coordinates.
 *  @param qx            The x-component of the Mantid Q-vector.
 *  @param qy            The y-component of the Mantid Q-vector.
 *  @param qz            The z-component of the Mantid Q-vector.
 */
<<<<<<< HEAD
void SelectionNotificationServiceImpl::sendQPointSelection( bool lab_coords, double qx, double qy, double qz )
{
  emit QPointSelection_signal( lab_coords, qx, qy, qz );
//  std::cout << "QPointSelection_signal emitted" << std::endl;
}

template class Mantid::Kernel::SingletonHolder<SelectionNotificationServiceImpl>;
=======
void SelectionNotificationServiceImpl::sendQPointSelection(bool lab_coords,
                                                           double qx, double qy,
                                                           double qz) {
  emit QPointSelection_signal(lab_coords, qx, qy, qz);
  //  std::cout << "QPointSelection_signal emitted" << std::endl;
}
>>>>>>> de6e4660
<|MERGE_RESOLUTION|>--- conflicted
+++ resolved
@@ -26,19 +26,11 @@
  *  @param qy            The y-component of the Mantid Q-vector.
  *  @param qz            The z-component of the Mantid Q-vector.
  */
-<<<<<<< HEAD
-void SelectionNotificationServiceImpl::sendQPointSelection( bool lab_coords, double qx, double qy, double qz )
-{
-  emit QPointSelection_signal( lab_coords, qx, qy, qz );
-//  std::cout << "QPointSelection_signal emitted" << std::endl;
-}
-
-template class Mantid::Kernel::SingletonHolder<SelectionNotificationServiceImpl>;
-=======
 void SelectionNotificationServiceImpl::sendQPointSelection(bool lab_coords,
                                                            double qx, double qy,
                                                            double qz) {
   emit QPointSelection_signal(lab_coords, qx, qy, qz);
   //  std::cout << "QPointSelection_signal emitted" << std::endl;
 }
->>>>>>> de6e4660
+
+template class Mantid::Kernel::SingletonHolder<SelectionNotificationServiceImpl>;