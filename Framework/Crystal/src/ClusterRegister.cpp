--- conflicted
+++ resolved
@@ -165,14 +165,8 @@
   MapCluster temp;
   temp.insert(m_Impl->m_unique.begin(), m_Impl->m_unique.end());
   auto mergedClusters = m_Impl->makeCompositeClusters();
-<<<<<<< HEAD
-  for (auto i = mergedClusters.begin(); i != mergedClusters.end(); ++i) {
-    const auto &merged = *i;
+  for (const auto &merged : mergedClusters) {
     temp.emplace(merged->getLabel(), merged);
-=======
-  for (auto &merged : mergedClusters) {
-    temp.insert(std::make_pair(merged->getLabel(), merged));
->>>>>>> 2f5d648d
   }
   return temp;
 }
