--- conflicted
+++ resolved
@@ -45,12 +45,6 @@
                           public API::IFunctionMW,
                           public API::IFunction1D {
 public:
-  /// Destructor
-<<<<<<< HEAD
-  virtual ~Abragam() = default;
-=======
-  ~Abragam() override {}
->>>>>>> fa8a40d8
 
   /// overwrite IFunction base class methods
   std::string name() const override { return "Abragam"; }
