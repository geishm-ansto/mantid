--- conflicted
+++ resolved
@@ -44,12 +44,6 @@
       boost::shared_ptr<PoldiAbstractDetector> decoratedDetector =
           boost::shared_ptr<PoldiAbstractDetector>());
 
-<<<<<<< HEAD
-  virtual ~PoldiDetectorDecorator() = default;
-=======
-  ~PoldiDetectorDecorator() override {}
->>>>>>> fa8a40d8
-
   void setDecoratedDetector(boost::shared_ptr<PoldiAbstractDetector> detector);
   boost::shared_ptr<PoldiAbstractDetector> decoratedDetector();
 
