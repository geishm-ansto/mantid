#ifndef MANTID_SINQ_POLDISPECTRUMLINEARBACKGROUND_H_
#define MANTID_SINQ_POLDISPECTRUMLINEARBACKGROUND_H_

#include "MantidSINQ/DllConfig.h"
#include "MantidAPI/ParamFunction.h"
#include "MantidAPI/IFunction1DSpectrum.h"
#include "MantidSINQ/PoldiUtilities/IPoldiFunction1D.h"

namespace Mantid {
namespace Poldi {

/** PoldiSpectrumLinearBackground :

    A function that is defined like this:

        f(x) = A1 * wi

    where wi is the workspace index and A1 is the only parameter
    of the function. Since it's derived from IFunction1DSpectrum,
    it works only on the proper domain.

        @author Michael Wedel, Paul Scherrer Institut - SINQ
        @date 06/08/2014

    Copyright © 2014 PSI-MSS

    This file is part of Mantid.

    Mantid is free software; you can redistribute it and/or modify
    it under the terms of the GNU General Public License as published by
    the Free Software Foundation; either version 3 of the License, or
    (at your option) any later version.

    Mantid is distributed in the hope that it will be useful,
    but WITHOUT ANY WARRANTY; without even the implied warranty of
    MERCHANTABILITY or FITNESS FOR A PARTICULAR PURPOSE.  See the
    GNU General Public License for more details.

    You should have received a copy of the GNU General Public License
    along with this program.  If not, see <http://www.gnu.org/licenses/>.

    File change history is stored at: <https://github.com/mantidproject/mantid>
    Code Documentation is available at: <http://doxygen.mantidproject.org>
  */
class MANTID_SINQ_DLL PoldiSpectrumLinearBackground
    : public API::ParamFunction,
      public API::IFunction1DSpectrum,
      public IPoldiFunction1D {
public:
  PoldiSpectrumLinearBackground();
<<<<<<< HEAD
  virtual ~PoldiSpectrumLinearBackground() = default;
=======
  ~PoldiSpectrumLinearBackground() override {}
>>>>>>> fa8a40d8

  std::string name() const override { return "PoldiSpectrumLinearBackground"; }

  void setWorkspace(boost::shared_ptr<const API::Workspace> ws) override;
  size_t getTimeBinCount() const;

  void function1DSpectrum(const API::FunctionDomain1DSpectrum &domain,
                          API::FunctionValues &values) const override;
  void functionDeriv1DSpectrum(const API::FunctionDomain1DSpectrum &domain,
                               API::Jacobian &jacobian) override;

  void poldiFunction1D(const std::vector<int> &indices,
                       const API::FunctionDomain1D &domain,
                       API::FunctionValues &values) const override;

protected:
  void init() override;

  size_t m_timeBinCount;
};

} // namespace Poldi
} // namespace Mantid

#endif /* MANTID_SINQ_POLDISPECTRUMLINEARBACKGROUND_H_ */<|MERGE_RESOLUTION|>--- conflicted
+++ resolved
@@ -48,11 +48,6 @@
       public IPoldiFunction1D {
 public:
   PoldiSpectrumLinearBackground();
-<<<<<<< HEAD
-  virtual ~PoldiSpectrumLinearBackground() = default;
-=======
-  ~PoldiSpectrumLinearBackground() override {}
->>>>>>> fa8a40d8
 
   std::string name() const override { return "PoldiSpectrumLinearBackground"; }
 
