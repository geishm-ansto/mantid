--- conflicted
+++ resolved
@@ -231,13 +231,8 @@
   pathBuffer << "/admin/readhmdata.egi?bank=0&start=0&end=" << length;
   std::istream &istr = httpRequest(pathBuffer.str());
 
-<<<<<<< HEAD
-  data = (int *)malloc(length * sizeof(int));
+  data = reinterpret_cast<int *>(malloc(length * sizeof(int)));
   if (data == nullptr) {
-=======
-  data = reinterpret_cast<int *>(malloc(length * sizeof(int)));
-  if (data == NULL) {
->>>>>>> cc032dd2
     throw std::runtime_error("Out of memory reading HM data");
   }
   istr.read(reinterpret_cast<char *>(data), length * sizeof(int));
