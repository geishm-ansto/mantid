#pylint: disable=no-init,invalid-name,redefined-builtin
from __future__ import (absolute_import, division, print_function)
from six.moves import range

import mantid
import mantid.api
import mantid.kernel
import mantid.simpleapi


class UpdatePeakParameterTableValue(mantid.api.PythonAlgorithm):
    """ Class to generate grouping file
    """

    tableColNames = None
    parameternames = None

    def category(self):
        """ Mantid required
        """
        return "Inelastic\\Utility;Transforms\\Grouping"

    def name(self):
        """ Mantid require
        """
        return "UpdatePeakParameterTableValue"

    def summary(self):
        return "Update cell value(s) in a TableWorkspace containing instrument peak profile parameters."

    def PyInit(self):
        """ Property definition
        """
        tableprop = mantid.api.ITableWorkspaceProperty("InputWorkspace", "", mantid.kernel.Direction.InOut)
        self.declareProperty(tableprop, "TableWorkspace containing peak profile parameters")

        colchoices = ["Value", "FitOrTie", "Min", "Max", "StepSize"]
        self.declareProperty("Column", "Value", mantid.kernel.StringListValidator(colchoices),
                             "Column name of the cell to have value updated.  Choices include 'FitOrTie', "+
                             "'Max', 'Min', 'StepSize' and 'Value'")

        rowprop = mantid.kernel.IntArrayProperty("Rows", [])
        self.declareProperty(rowprop, "List of row numbers of the cell to have value updated")

        parnameprop = mantid.kernel.StringArrayProperty("ParameterNames", [])
        self.declareProperty(parnameprop, "List of names of parameters that will have their values updated")

        self.declareProperty("NewFloatValue", 0.0, "New value for the specified cell of type 'float'.")

        self.declareProperty("NewStringValue", "", "New value for the specified cell of type 'string'.")

        return

    def PyExec(self):
        """ Main Execution Body
        """
        # 1. Process input parameter TableWorkspace
        tableWS = self.getProperty("InputWorkspace").value
        result = self.parseTableWorkspace(tableWS)
        paramnamedict = result[0]
        colnamedict = result[1]

        # 2. Process input row (to change) information
        rownumberlist = list(self.getProperty("Rows").value)
        parameterlist = self.getProperty("ParameterNames").value
        for parametername in parameterlist:
            rows = self.convertParameterNameToTableRows(parametername, paramnamedict)
            rownumberlist.extend(rows)
        # ENDFOR

        if len(rownumberlist) > 1:
            rownumberlist = sorted(rownumberlist)
        elif len(rownumberlist) == 0:
            # if no input row number/parameter name, set the value to all rows
            numrows = tableWS.rowCount()
            rownumberlist = list(range(0, numrows))
        # ENDIF
        # for irow in rownumberlist:
        #     print "Update value on row %d" % (irow)

        # 3. Process column (to change) information
        colname = self.getProperty("Column").value
        if colname in colnamedict:
            icolumn = colnamedict[colname]
        else:
            raise NotImplementedError("Column name %s does not exist in TableWorkspace %s"
<<<<<<< HEAD
                                      % (colname, tablews.name()))
=======
                                      % (colname, tableWS.name()))
>>>>>>> 8ab67e8d

        # 3. Set value
        if colname in ["FitOrTie", "Name"]:
            # string value
            value = self.getProperty("NewStringValue").value.lower()
        else:
            # float value
            value = self.getProperty("NewFloatValue").value

        # print "Input Value = %s.  Type = %s" % (str(value), type(value))

        for irow in rownumberlist:
            irow = int(irow)
            if irow >= 0:
                tableWS.setCell(irow, icolumn, value)

        # 4.
        self.setProperty("InputWorkspace", tableWS)

        return

    def convertParameterNameToTableRows(self, parametername, paramnamedict):
        """ Convert parameter name (incomplete might be) to row number(s)
        An algorithm to recognize parameter with blurred definition will be use such as
        (1) exactly same and case insensitive;
        (2) *partialname
        (3) partialname*
        (4) *partialname*
        (5) partialname?

        Argument:
         - parametername:  parameter name to change value
         - paramnamedict:  dictionary key = parameter name, value = row number in table workspace

        Return: List of row numbers (integer), a negative value might exit to represent a non-existing parameter name
        """
        rownumbers= []

        # 1. make case insensitive
        parnametofit = parametername.lower()

        for parname in self.parameternames:
            parname_low = parname.lower()

            ismatch = False

            if parname_low == parnametofit:
                # exactly match
                ismatch = True

            elif parnametofit.startswith("*") and parnametofit.endswith("*"):
                # *XXXX*
                corestr = parnametofit.split("*")[1]
                if parname_low.count(corestr) >= 1:
                    ismatch = True

            elif parnametofit.startswith("*"):
                # *NNNNN
                corestr = parnametofit.split("*")[1]
                if parname_low.endswith(parnametofit):
                    ismatch = True
                    self.parametersToFit.append(corestr)

            elif parnametofit.endswith("*"):
                # NNNNN*
                corestr = parnametofit.split("*")[0]
                if parname_low.startswith(corestr):
                    ismatch = True

            elif parnametofit.endswith("?"):
                # NNNNN?
                corestr = parnametofit.split("?")[0]
                if parname_low.startswith(corestr) and len(parname_low) == len(parnametofit):
                    ismatch = True
                # ENDIFELSE

            if ismatch is True:
                rownumber = paramnamedict[parname]
                rownumbers.append(rownumber)
        # ENDFOR:

        # 2. Take in the case that there is no match
        if len(rownumbers) == 0:
            # No Match
            logger.warning("Warning! There is no match for parameter %s" % (parnametofit))
            rownumbers.append(-1000)
        # ENDIFELSE

        return rownumbers

    def parseTableWorkspace(self, tablews):
        """ Get information from table workspace

        Return:  dictionary, key = row number, value = name
        """
        parameterdict = {}

        # 1. Column name information
        colnames = tablews.getColumnNames()
        self.tableColNames = colnames
        colnamedict = {}
        for ic in range( len(colnames) ):
            colnamedict[colnames[ic]] = ic

        # 2. Check validity of workspace
        if len(colnames) < 2:
            raise NotImplementedError("Input table workspace is not supported due to column size.")
        if colnames[0] != "Name" or colnames[1] != "Value":
            raise NotImplementedError("Input table workspace is not supported due to column name.")

        # 3. Parse!
        parnamedict = {}
        self.parameternames = []

        numrows = tablews.rowCount()
        for irow in range(numrows):
            parname = tablews.cell(irow, 0)
            parname = parname.lower().strip()
            parnamedict[parname] = irow
            self.parameternames.append(parname)

            # NEW! Collect each variable in
            valuelist = []
            for icol in range(len(colnames)):
                value = tablews.cell(irow, icol)
                valuelist.append(value)
                parameterdict[parname] = valuelist
            # ENDFOR

        # ENDFOR

        return (parnamedict, colnamedict, parameterdict)


# ENDCLASS
mantid.api.AlgorithmFactory.subscribe(UpdatePeakParameterTableValue)<|MERGE_RESOLUTION|>--- conflicted
+++ resolved
@@ -84,11 +84,7 @@
             icolumn = colnamedict[colname]
         else:
             raise NotImplementedError("Column name %s does not exist in TableWorkspace %s"
-<<<<<<< HEAD
-                                      % (colname, tablews.name()))
-=======
                                       % (colname, tableWS.name()))
->>>>>>> 8ab67e8d
 
         # 3. Set value
         if colname in ["FitOrTie", "Name"]:
