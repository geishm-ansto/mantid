--- conflicted
+++ resolved
@@ -39,18 +39,6 @@
                              doc='The algorithm to use to get live values from the instrument')
 
         self._child_properties = [
-<<<<<<< HEAD
-            'InputWorkspace', 'SummationType', 'ReductionType','IncludePartialBins', 'AnalysisMode',
-            'ProcessingInstructions','CorrectDetectors',
-            'DetectorCorrectionType','WavelengthMin','WavelengthMax','I0MonitorIndex',
-            'MonitorBackgroundWavelengthMin','MonitorBackgroundWavelengthMax',
-            'MonitorIntegrationWavelengthMin','MonitorIntegrationWavelengthMax',
-            'NormalizeByIntegratedMonitors','FirstTransmissionRun',
-            'SecondTransmissionRun','Params','StartOverlap','EndOverlap',
-            'CorrectionAlgorithm','Polynomial','C0','C1',
-            'MomentumTransferMin','MomentumTransferStep','MomentumTransferMax',
-            'PolarizationAnalysis','Pp','Ap','Rho','Alpha','Debug','OutputWorkspace']
-=======
             'InputWorkspace', 'SummationType', 'ReductionType', 'IncludePartialBins',
             'AnalysisMode', 'ProcessingInstructions', 'CorrectDetectors',
             'DetectorCorrectionType', 'WavelengthMin', 'WavelengthMax', 'I0MonitorIndex',
@@ -61,7 +49,6 @@
             'StrictSpectrumChecking', 'CorrectionAlgorithm', 'Polynomial', 'C0', 'C1',
             'MomentumTransferMin', 'MomentumTransferStep', 'MomentumTransferMax',
             'PolarizationAnalysis', 'Pp', 'Ap', 'Rho', 'Alpha', 'Debug', 'OutputWorkspace']
->>>>>>> 9be31e47
         self.copyProperties('ReflectometryReductionOneAuto', self._child_properties)
 
     def PyExec(self):
