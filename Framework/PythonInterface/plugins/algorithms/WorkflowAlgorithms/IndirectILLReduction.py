<<<<<<< HEAD
#pylint: disable=no-init,too-many-instance-attributes,invalid-name
from __future__ import (absolute_import, division, print_function)
=======
#pylint: disable=no-init,invalid-name
from __future__ import (absolute_import, division, print_function)

from mantid.simpleapi import *
from mantid.kernel import StringListValidator, Direction
from mantid.api import DataProcessorAlgorithm, PropertyMode, AlgorithmFactory, \
                       FileProperty, FileAction, MatrixWorkspaceProperty
from mantid import config, logger, mtd
>>>>>>> 1ea083cc

import os.path
import numpy as np
from mantid.simpleapi import *
from mantid.kernel import *
from mantid.api import *
from mantid import config, mtd, logger

# first the helpers

_ws_or_none = lambda s: mtd[s] if s != '' else None


def extract_workspace(ws, ws_out, x_start, x_end):
    """
    Extracts a part of the workspace
    @param  ws      :: input workspace name
    @param  ws_out  :: output workspace name
    @param  x_start :: start bin of workspace to be extracted
    @param  x_end   :: end bin of workspace to be extracted
    """
    CropWorkspace(InputWorkspace=ws, OutputWorkspace=ws_out, XMin=x_start, XMax=x_end)
    ScaleX(InputWorkspace=ws_out, OutputWorkspace=ws_out, Factor=-x_start, Operation='Add')


def monitor_range(ws):
    """
    Get sensible x-range where monitor count is not zero
    Used to mask out the first and last few channels
    @param ws :: name of workspace
    @return   :: tuple of xmin and xmax
    """
    x = mtd[ws].readX(0)
    y = mtd[ws].readY(0)
    # mid x value in order to search for left and right monitor range delimiter
    size = len(x)
    # Maximum search in left and right half of the workspace
    mid = int(size / 2)
    # Maximum position left
    imin = np.nanargmax(np.array(y[0:mid])) - 1
    # Maximum position right
    imax = np.nanargmax(np.array(y[mid:size])) + 1 + mid
    return x[imin], x[imax]


# possibility to replace by the use of SelectNexusFilesByMetadata
def check_QENS(ws):
    """
    Checks if the given ws is of QENS type
    @param ws :: input ws name
    @return   :: True if it is, False otherwise
    """
    runobject = mtd[ws].getRun()
    runnumber = mtd[ws].getRunNumber()
    result = True

    if not runobject.hasProperty('Doppler.maximum_delta_energy'):
        if not runobject.hasProperty('Doppler.velocity_profile'):
            logger.warning('Run #%s has no Doppler.velocity_profile neither '
                           'Doppler.maximum_delta_energy. Assuming QENS type.' % runnumber)
        else:
            profile = runobject.getLogData('Doppler.velocity_profile').value
            if profile == 0:
                logger.warning('Run #%s has no Doppler.maximum_delta_energy but '
                               'Doppler.velocity_profile is 0. Assuming QENS type.' % runnumber)
            else:
                logger.warning('Run #%s has no Doppler.maximum_delta_energy but '
                               'Doppler.velocity_profile is not 0. Not a QENS data. Skipping.' % runnumber)
                result = False
    else:
        energy = runobject.getLogData('Doppler.maximum_delta_energy').value
        if energy == 0:
            logger.warning('Run #%s has Doppler.maximum_delta_energy 0. Not a QENS data. Skipping.' % runnumber)
            result = False
        else:
            if not runobject.hasProperty('Doppler.velocity_profile'):
                logger.warning('Run #%s has no Doppler.velocity_profile but '
                               'Doppler.maximum_delta_energy is not 0. Assuming QENS data.' % runnumber)
            else:
                profile = runobject.getLogData('Doppler.velocity_profile').value
                if profile != 0:
                    logger.warning('Run #%s has Doppler.velocity_profile not 0. Not a QENS data. Skipping.'
                                   % runnumber)
                    result = False

    return result


# possibility to replace by the use of SelectNexusFilesByMetadata
def select_fws(workspace):
    """
    Select fixed-window scan
    @param workspace :: input ws name
    @return   :: bool
    """
    run_object = mtd[workspace].getRun()
    run_number = mtd[workspace].getRunNumber()

    # Only older Nexus files seem to have a Doppler.frequency defined

    velocity_profile = 1
    energy = -1
    frequency = -1

    if run_object.hasProperty('Doppler.velocity_profile'):
        velocity_profile = run_object.getLogData('Doppler.velocity_profile').value
    else:
        logger.error('Run {0} has no Doppler.velocity_profile'.format(run_number))

    if velocity_profile == 1:
        fws = True
        logger.information('Run {0} FWS data'.format(run_number))
    else:
        fws = False
        logger.information('Run {0} not FWS data'.format(run_number))

    return fws


def mask_reduced_ws(ws_to_mask, xstart, xend):
    """
    Calls MaskBins twice, for masking the first and last bins of a workspace
    Args:
        red:      reduced workspace
        xstart:   MaskBins between x[0] and x[xstart]
        xend:     MaskBins between x[xend] and x[-1]

    """
    x_values = ws_to_mask.readX(0)

    if xstart > 0:
        logger.debug('Mask bins smaller than {0}'.format(xstart))
        MaskBins(InputWorkspace=ws_to_mask, OutputWorkspace=ws_to_mask, XMin=x_values[0], XMax=x_values[xstart])
    else:
        logger.debug('No masking due to x bin <= 0!: {0}'.format(xstart))
    if xend < len(x_values) - 1:
        logger.debug('Mask bins larger than {0}'.format(xend))
        MaskBins(InputWorkspace=ws_to_mask, OutputWorkspace=ws_to_mask, XMin=x_values[xend + 1], XMax=x_values[-1])
    else:
        logger.debug('No masking due to x bin >= len(x_values) - 1!: {0}'.format(xend))

    if xstart > 0 and xend < len(x_values) - 1:
        logger.notice('Bins out of range {0} {1} [Unit of X-axis] are masked'.format(x_values[xstart],
                                                                                     x_values[xend + 1]))


def convert_to_energy(ws):
    """
    Convert the input ws x-axis from channel to energy transfer
    @param ws     :: input workspace name
    """
    # get energy formula
    formula = energy_formula(ws)
    ConvertAxisByFormula(InputWorkspace=ws, OutputWorkspace=ws, Axis='X', Formula=formula)
    mtd[ws].getAxis(0).setUnit('DeltaE')  # in mev
    xnew = mtd[ws].readX(0)  # energy array
    logger.information('Energy range : %f to %f' % (xnew[0], xnew[-1]))


def energy_formula(ws):
    """
    Calculate the formula for channel number to energy transfer transformation
    @param ws :: name of the input workspace
    @return   :: formula to transform from time channel to energy transfer
    """
    x = mtd[ws].readX(0)
    size = len(x)
    mid = float((size - 1) / 2)
    gRun = mtd[ws].getRun()
    delta_energy = 0
    scale = 1.e-3  # from micro ev to milli ev

    if gRun.hasProperty('Doppler.maximum_delta_energy'):
        delta_energy = gRun.getLogData('Doppler.maximum_delta_energy').value  # max energy in micro eV
        logger.information('Doppler max delta energy in micro eV : %s' % delta_energy)
    elif gRun.hasProperty('Doppler.delta_energy'):
        delta_energy = gRun.getLogData('Doppler.delta_energy').value  # delta energy in micro eV
        logger.information('Doppler delta energy in micro eV : %s' % delta_energy)
    else:
        logger.warning('Input run has no property Doppler.mirror_sense. Check your input file.')
        logger.warning('Doppler maximum delta energy is 0 micro eV')

    formula = '(x-%f)*%f' % (mid, delta_energy / mid * scale)

    logger.information('Energy transform formula: ' + formula)

    return formula


def perform_unmirror(red, left, right, option):
    """
    Handling unmirror options > 0 and sum left and right wing if needed
    @param red::          reduced workspace, will be updated
    @param left::         left workspace
    @param right::        right workspace
    @param option::       the unmirror option
    @return:: start_bin   bins with smaller bin number will be masked
    @return:: end_bin     bins with higher bin number will be masked
    """
    # Initial bins out of which range masking will be performed
    start_bin = 0
    end_bin = mtd[red].blocksize()

    if option == 0:
        logger.information('Unmirror 0: Nothing to be done')

    elif option == 1:
        logger.information('Unmirror 1: Sum the left and right wings')

    elif option == 2:
        logger.information('Unmirror 2: Return the left wing')
        CloneWorkspace(InputWorkspace=left, OutputWorkspace=red)

    elif option == 3:
        logger.information('Unmirror 3: Return the right wing')
        CloneWorkspace(InputWorkspace=right, OutputWorkspace=red)

    elif option == 4:
        logger.information('Unmirror 4: Shift the right according to left')
        _bin_range = 'bin_range'
        MatchPeaks(InputWorkspace=right, OutputWorkspace=right, InputWorkspace2=left, BinRangeTable=_bin_range)
        bin_table = mtd[_bin_range].row(0)
        start_bin = bin_table['MinBin']
        end_bin = bin_table['MaxBin']
        DeleteWorkspace(_bin_range)

    elif option == 5:
        logger.information('Unmirror 5: Shift the right according to right of the vanadium and sum to left')
        _bin_range = 'bin_range'
        MatchPeaks(InputWorkspace=right, InputWorkspace2='right_van', OutputWorkspace=left, BinRangeTable=_bin_range)
        bin_table = mtd[_bin_range].row(0)
        start_bin = bin_table['MinBin']
        end_bin = bin_table['MaxBin']
        DeleteWorkspace(_bin_range)

    elif option == 6:
        logger.information('Unmirror 6: Center both the right and the left')
        _bin_range_left = 'bin_range_left'
        _bin_range_right = 'bin_range_right'
        MatchPeaks(InputWorkspace=left, OutputWorkspace=left, BinRangeTable=_bin_range_left)
        MatchPeaks(InputWorkspace=right, OutputWorkspace=right, BinRangeTable=_bin_range_right)
        left_table = mtd[_bin_range_left].row(0)
        right_table = mtd[_bin_range_right].row(0)
        start_bin = np.max([left_table['MinBin'], right_table['MinBin']])
        end_bin = np.min([left_table['MaxBin'], right_table['MaxBin']])
        DeleteWorkspace(_bin_range_left)
        DeleteWorkspace(_bin_range_right)

    elif option == 7:
        logger.information('Unmirror 7: Shift both the right and the left according to vanadium and sum')
        _bin_range_left = 'bin_range_left'
        _bin_range_right = 'bin_range_right'
        MatchPeaks(InputWorkspace=left, InputWorkspace2='left_van', OutputWorkspace=left, MatchInput2ToCenter=True,
                   BinRangeTable=_bin_range_left)
        MatchPeaks(InputWorkspace=right, InputWorkspace2='right_van', OutputWorkspace=right, MatchInput2ToCenter=True,
                   BinRangeTable=_bin_range_right)
        left_table = mtd[_bin_range_left].row(0)
        right_table = mtd[_bin_range_right].row(0)
        start_bin = np.max([left_table['MinBin'], right_table['MinBin']])
        end_bin = np.min([left_table['MaxBin'], right_table['MaxBin']])
        # Now we force the peaks to be centered:
        """
        MatchPeaks(InputWorkspace=left, OutputWorkspace=left, BinRangeTable=_bin_range_left)
        MatchPeaks(InputWorkspace=right, OutputWorkspace=right, BinRangeTable=_bin_range_right)
        left_table = mtd[_bin_range_left].row(0)
        right_table = mtd[_bin_range_right].row(0)
        start_bin2 = np.max([left_table['MinBin'], right_table['MinBin']])
        end_bin2 = np.min([left_table['MaxBin'], right_table['MaxBin']])

        start_bin = np.max([start_bin1, start_bin2])
        end_bin = np.min([end_bin1, end_bin2])

        DeleteWorkspace(_bin_range_left)
        DeleteWorkspace(_bin_range_right)
        """

    if option > 3 or option == 1:
        # Perform unmirror option by summing left and right workspaces
        Plus(LHSWorkspace=left, RHSWorkspace=right, OutputWorkspace=red)
        Scale(InputWorkspace=red, OutputWorkspace=red, Factor=0.5, Operation='Multiply')

    return start_bin, end_bin


class IndirectILLReduction(DataProcessorAlgorithm):

    # Optional input calibration workspace
    _calib_ws = None

    # Files
    _map_file = None
    _run_file = None
    _vanadium_file = None
    _background_file = None
    _parameter_file = None

    # Bool flags
    _debug_mode = None
    _qens = None
    _fws = None
    _sum_runs = None

    # Integer
    _unmirror_option = None

    # Other
    _instrument_name = None
    _instrument = None
    _analyser = None
    _reflection = None

    # Output Workspace names
    _out_suffixes = [] # 1D list of output ws suffixes w/o run numbers

    def category(self):
        return "Workflow\\MIDAS;Inelastic\\Reduction"

    def summary(self):
        return 'Performs QENS energy transfer reduction for ILL indirect geometry data, instrument IN16B.'

    def PyInit(self):
        # File properties
        self.declareProperty(MultipleFileProperty('Run',extensions=['nxs']),
                             doc='File path of run (s).')

        self.declareProperty(FileProperty('VanadiumRun', '',
                                          action=FileAction.OptionalLoad,
                                          extensions=['nxs']),
                             doc='File path of vanadium run. Used for UnmirrorOption=[5, 7]')

        self.declareProperty(FileProperty('BackgroundRun', '',
                                          action=FileAction.OptionalLoad,
                                          extensions=['nxs']),
                             doc='File path of background run.')

        self.declareProperty(FileProperty('MapFile', '',
                                          action=FileAction.OptionalLoad,
                                          extensions=['xml']),
                             doc='Filename of the detector grouping map file to use. \n'
                                 'If left blank the default will be used.')
        # Other inputs
        self.declareProperty(MatrixWorkspaceProperty('CalibrationWorkspace', '',
                                                     direction=Direction.Input,
                                                     optional=PropertyMode.Optional),
                             doc='Workspace containing calibration intensities for each detector')

        self.declareProperty(name='Analyser',
                             defaultValue='silicon',
                             validator=StringListValidator(['silicon']),
                             doc='Analyser crystal.')

        self.declareProperty(name='Reflection',
                             defaultValue='111',
                             validator=StringListValidator(['111','311']),
                             doc='Analyser reflection.')

        self.declareProperty(name='QENS',
                             defaultValue=True,
                             doc='Select quasi-elastic scan QENS data.')

        self.declareProperty(name='FWS',
                             defaultValue=False,
                             doc='Select elastic fixed-window scan EFWS data.')

        self.declareProperty(name='SumRuns',
                             defaultValue=False,
                             doc='Whether to sum all the input runs.')

        self.declareProperty(name='DebugMode',
                             defaultValue=False,
                             doc='Whether to output the workspaces in intermediate steps.')

        self.declareProperty(name='UnmirrorOption',defaultValue=1,
                             validator=IntBoundedValidator(lower=0, upper=7),
                             doc='Unmirroring options: \n'
                                 '0 no unmirroring\n'
                                 '1 sum of left and right\n'
                                 '2 left\n'
                                 '3 right\n'
                                 '4 shift right according to left and sum\n'
                                 '5 like 4, but use Vanadium run for peak positions\n'
                                 '6 center both left and right at zero and sum\n'
                                 '7 like 6, but use Vanadium run for peak positions')

        # Output workspace properties
        self.declareProperty(WorkspaceGroupProperty("OutputWorkspace", "red",
                                                    optional=PropertyMode.Optional,
                                                    direction=Direction.Output),
                             doc="Group name for the reduced workspace(s).")

        # Debug mode
        self.declareProperty(WorkspaceGroupProperty("RawWorkspace", "raw",
                                                    optional=PropertyMode.Optional,
                                                    direction=Direction.Output),
                             doc="Group name for the raw workspace(s).")

        self.declareProperty(WorkspaceGroupProperty("MonitorWorkspace", "monitor",
                                                    optional=PropertyMode.Optional,
                                                    direction=Direction.Output),
                             doc="Group name for the monitor workspace(s).")

        self.declareProperty(WorkspaceGroupProperty("DetWorkspace", "detgrouped",
                                                    optional=PropertyMode.Optional,
                                                    direction=Direction.Output),
                             doc="Group name for the det workspace(s).")

        self.declareProperty(WorkspaceGroupProperty("MnormWorkspace", "mnorm",
                                                    optional=PropertyMode.Optional,
                                                    direction=Direction.Output),
                             doc="Group name for the mnorm workspace(s).")

        self.declareProperty(WorkspaceGroupProperty("BsubWorkspace", "bsub",
                                                    optional=PropertyMode.Optional,
                                                    direction=Direction.Output),
                             doc="Group name for the bsub workspace(s).")

        self.declareProperty(WorkspaceGroupProperty("VnormWorkspace", "vnorm",
                                                    optional=PropertyMode.Optional,
                                                    direction=Direction.Output),
                             doc="Group name for the vnorm workspace(s).")

        self.declareProperty(WorkspaceGroupProperty("RightWorkspace", "right",
                                                    optional=PropertyMode.Optional,
                                                    direction=Direction.Output),
                             doc="Group name for the right workspace(s).")

        self.declareProperty(WorkspaceGroupProperty("LeftWorkspace", "left",
                                                    optional=PropertyMode.Optional,
                                                    direction=Direction.Output),
                             doc="Group name for the left workspace(s).")

    def validateInputs(self):

        # this is run before setUp, so need to get properties also here!
        issues = dict()
        # Unmirror options 5 and 7 require a Vanadium run as input workspace
        if (self.getProperty('UnmirrorOption').value == 5 or self.getProperty('UnmirrorOption').value == 7) \
                and self.getPropertyValue('VanadiumRun') == "":
            issues['VanadiumRun'] = 'Given unmirror option requires vanadium run to be set'

        # Either QENS or FWS scans:
        if self.getProperty('QENS').value and self.getProperty('FWS').value:
            issues['QENS'] = 'Unselect FWS if you wish to select QENS'
            issues['FWS'] = 'Unselect QENS if you wish to select FWS'

        if self.getProperty('FWS').value and not self.getProperty('UnmirrorOption').value == 1:
            issues['FWS'] = 'Select UnmirrorOption 1'


        return issues

    def setUp(self):

        self._run_file = self.getPropertyValue('Run')
        self._vanadium_file = self.getPropertyValue('VanadiumRun')
        self._background_file = self.getPropertyValue('BackgroundRun')
        self._analyser = self.getPropertyValue('Analyser')
        self._map_file = self.getPropertyValue('MapFile')
        self._calib_ws = _ws_or_none(self.getPropertyValue('CalibrationWorkspace'))
        self._reflection = self.getPropertyValue('Reflection')
        self._debug_mode = self.getProperty('DebugMode').value
        self._qens = self.getProperty('QENS').value
        self._fws = self.getProperty('FWS').value
        self._sum_runs = self.getProperty('SumRuns').value
        self._unmirror_option = self.getProperty('UnmirrorOption').value

        self._red_ws = self.getPropertyValue('OutputWorkspace')
        self._raw_ws = self._red_ws + '_' + self.getPropertyValue('RawWorkspace')
        self._monitor_ws = self._red_ws + '_' + self.getPropertyValue('MonitorWorkspace')
        self._det_ws = self._red_ws + '_' + self.getPropertyValue('DetWorkspace')
        self._mnorm_ws = self._red_ws + '_' + self.getPropertyValue('MnormWorkspace')
        self._bsub_ws = self._red_ws + '_' + self.getPropertyValue('BsubWorkspace')
        self._vnorm_ws = self._red_ws + '_' + self.getPropertyValue('VnormWorkspace')
        self._left_ws = self._red_ws + '_' + self.getPropertyValue('LeftWorkspace')
        self._right_ws = self._red_ws + '_' + self.getPropertyValue('RightWorkspace')

        if self._sum_runs is True:
            self.log().notice('All the runs will be summed')
            self._run_file = self._run_file.replace(',', '+')

        self._out_suffixes = [self._red_ws, self._raw_ws, self._det_ws, self._monitor_ws, self._mnorm_ws,
                              self._left_ws, self._right_ws, self._bsub_ws, self._vnorm_ws]

    def PyExec(self):

        self.setUp()
        # this must be Load, to be able to treat multiple files
        Load(Filename=self._run_file, OutputWorkspace=self._red_ws)

        self.log().information('Loaded .nxs file(s) : %s' % self._run_file)

        not_selected_runs = []
        out_ws_names = []

        # check if it is a workspace or workspace group and perform reduction correspondingly
        if isinstance(mtd[self._red_ws], WorkspaceGroup):

            # get instrument from the first ws in a group and load config files
            self._instrument = mtd[self._red_ws].getItem(0).getInstrument()

            self._load_auxiliary_files()

            # figure out number of progress reports, i.e. one for each input workspace/file
            progress = Progress(self, start=0.0, end=1.0, nreports=mtd[self._red_ws].size())

            # traverse over items in workspace group and reduce individually
            for i in range(mtd[self._red_ws].size()):

                # get the run number (if it is summed the run number of the first ws will be for the sum)
                run = '{0:06d}'.format(mtd[self._red_ws].getItem(i).getRunNumber())

                # get the name of the ws (it won't be the same as run, if there is a sum,
                # since the loader will concatenate run numbers in the name, e.g. RUN1_RUN2_...
                name = mtd[self._red_ws].getItem(i).getName()

                ws = run + '_' + self._red_ws
                # prepend run number
                RenameWorkspace(InputWorkspace=name, OutputWorkspace=ws)

                progress.report("Reducing run #" + run)
                # check if the run is QENS type and call reduction for each run
                if (check_QENS(ws) and self._qens) or select_fws(ws):
                    self._reduce_run(run, out_ws_names)
                else:
                    not_selected_runs.append(run)
        else:
            # get instrument name and load config files
            self._instrument = mtd[self._red_ws].getInstrument()

            self._load_auxiliary_files()

            run = '{0:06d}'.format(mtd[self._red_ws].getRunNumber())
            ws = run + '_' + self._red_ws
            # prepend run number
            RenameWorkspace(InputWorkspace=self._red_ws, OutputWorkspace=ws)

            # check if the run is QENS type and call reduction
            if (check_QENS(ws) and self._qens) or select_fws(ws):
                self._reduce_run(run, out_ws_names)
            else:
                not_selected_runs.append(run)

        # remove any loaded non-QENS type data if was given:
        for not_selected_ws in not_selected_runs:
            DeleteWorkspace(not_selected_ws + '_' + self._red_ws)

        # wrap up the output
        self._finalize(out_ws_names)

    def _load_auxiliary_files(self):
        """
        Loads parameter and detector grouping map file
        self._instrument must be already set before calling this
        """
        self._instrument_name = self._instrument.getName()
        self._analyser = self.getPropertyValue('Analyser')
        self._reflection = self.getPropertyValue('Reflection')

        idf_directory = config['instrumentDefinition.directory']
        ipf_name = self._instrument_name + '_' + self._analyser + '_' + self._reflection + '_Parameters.xml'
        self._parameter_file = os.path.join(idf_directory, ipf_name)

        self.log().information('Set parameter file : %s' % self._parameter_file)

        if self._map_file == '':
            # path name for default map file
            if self._instrument.hasParameter('Workflow.GroupingFile'):
                grouping_filename = self._instrument.getStringParameter('Workflow.GroupingFile')[0]
                self._map_file = os.path.join(config['groupingFiles.directory'], grouping_filename)
            else:
                raise ValueError("Failed to find default detector grouping file. Please specify manually.")

        self.log().information('Set detector map file : %s' % self._map_file)

        # load background run if needed
        if self._background_file:
            self._load_background_run()
            self.log().information('Loaded background run: %s' % self._background_file)

        # load vanadium run if needed
        if self._unmirror_option == 5 or self._unmirror_option == 7:
            self._load_vanadium_run()
            self.log().information('Loaded vanadium run: %s' % self._vanadium_file)

    def _load_vanadium_run(self):
        """
        Loads vanadium run into workspace and extracts left and right wings to use in shift spectra
        Used only in unmirror =5,7 for alignment. This file is the same for all the files to be reduced.
        Note the recursion!
        """
        self.log().notice('Loading vanadium run #%s' % self._vanadium_file)
        # call IndirectILLReduction for vanadium run with unmirror 2 and 3 to get left and right

        left_van = IndirectILLReduction(Run=self._vanadium_file, MapFile=self._map_file, Analyser=self._analyser,
                                        Reflection=self._reflection, SumRuns=True, UnmirrorOption=2)

        right_van = IndirectILLReduction(Run=self._vanadium_file, MapFile=self._map_file, Analyser=self._analyser,
                                         Reflection=self._reflection, SumRuns=True, UnmirrorOption=3)

        # if vanadium run is not of QENS type, output will be empty, exit with error
        if not left_van or not right_van:
            self.log().error('Failed to load vanadium run #%s. Not a QENS type? Aborting.' % self._vanadium_file)
        else:
            # note, that run number will be prepended, so need to rename
            RenameWorkspace(left_van.getItem(0).getName(),'left_van')
            RenameWorkspace(right_van.getItem(0).getName(), 'right_van')

    def _load_background_run(self):
        """
        Loads background run. This file is the same for all the files to be reduced.
        """
        background = Load(Filename=self._background_file)
        LoadParameterFile(Workspace=background, Filename=self._parameter_file)
        NormaliseToMonitor(InputWorkspace=background, OutputWorkspace=background, MonitorSpectrum=1)
        GroupDetectors(InputWorkspace=background, OutputWorkspace=background, MapFile=self._map_file, Behaviour='Sum')

    def _reduce_run(self, run, ws_names):
        """
        Performs the reduction for a given single run
        All the main reduction workflow logic goes here
        @param run :: string of run number to reduce
        @param ws_names :: a list to keep track of created ws names
        """

        self.log().information('Reducing run #' + run)

        # temporary list of ws names for the given run
        temp_run_ws_list = []

        # prepend run number for each of the output ws
        for item in self._out_suffixes:
            temp_run_ws_list.append(run + '_' + item)

        # subscribe the list to the general list
        ws_names.append(temp_run_ws_list)

        # just shortcuts
        red = temp_run_ws_list[0]
        raw = temp_run_ws_list[1]
        det = temp_run_ws_list[2]
        mon = temp_run_ws_list[3]
        mnorm = temp_run_ws_list[4]
        left = temp_run_ws_list[5]
        right = temp_run_ws_list[6]
        bsub = temp_run_ws_list[7]
        vnorm = temp_run_ws_list[8]

        self._debug(red, raw)

        # Main reduction workflow
        LoadParameterFile(Workspace=red, Filename=self._parameter_file)

        ExtractSingleSpectrum(InputWorkspace=red, OutputWorkspace=mon, WorkspaceIndex=0)

        GroupDetectors(InputWorkspace=red, OutputWorkspace=red, MapFile=self._map_file, Behaviour='Sum')

        self._debug(red, det)

        NormaliseToMonitor(InputWorkspace=red, OutputWorkspace=red, MonitorWorkspace=mon)

        self._debug(red, mnorm)

        # subtract the background if specified
        if self._background_file:
            Minus(LHSWorkspace=red, RHSWorkspace='background', OutputWorkspace=red)
            self._debug(red, bsub)
            # check the integral after subtraction
            __temp = ReplaceSpecialValues(InputWorkspace=red, NaNValue='0')
            __temp = Integration(InputWorkspace=__temp)
            for i in range(__temp.getNumberHistograms()):
                if __temp.dataY(i)[0] < 0:
                    self.log().warning('Integral of spectrum #%d is negative after background subtraction.'
                                       'Check the background run' %i)
            DeleteWorkspace(__temp)

        # Calibrate to vanadium calibration workspace if specified
        # note, this is a one-column calibration workspace
        if self._calib_ws is not None:
            Divide(LHSWorkspace=red, RHSWorkspace=self._calib_ws, OutputWorkspace=red)
            self._debug(red, vnorm)

        # For all kind of data
        if self._fws:
            ReplaceSpecialValues(InputWorkspace=red, OutputWorkspace=red, NaNValue=0, NaNError=0)

        # Check mirror_sense
        mirror_sense = 0
        if mtd[red].getRun().hasProperty('Doppler.mirror_sense'):
            # Get mirror_sense from run
            # mirror_sense 14 : two wings
            # mirror_sense 16 : one wing
            mirror_sense = mtd[red].getRun().getLogData('Doppler.mirror_sense').value

        if mirror_sense == 14:
            # Number of bins
            size = mtd[red].blocksize()

            # Get the left and right wings
            extract_workspace(red, left, 0, int(size / 2))
            extract_workspace(red, right, int(size / 2), size)
            # Get the left and right monitors, needed to identify the masked bins
            extract_workspace(mon, '__left_mon', 0, int(size / 2))
            extract_workspace(mon, '__right_mon', int(size / 2), size)

            # Initialisation monitor range
            xmin_left = 0
            xmin_right = 0
            xmax_left = mtd[left].blocksize()
            xmax_right = mtd[left].blocksize()

            if self._qens:
                # Mask bins out of monitor range (zero bins) for left and right wings
                xmin_left, xmax_left = monitor_range('__left_mon')
                xmin_right, xmax_right = monitor_range('__right_mon')

                # left and right must be masked here, such that perform_unmirror will work ok
                mask_reduced_ws(mtd[left], xmin_left, xmax_left)
                mask_reduced_ws(mtd[right], xmin_right, xmax_right)

                # Convert left and right wing to energy (there was a reason to do it here and not after the perform_unmirror)
                convert_to_energy(left)
                convert_to_energy(right)
                left = ConvertSpectrumAxis(InputWorkspace=left, Target='Theta', EMode='Indirect')
                right = ConvertSpectrumAxis(InputWorkspace=right, Target='Theta', EMode='Indirect')
            else:
                self.log().debug('Cannot determine monitor range')

        # Energy transfer according to mirror_sense and unmirror_option
        start_bin = 0
        end_bin = 0

        if mirror_sense == 14 and self._unmirror_option == 0:
            self.log().warning('Input run #%s has two wings, no energy transfer can be performed' % run)
        elif mirror_sense == 14 and self._unmirror_option > 0:
            # QENS: Reduced workspace will be in energy transfer since both, left and right workspaces are in energy transfer
            # FWS: Reduced workspace will not be in energy transfer since Vanadium will not be used -- good
            start_bin, end_bin = perform_unmirror(red, left, right, self._unmirror_option)
        elif mirror_sense == 16:
            self.log().information('Input run #%s has one wing, perform energy transfer' % run)
            convert_to_energy(red)
        else:
            self.log().warning('Input run #%s: no Doppler.mirror_sense defined' % run)
            convert_to_energy(red)

        ConvertSpectrumAxis(InputWorkspace=red, OutputWorkspace=red, Target='Theta', EMode='Indirect')

        # Mask corrupted bins according to shifted workspaces or monitor range
        # Reload X-values (now in meV, except for unmirror=0 and mirro_sense=14)


        # Initialisation, please note that masking with these values does not work
        xmin = 0
        xmax = mtd[red].blocksize()

        # Mask bins out of final energy or monitor range
        if start_bin != 0 or end_bin != 0:
            xmin = np.maximum(xmin_left, xmin_right)
            xmax = np.minimum(xmax_left, xmax_right)
            # Shifted workspaces
            xmin = np.maximum(xmin, start_bin)
            xmax = np.minimum(xmax, end_bin)
        elif mirror_sense == 14 and self._unmirror_option == 0:
            x = mtd[red].readX(0)
            xmin = xmin_left
            xmax = xmax_right + int(x[-1] / 2)
            if xmin_right < size and xmax_left < size:
                # Mask mid bins
                self.log().debug('Mask red ws bins between %d, %d' % (xmax_left, int(size / 2) + xmin_right - 1))
                MaskBins(InputWorkspace=red, OutputWorkspace=red, XMin=x[xmax_left], XMax=x[int(size / 2) + xmin_right])
        elif mirror_sense == 14 and self._unmirror_option > 0:
            xmin = np.maximum(xmin_left, xmin_right)
            xmax = np.minimum(xmax_left, xmax_right)
        elif mirror_sense == 16:
            # One wing, no right workspace
            xmin, xmax = monitor_range(mon)

        mask_reduced_ws(mtd[red], xmin, xmax)

        # cleanup by-products if not needed
        if not self._debug_mode:
            DeleteWorkspace(mon)
            if mirror_sense == 14:
                DeleteWorkspace(left)
                DeleteWorkspace(right)
        if mirror_sense == 14:
            DeleteWorkspace('__left_mon')
            DeleteWorkspace('__right_mon')

    def _debug(self, ws, name):
        """
        in DebugMode, clones ws with a new name
        @param ws   : input workspace name
        @param name : name of the clone workspace
        """
        if self._debug_mode:
            CloneWorkspace(InputWorkspace=ws, OutputWorkspace=name)

    def _finalize(self, out_ws_names):
        """
        This method does the main bookkeeping.
        Cleans up unneeded workspaces, groups and sets output properties.
        @param  out_ws_names: input 2D list of workspace names
        """

        # remove cached left and right of vanadium run
        if self._unmirror_option == 5 or self._unmirror_option == 7:
            DeleteWorkspace('left_van')
            DeleteWorkspace('right_van')

        # remove background run
        if self._background_file:
            DeleteWorkspace('background')

        output = np.array(out_ws_names)
        self.log().debug(str(output))

        if output.size == 0:
            self.log().error('Runs were neither of QENS nor of FWS type.')
            raise RuntimeError('Runs were neither of QENS nor of FWS type.')

        # group and set the main output
        GroupWorkspaces(InputWorkspaces=output[:, 0], OutputWorkspace=self._out_suffixes[0])
        self.setProperty('OutputWorkspace', self._out_suffixes[0])

        # group optional ws in debug mode
        if self._debug_mode:

            for i in range(1, 7):
                GroupWorkspaces(InputWorkspaces=output[:, i], OutputWorkspace=self._out_suffixes[i])
            self.setProperty('RawWorkspace', self._out_suffixes[1])
            self.setProperty('DetWorkspace', self._out_suffixes[2])
            self.setProperty('MonitorWorkspace', self._out_suffixes[3])
            self.setProperty('MnormWorkspace', self._out_suffixes[4])
            self.setProperty('LeftWorkspace', self._out_suffixes[5])
            self.setProperty('RightWorkspace', self._out_suffixes[6])

            if self._background_file:
                GroupWorkspaces(InputWorkspaces=output[:, 7], OutputWorkspace=self._out_suffixes[7])
                self.setProperty('BsubWorkspace', self._out_suffixes[7])

            if self._calib_ws is not None:
                GroupWorkspaces(InputWorkspaces=output[:, 8], OutputWorkspace=self._out_suffixes[8])
                self.setProperty('VnormWorkspace', self._out_suffixes[8])

# Register algorithm with Mantid
AlgorithmFactory.subscribe(IndirectILLReduction)<|MERGE_RESOLUTION|>--- conflicted
+++ resolved
@@ -1,16 +1,5 @@
-<<<<<<< HEAD
 #pylint: disable=no-init,too-many-instance-attributes,invalid-name
 from __future__ import (absolute_import, division, print_function)
-=======
-#pylint: disable=no-init,invalid-name
-from __future__ import (absolute_import, division, print_function)
-
-from mantid.simpleapi import *
-from mantid.kernel import StringListValidator, Direction
-from mantid.api import DataProcessorAlgorithm, PropertyMode, AlgorithmFactory, \
-                       FileProperty, FileAction, MatrixWorkspaceProperty
-from mantid import config, logger, mtd
->>>>>>> 1ea083cc
 
 import os.path
 import numpy as np
@@ -120,7 +109,18 @@
     else:
         logger.error('Run {0} has no Doppler.velocity_profile'.format(run_number))
 
+    if run_object.hasProperty('Doppler.maximum_delta_energy'):
+        energy = run_object.getLogData('Doppler.maximum_delta_energy').value
+    elif run_object.hasProperty('Doppler.delta_energy'):
+        energy = run_object.getLogData('Doppler.delta_energy').value
+    else:
+        logger.error('Run {0} has neither Doppler.maximum_delta_energy nor Doppler.delta_energy'.
+                     format(run_number))
+
     if velocity_profile == 1:
+        fws = True
+        logger.information('Run {0} FWS data'.format(run_number))
+    elif energy == 0:
         fws = True
         logger.information('Run {0} FWS data'.format(run_number))
     else:
