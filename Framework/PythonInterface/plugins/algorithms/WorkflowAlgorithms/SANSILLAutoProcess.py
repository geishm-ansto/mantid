# Mantid Repository : https://github.com/mantidproject/mantid
#
# Copyright &copy; 2018 ISIS Rutherford Appleton Laboratory UKRI,
#   NScD Oak Ridge National Laboratory, European Spallation Source,
#   Institut Laue - Langevin & CSNS, Institute of High Energy Physics, CAS
# SPDX - License - Identifier: GPL - 3.0 +
from mantid.api import DataProcessorAlgorithm, MatrixWorkspaceProperty, MultipleFileProperty, PropertyMode, Progress, \
    WorkspaceGroupProperty, FileAction, WorkspaceGroup
from mantid.kernel import Direction, FloatBoundedValidator, FloatArrayProperty, IntBoundedValidator
from mantid.simpleapi import *
import numpy as np
from os import path

EMPTY_TOKEN = '000000'


def get_run_number(value):
    """
    Extracts the run number from the first run out of the string value of a
    multiple file property of numors
    """
    return path.splitext(path.basename(value.split(',')[0].split('+')[0]))[0]


def needs_processing(property_value, process_reduction_type):
    """
    Checks whether a given unary reduction needs processing or is already cached
    in ADS with expected name.
    @param property_value: the string value of the corresponding MultipleFile
                           input property
    @param process_reduction_type: the reduction_type of process
    """
    do_process = False
    ws_name = ''
    if property_value:
        run_number = get_run_number(property_value)
        ws_name = run_number + '_' + process_reduction_type
        if mtd.doesExist(ws_name):
            if isinstance(mtd[ws_name], WorkspaceGroup):
                run = mtd[ws_name][0].getRun()
            else:
                run = mtd[ws_name].getRun()
            if run.hasProperty('ProcessedAs'):
                process = run.getLogData('ProcessedAs').value
                if process == process_reduction_type:
                    logger.notice('Reusing {0} workspace: {1}'
                                  .format(process_reduction_type, ws_name))
                else:
                    logger.warning('{0} workspace found, but processed '
                                   'differently: {1}'
                                   .format(process_reduction_type, ws_name))
                    do_process = True
            else:
                logger.warning('{0} workspace found, but missing the '
                               'ProcessedAs flag: {1}'
                               .format(process_reduction_type, ws_name))
                do_process = True
        else:
            do_process = True
    return [do_process, ws_name]


def needs_loading(property_value, loading_reduction_type):
    """
    Checks whether a given unary input needs loading or is already loaded in
    ADS.
    @param property_value: the string value of the corresponding FileProperty
    @param loading_reduction_type : the reduction_type of input to load
    """
    loading = False
    ws_name = ''
    if property_value:
        ws_name = path.splitext(path.basename(property_value))[0]
        if mtd.doesExist(ws_name):
            logger.notice('Reusing {0} workspace: {1}'
                          .format(loading_reduction_type, ws_name))
        else:
            loading = True
    return [loading, ws_name]


class SANSILLAutoProcess(DataProcessorAlgorithm):
    """
    Performs complete treatment of ILL SANS data; instruments D11, D11B, D16, D22, D22B, D33.
    """
    progress = None
    reduction_type = None
    sample = None
    absorber = None
    beam = None
    container = None
    stransmission = None
    ctransmission = None
    btransmission = None
    atransmission = None
    sensitivity = None
    mask = None
    flux = None
    default_mask = None
    output = None
    output_sens = None
    dimensionality = None
    reference = None
    normalise = None
    radius = None
    thickness = None
    theta_dependent = None
    solvent = None
    n_wedges = None

    def category(self):
        return 'ILL\\SANS;ILL\\Auto'

    def summary(self):
        return 'Performs complete SANS data reduction at the ILL.'

    def seeAlso(self):
        return ['SANSILLReduction', 'SANSILLIntegration',]

    def name(self):
        return 'SANSILLAutoProcess'

    def validateInputs(self):
        self.setUp()

        result = dict()
        message = 'Wrong number of {0} runs: {1}. Provide one or as many as '\
                  'sample runs: {2}.'
        message_value = 'Wrong number of {0} values: {1}. Provide one or as ' \
                        'many as sample runs: {2}.'

        # array parameters checks
        sample_dim = len(self.sample)
        abs_dim = len(self.absorber)
        beam_dim = len(self.beam)
        flux_dim = len(self.flux)
        can_dim = len(self.container)
        mask_dim = len(self.mask)
        sens_dim = len(self.sensitivity)
        ref_dim = len(self.reference)
        solv_dim = len(self.solvent)
        maxqxy_dim = len(self.maxqxy)
        deltaq_dim = len(self.deltaq)
        radius_dim = len(self.radius)

        qvalid = self.validateQRanges()
        if qvalid:
            result['OutputBinning'] = qvalid

        if self.getPropertyValue('SampleRuns') == '':
            result['SampleRuns'] = 'Please provide at least one sample run.'
        if abs_dim != sample_dim and abs_dim > 1:
            result['AbsorberRuns'] = \
                message.format('Absorber', abs_dim, sample_dim)
        if beam_dim != sample_dim and beam_dim > 1:
            result['BeamRuns'] = message.format('Beam', beam_dim, sample_dim)
        if can_dim != sample_dim and can_dim > 1:
            result['ContainerRuns'] = \
                message.format('Container', can_dim, sample_dim)
        if mask_dim != sample_dim and mask_dim > 1:
            result['MaskFiles'] = message.format('Mask', mask_dim, sample_dim)
        if ref_dim != sample_dim and ref_dim > 1:
            result['ReferenceFiles'] = \
                    message.format('Reference', ref_dim, sample_dim)
        if sens_dim != sample_dim and sens_dim > 1:
            result['SensitivityMaps'] = \
                    message.format('Sensitivity', sens_dim, sample_dim)
        if flux_dim != sample_dim and flux_dim > 1:
            result['FluxRuns'] = message.format('Flux')
        if maxqxy_dim != sample_dim and maxqxy_dim > 1:
            result['MaxQxy'] = \
                message_value.format('MaxQxy', maxqxy_dim, sample_dim)
        if deltaq_dim != sample_dim and deltaq_dim > 1:
            result['DeltaQ'] = \
                message_value.format('DeltaQ', deltaq_dim, sample_dim)
        if radius_dim != sample_dim and radius_dim > 1:
            result['BeamRadius'] = \
                    message_value.format('BeamRadius', radius_dim, sample_dim)
        if solv_dim != sample_dim and solv_dim > 1:
            result['SolventFiles'] = \
                    message.format('Solvent', solv_dim, sample_dim)

        # transmission runs checks
        str_dim = len(self.stransmission.split(','))
        ctr_dim = len(self.ctransmission.split(','))
        btr_dim = len(self.btransmission.split(','))
        atr_dim = len(self.atransmission.split(','))
        if str_dim != sample_dim and str_dim != 1:
            result['SampleTransmissionRuns'] = message.format('SampleTransmission', str_dim, sample_dim)
        if ctr_dim != can_dim and ctr_dim != 1:
            result['ContainerTransmissionRuns'] = message.format('ContainerTransmission', ctr_dim, can_dim)
        if (btr_dim != sample_dim or btr_dim != can_dim) and btr_dim != 1:
            result['TransmissionBeamRuns'] = message.format('TransmissionBeam', btr_dim, sample_dim)
        if (atr_dim != sample_dim or atr_dim != can_dim) and atr_dim != 1:
            result['TransmissionAbsorberRuns'] = message.format('TransmissionAbsorber', atr_dim, sample_dim)

        # other checks
        if self.output_type == 'I(Phi,Q)' and self.n_wedges == 0:
            result['NumberOfWedges'] = "For I(Phi,Q) processing, the number " \
                                       "of wedges must be different from 0."

        if self.getPropertyValue('OutputWorkspace')[0].isdigit():
            result['OutputWorkspace'] = "Output workspace name must be alphanumeric, it should start with a letter."

        return result

    def validateQRanges(self):
        retval = ''
        qbinning = self.getPropertyValue('OutputBinning')
        if qbinning:
            n_items = qbinning.count(':') + 1
            n_samples = len(self.sample)
            if n_items != n_samples and n_items != 1:
                retval = f'Number of Q binning params must be equal to the number of distances; found {n_items} instead of {n_samples}.'
            else:
                for qbin_params in qbinning.split(':'):
                    if qbin_params:
                        for qbin_param in qbin_params.split(','):
                            try:
                                float(qbin_param)
                            except ValueError:
                                retval = 'Q binning params must be float.'
                                break
        return retval

    def setUp(self):
        self.sample = self.getPropertyValue('SampleRuns').split(',')
        self.absorber = self.getPropertyValue('AbsorberRuns').split(',')
        self.beam = self.getPropertyValue('BeamRuns').split(',')
        self.flux = self.getPropertyValue('FluxRuns').split(',')
        self.container = self.getPropertyValue('ContainerRuns').split(',')
        self.stransmission = self.getPropertyValue('SampleTransmissionRuns')
        self.ctransmission = self.getPropertyValue('ContainerTransmissionRuns')
        self.btransmission = self.getPropertyValue('TransmissionBeamRuns')
        self.atransmission = self.getPropertyValue('TransmissionAbsorberRuns')
        self.sensitivity = self.getPropertyValue('SensitivityMaps') \
            .replace(' ', '').split(',')
        self.default_mask = self.getPropertyValue('DefaultMaskFile')
        self.mask = self.getPropertyValue('MaskFiles') \
            .replace(' ', '').split(',')
        self.reference = self.getPropertyValue('ReferenceFiles') \
            .replace(' ', '').split(',')
        self.solvent = self.getPropertyValue('SolventFiles') \
            .replace(' ', '').split(',')
        self.output = self.getPropertyValue('OutputWorkspace')
        self.output_panels = self.output + "_panels"
        self.output_sens = self.getPropertyValue('SensitivityOutputWorkspace')
        self.normalise = self.getPropertyValue('NormaliseBy')
        self.theta_dependent = self.getProperty('ThetaDependent').value
        self.tr_radius = self.getProperty('TransmissionBeamRadius').value
        self.radius = self.getPropertyValue('BeamRadius').split(',')
        self.dimensionality = len(self.sample)
        self.progress = Progress(self, start=0.0, end=1.0, nreports=10 * self.dimensionality)
        self.cleanup = self.getProperty('ClearCorrected2DWorkspace').value
        self.n_wedges = self.getProperty('NumberOfWedges').value
        self.maxqxy = self.getPropertyValue('MaxQxy').split(',')
        self.deltaq = self.getPropertyValue('DeltaQ').split(',')
        self.output_type = self.getPropertyValue('OutputType')
        self.stitch_reference_index = self.getProperty('StitchReferenceIndex').value

    def PyInit(self):

        self.declareProperty(WorkspaceGroupProperty('OutputWorkspace', '',
                                                    direction=Direction.Output),
                             doc='The output workspace group containing reduced data.')

        self.declareProperty(MultipleFileProperty('SampleRuns',
                                                  action=FileAction.OptionalLoad,
                                                  extensions=['nxs'],
                                                  allow_empty=True),
                             doc='Sample run(s).')

        self.declareProperty(MultipleFileProperty('AbsorberRuns',
                                                  action=FileAction.OptionalLoad,
                                                  extensions=['nxs']),
                             doc='Absorber (Cd/B4C) run(s).')

        self.declareProperty(MultipleFileProperty('BeamRuns',
                                                  action=FileAction.OptionalLoad,
                                                  extensions=['nxs']),
                             doc='Empty beam run(s).')

        self.declareProperty(MultipleFileProperty('FluxRuns',
                                                  action=FileAction.OptionalLoad,
                                                  extensions=['nxs']),
                             doc='Empty beam run(s) for flux calculation only; '
                                 'if left blank flux will be calculated from BeamRuns.')

        self.declareProperty(MultipleFileProperty('ContainerRuns',
                                                  action=FileAction.OptionalLoad,
                                                  extensions=['nxs']),
                             doc='Empty container run(s).')

        self.setPropertyGroup('SampleRuns', 'Numors')
        self.setPropertyGroup('AbsorberRuns', 'Numors')
        self.setPropertyGroup('BeamRuns', 'Numors')
        self.setPropertyGroup('FluxRuns', 'Numors')
        self.setPropertyGroup('ContainerRuns', 'Numors')

        self.declareProperty(MultipleFileProperty('SampleTransmissionRuns',
                                                  action=FileAction.OptionalLoad,
                                                  extensions=['nxs']),
                             doc='Sample transmission run(s).')

        self.declareProperty(MultipleFileProperty('ContainerTransmissionRuns',
                                                  action=FileAction.OptionalLoad,
                                                  extensions=['nxs']),
                             doc='Container transmission run(s).')

        self.declareProperty(MultipleFileProperty('TransmissionBeamRuns',
                                                  action=FileAction.OptionalLoad,
                                                  extensions=['nxs']),
                             doc='Empty beam run(s) for transmission.')

        self.declareProperty(MultipleFileProperty('TransmissionAbsorberRuns',
                                                  action=FileAction.OptionalLoad,
                                                  extensions=['nxs']),
                             doc='Absorber (Cd/B4C) run(s) for transmission.')

        self.setPropertyGroup('SampleTransmissionRuns', 'Transmissions')
        self.setPropertyGroup('ContainerTransmissionRuns', 'Transmissions')
        self.setPropertyGroup('TransmissionBeamRuns', 'Transmissions')
        self.setPropertyGroup('TransmissionAbsorberRuns', 'Transmissions')
        self.copyProperties('SANSILLReduction',
                            ['ThetaDependent'], version=1)
        self.setPropertyGroup('ThetaDependent', 'Transmissions')

        self.declareProperty('SensitivityMaps', '',
                             doc='File(s) or workspaces containing the maps of relative detector efficiencies.')

        self.declareProperty('DefaultMaskFile', '',
                             doc='File or workspace containing the default mask (typically the detector edges and dead pixels/tubes)'
                                 ' to be applied to all the detector configurations.')

        self.declareProperty('MaskFiles','',
                             doc='File(s) or workspaces containing the detector mask (typically beam stop).')

        self.declareProperty('ReferenceFiles', '',
                             doc='File(s) or workspaces containing the corrected water data (in 2D) for absolute normalisation.')

        self.declareProperty('SolventFiles', '',
                             doc='File(s) or workspaces containing the corrected solvent data (in 2D) for solvent subtraction.')

        self.declareProperty(MatrixWorkspaceProperty('SensitivityOutputWorkspace', '',
                                                     direction=Direction.Output,
                                                     optional=PropertyMode.Optional),
                             doc='The output sensitivity map workspace.')

        self.copyProperties('SANSILLReduction', ['NormaliseBy'], version=1)

        self.declareProperty('SampleThickness', 0.1,
                             validator=FloatBoundedValidator(lower=-1),
                             doc='Sample thickness [cm]')

        self.declareProperty('TransmissionBeamRadius', 0.1,
                             validator=FloatBoundedValidator(lower=0.),
                             doc='Beam radius [m]; used for transmission '
                             'calculations.')

        self.declareProperty(FloatArrayProperty('BeamRadius', values=[0.1]),
                             doc='Beam radius [m]; used for beam center '
                             'finding and flux calculations.')

        self.declareProperty('WaterCrossSection', 1., doc='Provide water cross-section; '
                                                          'used only if the absolute scale is done by dividing to water.')

        self.setPropertyGroup('SensitivityMaps', 'Options')
        self.setPropertyGroup('DefaultMaskFile', 'Options')
        self.setPropertyGroup('MaskFiles', 'Options')
        self.setPropertyGroup('ReferenceFiles', 'Options')
        self.setPropertyGroup('SolventFiles', 'Options')
        self.setPropertyGroup('SensitivityOutputWorkspace', 'Options')
        self.setPropertyGroup('NormaliseBy', 'Options')
        self.setPropertyGroup('SampleThickness', 'Options')
        self.setPropertyGroup('BeamRadius', 'Options')
        self.setPropertyGroup('TransmissionBeamRadius', 'Options')
        self.setPropertyGroup('WaterCrossSection', 'Options')

        self.declareProperty(FloatArrayProperty('MaxQxy', values=[-1]),
                             doc='Maximum of absolute Qx and Qy.')
        self.declareProperty(FloatArrayProperty('DeltaQ', values=[-1]),
                             doc='The dimension of a Qx-Qy cell.')

        self.declareProperty('OutputPanels', False,
                             doc='Whether or not process the individual '
                             'detector panels.')

        self.copyProperties('SANSILLIntegration',
                            ['OutputType', 'CalculateResolution',
                             'DefaultQBinning', 'BinningFactor', 'NPixelDivision',
                             'NumberOfWedges', 'WedgeAngle', 'WedgeOffset',
                             'AsymmetricWedges', 'IQxQyLogBinning', 'WavelengthRange'])

        self.declareProperty('OutputBinning', '',
                             doc='Output binning for each distance. : separated list of binning params.')
        self.setPropertyGroup('OutputBinning', 'Integration Options')
        self.setPropertyGroup('OutputType', 'Integration Options')
        self.setPropertyGroup('CalculateResolution', 'Integration Options')
        self.declareProperty('ClearCorrected2DWorkspace', True,
                             'Whether to clear the fully corrected 2D workspace.')

        self.declareProperty('SensitivityWithOffsets', False,
                             'Whether the sensitivity data has been measured with different horizontal offsets.')

        self.declareProperty('StitchReferenceIndex', defaultValue=1,
                             validator=IntBoundedValidator(lower=0),
                             doc='Index of reference workspace during stitching.')

        self.copyProperties('SANSILLIntegration', ['ShapeTable'])

        self.copyProperties('SANSILLReduction', 'Wavelength')

    def PyExec(self):
        self.setUp()
        self.log().warning('SANSILLAutoProcess is deprecated, use SANSILLMultiProcess instead.')
        outputSamples = []
        outputWedges = []
        outputPanels = []
        outputSens = []

        container_transmission, sample_transmission = \
            self.processTransmissions()

        for d in range(self.dimensionality):
            if self.sample[d] != EMPTY_TOKEN:
                absorber = self.processAbsorber(d)
                flux = self.processFlux(d, absorber)
                if flux:
                    beam, _ = self.processBeam(d, absorber)
                else:
                    beam, flux = self.processBeam(d, absorber)
                container = self.processContainer(d, beam, absorber,
                                                  container_transmission)
                sample, wedges, panels, sensitivity = \
                    self.processSample(d, flux, sample_transmission, beam,
                                       absorber, container)
                outputSamples.append(sample)

                if panels:
                    outputPanels.append(panels)
                if wedges:
                    outputWedges.append(wedges)
                if sensitivity:
                    outputSens.append(sensitivity)

            else:
                self.log().information('Skipping empty token run.')

        # rename to a user friendly naming scheme
        for i in range(len(outputSamples)):
            if isinstance(mtd[outputSamples[i]], WorkspaceGroup): #kinetic
                for ws in mtd[outputSamples[i]]:
                    ws_name = ws.getName()
                    suffix = self.createCustomSuffix(ws_name)
                    RenameWorkspace(InputWorkspace=ws_name,
                                    OutputWorkspace=ws_name + suffix)
            else:
                suffix = self.createCustomSuffix(outputSamples[i])
                RenameWorkspace(InputWorkspace=outputSamples[i],
                                OutputWorkspace=outputSamples[i] + suffix)
                outputSamples[i] += suffix

        # try to stitch automatically
        if len(outputSamples) > 1 and self.getPropertyValue('OutputType') == 'I(Q)':
            try:
                stitched = self.output + "_stitched"
                Stitch(InputWorkspaces=outputSamples,
                       OutputWorkspace=stitched,
                       ReferenceWorkspace=outputSamples[self.stitch_reference_index])
                outputSamples.append(stitched)
            except RuntimeError as re:
                self.log().warning("Unable to stitch automatically, consider "
                                   "stitching manually: " + str(re))

        GroupWorkspaces(InputWorkspaces=outputSamples,
                        OutputWorkspace=self.output)
        self.set_distribution(outputSamples)
        self.setProperty('OutputWorkspace', mtd[self.output])

        if outputWedges:
            self.outputWedges(outputWedges)

        if outputSens:
            self.outputSensitivity(outputSens)

        if outputPanels:
            self.set_distribution(outputPanels)
            self.outputPanels(outputPanels)

    def set_distribution(self, wslist):
        for ws in wslist:
            if isinstance(mtd[ws], WorkspaceGroup):
                for wsi in mtd[ws]:
                    wsi.setDistribution(True)
            else:
                mtd[ws].setDistribution(True)

    def outputWedges(self, outputWedges):
        # ungroup and regroup wedge outputs per wedge
        for wg in outputWedges:
            UnGroupWorkspace(wg)
        for w in range(self.n_wedges):
            group_name = self.output + "_wedge_" + str(w + 1)
            to_group_all = [self.output + "_wedge_#" + str(i + 1) + '_' + str(w + 1) for i in range(self.dimensionality)]
            to_group = []
            for ws_name in to_group_all:
                if mtd.doesExist(ws_name):
                    to_group.append(ws_name)
            if to_group:
                GroupWorkspaces(InputWorkspaces=to_group, OutputWorkspace=group_name)

        for i in range(self.dimensionality):
            for w in range(self.n_wedges):
                old_name = self.output + "_wedge_#" + str(i + 1) + '_' + str(w + 1)
                new_name = self.output + "_wedge_" + str(w + 1) + '_#' + str(i + 1)
                if mtd.doesExist(old_name):
                    RenameWorkspace(InputWorkspace=old_name, OutputWorkspace=new_name)
                    ConvertToPointData(InputWorkspace=new_name, OutputWorkspace=new_name)
                    ReplaceSpecialValues(InputWorkspace=new_name, OutputWorkspace=new_name, NaNValue=0)
                    y = mtd[new_name].readY(0)
                    x = mtd[new_name].readX(0)
                    nonzero = np.nonzero(y)
                    CropWorkspace(InputWorkspace=new_name, XMin=x[nonzero][0] - 1,
                                  XMax=x[nonzero][-1], OutputWorkspace=new_name)
                    suffix = self.createCustomSuffix(new_name)
                    RenameWorkspace(InputWorkspace=new_name,
                                    OutputWorkspace=new_name + suffix)

        for w in range(self.n_wedges):
            group_name = self.output + '_wedge_' + str(w + 1)
            if mtd.doesExist(group_name) and mtd[group_name].getNumberOfEntries() > 1:
                stitched = group_name + '_stitched'
                try:
                    Stitch(InputWorkspaces=group_name,
                           OutputWorkspace=stitched,
                           ReferenceWorkspace=mtd[group_name][self.stitch_reference_index].getName())
                    GroupWorkspaces(InputWorkspaces=[group_name, stitched],
                                    OutputWorkspace=group_name)
                except RuntimeError as re:
                    self.log().warning("Unable to stitch automatically, consider "
                                       "stitching manually: " + str(re))

        self.set_distribution([group_name])

    def outputSensitivity(self, sensitivity_outputs):
        if len(sensitivity_outputs) > 1:
            GroupWorkspaces(InputWorkspaces=sensitivity_outputs, OutputWorkspace=self.output_sens)
        if self.getProperty('SensitivityWithOffsets').value:
            tmp_group_name = self.output_sens + '_group'
            RenameWorkspace(InputWorkspace=self.output_sens, OutputWorkspace=tmp_group_name)
            CalculateEfficiency(InputWorkspace=tmp_group_name, MergeGroup=True, OutputWorkspace=self.output_sens)
            DeleteWorkspace(Workspace=tmp_group_name)
        self.setProperty('SensitivityOutputWorkspace', mtd[self.output_sens])

    def outputPanels(self, panel_output_groups):
        panel_names = set()
        for groupName in panel_output_groups:
            if mtd.doesExist(groupName):
                old_names = mtd[groupName].getNames()
                UnGroupWorkspace(InputWorkspace=groupName)
                for old_name in old_names:
                    hash_suffix = old_name.split('#')[1]
                    panel_name_start = hash_suffix.find('_')
                    panel_name = hash_suffix[panel_name_start+1:]
                    panel_names.add(panel_name)
                    distance_mark = hash_suffix[:panel_name_start]
                    new_name = self.output + '_' + panel_name + '_#' + distance_mark
                    if mtd.doesExist(old_name):
                        RenameWorkspace(InputWorkspace=old_name, OutputWorkspace=new_name)
                        suffix = self.createCustomSuffix(new_name)
                        RenameWorkspace(InputWorkspace=new_name, OutputWorkspace=new_name + suffix)

        for panel_name in panel_names:
            GroupWorkspaces(GlobExpression=self.output + '_' + panel_name + '_*',
                            OutputWorkspace=self.output + '_' + panel_name)

    def processTransmissions(self):
        absorber_transmission_names = []
        beam_transmission_names = []
        container_transmission_names = []
        sample_transmission_names = []
        for absorber in self.atransmission.split(','):
            [process_transmission_absorber, transmission_absorber_name] = \
                needs_processing(absorber, 'Absorber')
            absorber_transmission_names.append(transmission_absorber_name)
            self.progress.report('Processing transmission absorber')
            if process_transmission_absorber:
                SANSILLReduction(Run=absorber,
                                 ProcessAs='Absorber',
                                 NormaliseBy=self.normalise,
                                 OutputWorkspace=transmission_absorber_name,
                                 Version=1)
        for beam_no, beam in enumerate(self.btransmission.split(',')):
            [process_transmission_beam, transmission_beam_name] = \
                needs_processing(beam, 'Beam')
            beam_transmission_names.append(transmission_beam_name)
            flux_name = transmission_beam_name + '_Flux'
            if len(absorber_transmission_names) > 1:
                transmission_absorber_name = absorber_transmission_names[beam_no]
            else:
                transmission_absorber_name = absorber_transmission_names[0]
            self.progress.report('Processing transmission beam')
            if process_transmission_beam:
                SANSILLReduction(Run=beam,
                                 ProcessAs='Beam',
                                 NormaliseBy=self.normalise,
                                 OutputWorkspace=transmission_beam_name,
                                 BeamRadius=self.tr_radius,
                                 FluxOutputWorkspace=flux_name,
                                 AbsorberInputWorkspace=
                                 transmission_absorber_name,
                                 Version=1)
        for transmission_no, transmission in enumerate(self.ctransmission.split(',')):
            [process_container_transmission, container_transmission_name] = \
                needs_processing(transmission, 'Transmission')
            self.progress.report('Processing container transmission')
            container_transmission_names.append(container_transmission_name)
            if len(absorber_transmission_names) > 1:
                transmission_absorber_name = absorber_transmission_names[transmission_no]
            else:
                transmission_absorber_name = absorber_transmission_names[0]
            if len(beam_transmission_names) > 1:
                transmission_beam_name = beam_transmission_names[transmission_no]
            else:
                transmission_beam_name = beam_transmission_names[0]
            if process_container_transmission:
                SANSILLReduction(Run=transmission,
                                 ProcessAs='Transmission',
                                 OutputWorkspace=container_transmission_name,
                                 AbsorberInputWorkspace=
                                 transmission_absorber_name,
                                 BeamInputWorkspace=transmission_beam_name,
                                 NormaliseBy=self.normalise,
                                 BeamRadius=self.tr_radius,
                                 Version=1)
        for transmission_no, transmission in enumerate(self.stransmission.split(',')):
            [process_sample_transmission, sample_transmission_name] = \
                needs_processing(transmission, 'Transmission')
            self.progress.report('Processing sample transmission')
            sample_transmission_names.append(sample_transmission_name)
            if len(absorber_transmission_names) > 1:
                transmission_absorber_name = absorber_transmission_names[transmission_no]
            else:
                transmission_absorber_name = absorber_transmission_names[0]
            if len(beam_transmission_names) > 1:
                transmission_beam_name = beam_transmission_names[transmission_no]
            else:
                transmission_beam_name = beam_transmission_names[0]
            if process_sample_transmission:
                SANSILLReduction(Run=transmission,
                                 ProcessAs='Transmission',
                                 OutputWorkspace=sample_transmission_name,
                                 AbsorberInputWorkspace=
                                 transmission_absorber_name,
                                 BeamInputWorkspace=transmission_beam_name,
                                 NormaliseBy=self.normalise,
                                 BeamRadius=self.tr_radius,
                                 Version=1)
        return container_transmission_names, sample_transmission_names

    def processAbsorber(self, i):
        absorber = (self.absorber[i]
                    if len(self.absorber) == self.dimensionality
                    else self.absorber[0])
        [process_absorber, absorber_name] = \
            needs_processing(absorber, 'Absorber')
        self.progress.report('Processing absorber')
        if process_absorber:
            SANSILLReduction(Run=absorber,
                             ProcessAs='Absorber',
                             NormaliseBy=self.normalise,
                             OutputWorkspace=absorber_name,
                             Version=1)
        return absorber_name

    def processBeam(self, i, absorber_name):
        beam = (self.beam[i]
                if len(self.beam) == self.dimensionality
                else self.beam[0])
        radius = (self.radius[i]
                  if len(self.radius) == self.dimensionality
                  else self.radius[0])
        [process_beam, beam_name] = needs_processing(beam, 'Beam')
        flux_name = beam_name + '_Flux' if not self.flux[0] else ''
        self.progress.report('Processing beam')
        if process_beam:
            SANSILLReduction(Run=beam,
                             ProcessAs='Beam',
                             OutputWorkspace=beam_name,
                             NormaliseBy=self.normalise,
                             BeamRadius=radius,
                             AbsorberInputWorkspace=absorber_name,
                             FluxOutputWorkspace=flux_name,
                             Version=1)
        return beam_name, flux_name

    def processFlux(self, i, absorber_name):
        if self.flux[0]:
            flux = (self.flux[i]
                    if len(self.flux) == self.dimensionality
                    else self.flux[0])
            radius = (self.radius[i]
                      if len(self.radius) == self.dimensionality
                      else self.radius[0])
            [process_flux, flux_name] = needs_processing(flux, 'Flux')
            self.progress.report('Processing flux')
            if process_flux:
                SANSILLReduction(Run=flux,
                                 ProcessAs='Beam',
                                 OutputWorkspace=flux_name.replace('Flux',
                                                                   'Beam'),
                                 NormaliseBy=self.normalise,
                                 BeamRadius=radius,
                                 AbsorberInputWorkspace=absorber_name,
                                 FluxOutputWorkspace=flux_name,
                                 Version=1)
            return flux_name
        else:
            return None

    def processContainer(self, i, beam_name, absorber_name,
                         container_transmission_names):
        container = (self.container[i]
                     if len(self.container) == self.dimensionality
                     else self.container[0])
        [process_container, container_name] = \
            needs_processing(container, 'Container')
        if len(container_transmission_names) > 1:
            container_transmission_name = container_transmission_names[i]
        else:
            container_transmission_name = container_transmission_names[0]
        self.progress.report('Processing container')
        if process_container:
            SANSILLReduction(Run=container,
                             ProcessAs='Container',
                             OutputWorkspace=container_name,
                             AbsorberInputWorkspace=absorber_name,
                             BeamInputWorkspace=beam_name,
                             CacheSolidAngle=True,
                             TransmissionInputWorkspace=
                             container_transmission_name,
                             ThetaDependent=self.theta_dependent,
                             NormaliseBy=self.normalise,
                             Version=1)
        return container_name

    def getWavelength(self, logs):
        """Returns wavelength from the property Wavelength, if defined, otherwise attempts to obtain it from
        the logs."""
        WAVELENGTH_LOG1 = "wavelength"
        WAVELENGTH_LOG2 = "selector.wavelength"
        wavelength = None
        if not self.getProperty('Wavelength').isDefault:
            wavelength = self.getProperty('Wavelength').value
        else:
            try:
                wavelength = float(logs[WAVELENGTH_LOG1])
                if wavelength < 0.0:
                    wavelength = None
                    raise ValueError
            except:
                try:
                    wavelength = float(logs[WAVELENGTH_LOG2])
                    if wavelength < 0.0:
                        wavelength = None
                        raise ValueError
                except:
                    logger.notice("Unable to get a valid wavelength from the "
                                  "sample logs.")
        return wavelength

    def createCustomSuffix(self, ws):
        DISTANCE_LOG = "L2"
        COLLIMATION_LOG = "collimation.actual_position"

        logs = mtd[ws].run().getProperties()
        logs = {log.name:log.value for log in logs}

        distance = None
        try:
            instrument = mtd[ws].getInstrument()
            components = instrument.getStringParameter('detector_panels')
            if components:
                components = components[0].split(',')
                for c in components:
                    if c in ws:
                        distance = instrument.getComponentByName(c).getPos()[2]
                        break
            if not distance:
                distance = float(logs[DISTANCE_LOG])
            if distance < 0.0:
                distance = None
                raise ValueError
        except:
            logger.notice("Unable to get a valid detector distance value from "
                          "the sample logs.")
        collimation = None
        try:
            collimation = float(logs[COLLIMATION_LOG])
            if collimation < 0.0:
                collimation = None
                raise ValueError
        except:
            logger.notice("Unable to get a valid collimation distance from "
                          "the sample logs.")

        wavelength = self.getWavelength(logs)

        suffix = ""
        if distance:
            suffix += "_d{:.1f}m".format(distance)
        if collimation:
            suffix += "_c{:.1f}m".format(collimation)
        if wavelength:
            suffix += "_w{:.1f}A".format(wavelength)

        return suffix

    def processSample(self, i, flux_name, sample_transmission_names, beam_name,
                      absorber_name, container_name):
        # this is the default mask, the same for all the distance configurations
        [load_default_mask, default_mask_name] = \
                needs_loading(self.default_mask, 'DefaultMask')
        self.progress.report('Loading default mask')
        if load_default_mask:
            LoadNexusProcessed(Filename=self.default_mask,
                               OutputWorkspace=default_mask_name)

        # this is the beam stop mask, potentially different at each distance configuration
        mask = (self.mask[i]
                if len(self.mask) == self.dimensionality
                else self.mask[0])
        [load_mask, mask_name] = needs_loading(mask, 'Mask')
        self.progress.report('Loading mask')
        if load_mask:
            LoadNexusProcessed(Filename=mask, OutputWorkspace=mask_name)
        # sensitivity
        sens_input = ''
        if self.sensitivity:
            sens = (self.sensitivity[i]
                    if len(self.sensitivity) == self.dimensionality
                    else self.sensitivity[0])
            [load_sensitivity, sensitivity_name] = \
                needs_loading(sens, 'Sensitivity')
            sens_input = sensitivity_name
            self.progress.report('Loading sensitivity')
            if load_sensitivity:
                LoadNexusProcessed(Filename=sens,
                                   OutputWorkspace=sensitivity_name)

        # reference
        ref_input = ''
        if self.reference:
            reference = (self.reference[i]
                         if len(self.reference) == self.dimensionality
                         else self.reference[0])
            [load_reference, reference_name] = \
                needs_loading(reference, 'Reference')
            ref_input = reference_name
            self.progress.report('Loading reference')
            if load_reference:
                LoadNexusProcessed(Filename=reference,
                                   OutputWorkspace=reference_name)

        # solvent
        solv_input = ''
        if self.solvent:
            solvent = (self.solvent[i]
                       if len(self.solvent) == self.dimensionality
                       else self.solvent[0])
            [load_solvent, solvent_name] = \
                needs_loading(solvent, 'Solvent')
            solv_input = solvent_name
            self.progress.report('Loading solvent')
            if load_solvent:
                LoadNexusProcessed(Filename=solvent,
                                   OutputWorkspace=solvent_name)

        # get correct transmission
        if len(sample_transmission_names) > 1:
            sample_transmission_name = sample_transmission_names[i]
        else:
            sample_transmission_name = sample_transmission_names[0]

        # sample
        [_, sample_name] = needs_processing(self.sample[i], 'Sample')
        self.progress.report('Processing sample at detector configuration '
                             + str(i + 1))

        output_sens = self.output_sens
        if self.getPropertyValue('SensitivityOutputWorkspace') and self.dimensionality > 1:
            output_sens += '_' + str(i + 1)

        SANSILLReduction(
                Run=self.sample[i],
                ProcessAs='Sample',
                OutputWorkspace=sample_name,
                ReferenceInputWorkspace=ref_input,
                AbsorberInputWorkspace=absorber_name,
                BeamInputWorkspace=beam_name,
                CacheSolidAngle=True,
                ContainerInputWorkspace=container_name,
                TransmissionInputWorkspace=sample_transmission_name,
                MaskedInputWorkspace=mask_name,
                DefaultMaskedInputWorkspace=default_mask_name,
                SensitivityInputWorkspace=sens_input,
                SensitivityOutputWorkspace=output_sens,
                FluxInputWorkspace=flux_name,
                SolventInputWorkspace=solv_input,
                NormaliseBy=self.normalise,
                ThetaDependent=self.theta_dependent,
                SampleThickness=
                self.getProperty('SampleThickness').value,
                WaterCrossSection=
                self.getProperty('WaterCrossSection').value,
<<<<<<< HEAD
                Version=1
=======
                Wavelength=self.getProperty('Wavelength').value
>>>>>>> d06f64f6
                )

        output_sample = self.output + '_#' + str(i + 1)

        output_panels = ''
        if self.getProperty('OutputPanels').value:
            output_panels = self.output_panels + '_#' + str(i + 1)

        output_wedges = ''
        if (self.n_wedges or self.getPropertyValue('ShapeTable')) and self.output_type == 'I(Q)':
            output_wedges = self.output + "_wedge_#" + str(i + 1)

        if self.getProperty('SensitivityWithOffsets').value:
            CloneWorkspace(InputWorkspace=sample_name, OutputWorkspace=output_sens)

        qbinning = self.getPropertyValue('OutputBinning')
        if qbinning:
            qbinning = qbinning.split(':')
            if len(qbinning) > 1:
                qbinning = qbinning[i]
            else:
                qbinning = qbinning[0]
        SANSILLIntegration(
                InputWorkspace=sample_name,
                OutputWorkspace=output_sample,
                OutputType=self.output_type,
                CalculateResolution=
                self.getPropertyValue('CalculateResolution'),
                DefaultQBinning=self.getPropertyValue('DefaultQBinning'),
                BinningFactor=self.getProperty('BinningFactor').value,
                OutputBinning=qbinning,
                NPixelDivision=self.getProperty('NPixelDivision').value,
                NumberOfWedges=self.n_wedges,
                WedgeAngle=self.getProperty('WedgeAngle').value,
                WedgeOffset=self.getProperty('WedgeOffset').value,
                WedgeWorkspace=output_wedges,
                AsymmetricWedges=self.getProperty('AsymmetricWedges').value,
                PanelOutputWorkspaces=output_panels,
                MaxQxy=(self.maxqxy[i]
                        if len(self.maxqxy) == self.dimensionality
                        else self.maxqxy[0]),
                DeltaQ=(self.deltaq[i]
                        if len(self.deltaq) == self.dimensionality
                        else self.deltaq[0]),
                IQxQyLogBinning=self.getProperty('IQxQyLogBinning').value,
                WavelengthRange=self.getProperty('WavelengthRange').value,
                ShapeTable=self.getPropertyValue('ShapeTable')
                )

        # if a shape table is used, we can not know upfront what is the number of wedges
        if self.getPropertyValue('ShapeTable') and self.output_type == 'I(Q)':
            self.n_wedges = mtd[output_wedges].getNumberOfEntries()

        ConvertToPointData(InputWorkspace=output_sample, OutputWorkspace=output_sample)
        # Set to histogram to enable stitching
        mtd[output_sample].setDistribution(False)

        if self.cleanup:
            DeleteWorkspace(sample_name)

        return output_sample, output_wedges, output_panels, output_sens


AlgorithmFactory.subscribe(SANSILLAutoProcess)<|MERGE_RESOLUTION|>--- conflicted
+++ resolved
@@ -913,12 +913,8 @@
                 self.getProperty('SampleThickness').value,
                 WaterCrossSection=
                 self.getProperty('WaterCrossSection').value,
-<<<<<<< HEAD
-                Version=1
-=======
-                Wavelength=self.getProperty('Wavelength').value
->>>>>>> d06f64f6
-                )
+                Wavelength=self.getProperty('Wavelength').value,
+                Version=1)
 
         output_sample = self.output + '_#' + str(i + 1)
 
