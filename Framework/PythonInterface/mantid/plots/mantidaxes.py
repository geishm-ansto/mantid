# Mantid Repository : https://github.com/mantidproject/mantid
#
# Copyright &copy; 2017 ISIS Rutherford Appleton Laboratory UKRI,
#   NScD Oak Ridge National Laboratory, European Spallation Source,
#   Institut Laue - Langevin & CSNS, Institute of High Energy Physics, CAS
# SPDX - License - Identifier: GPL - 3.0 +
#  This file is part of the mantid package
try:
   from collections.abc import Iterable
except ImportError:
   # check Python 2 location
   from collections import Iterable
import copy
import numpy as np

from matplotlib.axes import Axes
from matplotlib.cbook import safe_masked_invalid
from matplotlib.collections import Collection, PolyCollection
from matplotlib.colors import Colormap
from matplotlib.container import Container, ErrorbarContainer
from matplotlib.image import AxesImage
from matplotlib.lines import Line2D
from matplotlib.patches import Patch
from matplotlib.table import Table
from matplotlib.ticker import NullLocator
from mpl_toolkits.mplot3d import Axes3D

from mantid import logger
from mantid.api import AnalysisDataService as ads
from mantid.plots import datafunctions, axesfunctions, axesfunctions3D
from mantid.plots.legend import LegendProperties
from mantid.plots.datafunctions import get_normalize_by_bin_width
from mantid.plots.utility import (artists_hidden, autoscale_on_update,
                                  legend_set_draggable, MantidAxType)


WATERFALL_XOFFSET_DEFAULT, WATERFALL_YOFFSET_DEFAULT = 10, 20

# -----------------------------------------------------------------------------
# Decorators
# -----------------------------------------------------------------------------


def plot_decorator(func):
    def wrapper(self, *args, **kwargs):
        func_value = func(self, *args, **kwargs)
        func_name = func.__name__
        # Saves saving it on array objects
        if datafunctions.validate_args(*args, **kwargs):
            # Fill out kwargs with the values of args
            kwargs["workspaces"] = args[0].name()
            kwargs["function"] = func_name

            if 'wkspIndex' not in kwargs and 'specNum' not in kwargs:
                kwargs['specNum'] = MantidAxes.get_spec_number_or_bin(args[0], kwargs)
            if "cmap" in kwargs and isinstance(kwargs["cmap"], Colormap):
                kwargs["cmap"] = kwargs["cmap"].name
            self.creation_args.append(kwargs)
        elif func_name == "axhline" or func_name == "axvline":
            self.creation_args.append({
                'function': func_name,
                'args': args,
                'kwargs': kwargs
            })

        return func_value

    return wrapper

# -----------------------------------------------------------------------------
# MantidAxes
# -----------------------------------------------------------------------------


class MantidAxes(Axes):
    """
    This class defines the **mantid** projection for 2d plotting. One chooses
    this projection using::

        import matplotlib.pyplot as plt
        from mantid import plots
        fig, ax = plt.subplots(subplot_kw={'projection':'mantid'})

    or::

        import matplotlib.pyplot as plt
        from mantid import plots
        fig = plt.figure()
        ax = fig.add_subplot(111,projection='mantid')

    The mantid projection allows replacing the array objects with mantid workspaces.
    """
    # Required by Axes base class
    name = 'mantid'

    # Store information for any workspaces attached to this axes instance
    tracked_workspaces = None

    def __init__(self, *args, **kwargs):
        super(MantidAxes, self).__init__(*args, **kwargs)
        self.tracked_workspaces = dict()
        self.creation_args = []
        self.interactive_markers = []
        # flag to indicate if a function has been set to replace data
        self.data_replaced = False

        self.waterfall_x_offset = 0
        self.waterfall_y_offset = 0

    def add_artist_correctly(self, artist):
        """
        Add an artist via the correct function.
        MantidAxes will not correctly track artists added via :code:`add_artist`.
        They must be added via the correct function for features like
        autoscaling to work.

        :param artist: A Matplotlib Artist object
        """
        artist.set_transform(self.transData)
        if artist.axes:
            artist.remove()
        if isinstance(artist, Line2D):
            self.add_line(artist)
        elif isinstance(artist, Collection):
            self.add_collection(artist)
        elif isinstance(artist, Container):
            self.add_container(artist)
        elif isinstance(artist, AxesImage):
            self.add_image(artist)
        elif isinstance(artist, Patch):
            self.add_patch(artist)
        elif isinstance(artist, Table):
            self.add_table(artist)
        else:
            self.add_artist(artist)

    @staticmethod
    def from_mpl_axes(ax, ignore_artists=None):
        """
        Returns a MantidAxes from an Axes object.
        Transfers all transferable artists from a Matplotlib.Axes
        instance to a MantidAxes instance on the same figure. Then
        removes the Matplotlib.Axes.

        :param ax: An Axes object
        :param ignore_artists: List of Artist types to ignore
        :returns: A MantidAxes object
        """
        if not ignore_artists:
            ignore_artists = []
        prop_cycler = ax._get_lines.prop_cycler  # tracks line color cycle
        artists = ax.get_children()
        mantid_axes = ax.figure.add_subplot(111, projection='mantid', label='mantid')
        for artist in artists:
            if not any(isinstance(artist, artist_type) for artist_type in ignore_artists):
                try:
                    mantid_axes.add_artist_correctly(artist)
                except NotImplementedError:
                    pass
        mantid_axes.set_title(ax.get_title())
        mantid_axes._get_lines.prop_cycler = prop_cycler
        ax.remove()
        return mantid_axes

    @staticmethod
    def is_axis_of_type(axis_type, kwargs):
        if kwargs.get('axis', None) is not None:
            return kwargs.get('axis', None) == axis_type
        return axis_type == MantidAxType.SPECTRUM

    @staticmethod
    def get_spec_num_from_wksp_index(workspace, wksp_index):
        return workspace.getSpectrum(wksp_index).getSpectrumNo()

    @staticmethod
    def get_spec_number_or_bin(workspace, kwargs):
        if kwargs.get('specNum', None) is not None:
            return kwargs['specNum']
        elif kwargs.get('wkspIndex', None) is not None:
            # If wanting to plot a bin
            if MantidAxes.is_axis_of_type(MantidAxType.BIN, kwargs):
                return kwargs['wkspIndex']
            # If wanting to plot a spectrum
            elif MantidAxes.is_axis_of_type(MantidAxType.SPECTRUM, kwargs):
                return MantidAxes.get_spec_num_from_wksp_index(workspace, kwargs['wkspIndex'])
        elif kwargs.get('LogName', None) is not None:
            return None
        elif getattr(workspace, 'getNumberHistograms', lambda: -1)() == 1:
            # If the workspace has one histogram, just plot that
            if MantidAxes.is_axis_of_type(MantidAxType.BIN, kwargs):
                kwargs['specNum'] = 0
            else:
                kwargs['specNum'] = MantidAxes.get_spec_num_from_wksp_index(workspace, 0)
            return kwargs['specNum']
        else:
            return None

    def get_workspace_name_from_artist(self, artist):
        for ws_name, ws_artists_list in self.tracked_workspaces.items():
            for ws_artists in ws_artists_list:
                for ws_artist in ws_artists._artists:
                    if artist == ws_artist:
                        return ws_name

    def get_artists_workspace_and_spec_num(self, artist):
        """Retrieve the workspace and spec num of the given artist"""
        for ws_name, ws_artists_list in self.tracked_workspaces.items():
            for ws_artists in ws_artists_list:
                for ws_artist in ws_artists._artists:
                    if artist == ws_artist:
                        return ads.retrieve(ws_name), ws_artists.spec_num
        raise ValueError("Artist: '{}' not tracked by axes.".format(artist))

    def get_artists_sample_log_plot_details(self, artist):
        """Retrieve the sample log plot details of the given artist"""
        for ws_name, ws_artists_list in self.tracked_workspaces.items():
            for ws_artists in ws_artists_list:
                for ws_artist in ws_artists._artists:
                    if artist == ws_artist:
                        if ws_artists.log_name is not None:
                            return (ws_artists.log_name, ws_artists.filtered, ws_artists.expt_info_index)
                        else:
                            return None
        raise ValueError("Artist: '{}' not tracked by axes.".format(artist))

    def get_artist_normalization_state(self, artist):
        for ws_name, ws_artists_list in self.tracked_workspaces.items():
            for ws_artists in ws_artists_list:
                for ws_artist in ws_artists._artists:
                    if artist == ws_artist:
                        return ws_artists.is_normalized

    def track_workspace_artist(self,
                               workspace,
                               artists,
                               data_replace_cb=None,
                               spec_num=None,
                               is_normalized=None,
                               is_spec=True,
                               log_name=None,
                               filtered=True,
                               expt_info_index=None):
        """
        Add the given workspace's name to the list of workspaces
        displayed on this Axes instance
        :param workspace: A Workspace object. If empty then no tracking takes place
        :param artists: A single artist or iterable of artists containing the data for the workspace
        :param data_replace_cb: A function to call when the data is replaced to update
        the artist (optional)
        :param spec_num: The spectrum number associated with the artist (optional)
        :param is_normalized: bool. The line being plotted is normalized by bin width
            This can be from either a distribution workspace or a workspace being
            plotted as a distribution
        :param is_spec: bool. True if spec_num represents a spectrum, and False if it is a bin index
        :param log_name: string. The name of the plotted log
        :param filtered: bool. True if log plotted was filtered, and False if unfiltered.
            This only has meaning if log_name is not None.
        :param expt_info_index: Integer. The index of the experiment info for this plotted log.
            This only has meaning if log_name is not None.
        :returns: The artists variable as it was passed in.
        """
        name = workspace.name()
        if name:
            if data_replace_cb is None:
                def data_replace_cb(*args):
                    logger.warning("Updating data on this plot type is not yet supported")
            else:
                self.data_replaced = True

            artist_info = self.tracked_workspaces.setdefault(name, [])

            artist_info.append(
                _WorkspaceArtists(artists, data_replace_cb, is_normalized, name, spec_num, is_spec,
                                  log_name, filtered, expt_info_index))
            self.check_axes_distribution_consistency()
        return artists

    def check_axes_distribution_consistency(self):
        """
        Checks if the curves on the axes are all normalized or all
        non-normalized and displays a warning if not.
        """
        tracked_ws_distributions = []
        for artists in self.tracked_workspaces.values():
            for artist in artists:
                if artist.is_normalized is not None:
                    tracked_ws_distributions.append(artist.is_normalized)

        if len(tracked_ws_distributions) > 0:
            num_normalized = sum(tracked_ws_distributions)
            if not (num_normalized == 0 or num_normalized == len(tracked_ws_distributions)):
                logger.warning("You are overlaying distribution and non-distribution data!")

    def artists_workspace_has_errors(self, artist):
        """Check if the given artist's workspace has errors"""
        if artist not in self.get_tracked_artists():
            raise ValueError("Artist '{}' is not tracked and so does not have "
                             "an associated workspace.".format(artist))
        workspace, spec_num = self.get_artists_workspace_and_spec_num(artist)
        if artist.axes.creation_args[0].get('axis', None) == MantidAxType.BIN:
            if any([workspace.readE(i)[spec_num] != 0 for i in range(0, workspace.getNumberHistograms())]):
                return True
        elif spec_num is not None:
            workspace_index = workspace.getIndexFromSpectrumNumber(spec_num)
            if any(workspace.readE(workspace_index) != 0):
                return True
        return False

    def get_tracked_artists(self):
        """Get the Matplotlib artist objects that are tracked"""
        tracked_artists = []
        for ws_artists_list in self.tracked_workspaces.values():
            for ws_artists in ws_artists_list:
                for artist in ws_artists._artists:
                    tracked_artists.append(artist)
        return tracked_artists

    def remove_workspace_artists(self, workspace):
        if self.is_waterfall():
            return self._remove_workspace_artists_waterfall(workspace=workspace)
        else:
            return self._remove_workspace_artists(workspace)

    def remove_artists_if(self, unary_predicate):
        if self.is_waterfall():
            return self._remove_workspace_artists_waterfall(predicate=unary_predicate)
        else:
            return self._remove_artists_if(unary_predicate)

    def _remove_workspace_artists_waterfall(self, workspace=None, predicate=None):
        """
        Perform the steps necessary to maintain waterfall plot settings before removing
        the artists. Output is based on the inner function.
        If workspace is set, uses _remove_workspace_artists()
        otherwise if predicate is set, uses _remove_artists_if()
        otherwise raises a RuntimeError.
        :param workspace: A Workspace object
        :param predicate: A unary predicate used to select artists.
        :return: The output of the inner function.
        """
        waterfall_x_offset = copy.copy(self.waterfall_x_offset)
        waterfall_y_offset = copy.copy(self.waterfall_y_offset)
        has_fills = self.waterfall_has_fill()

        self.update_waterfall(0, 0)

        if workspace is not None:
            output = self._remove_workspace_artists(workspace)
        elif predicate is not None:
            output = self._remove_artists_if(predicate)
        else:
            raise RuntimeError("A workspace or predicate is required.")

        self.update_waterfall(waterfall_x_offset, waterfall_y_offset)

        if len(self.lines) == 1:  # Can't have waterfall plots with only one line.
            self.set_waterfall(False)
        elif has_fills:
            datafunctions.waterfall_update_fill(self)

        return output

    def _remove_workspace_artists(self, workspace):
        """
        Remove the artists reference by this workspace (if any) and return True
        if the axes is then empty
        :param workspace: A Workspace object
        :return: True is an artist was removed False if one was not
        """
        try:
            # pop to ensure we don't hold onto an artist reference
            artist_info = self.tracked_workspaces.pop(workspace.name())
        except KeyError:
            return False

        for workspace_artist in artist_info:
            workspace_artist.remove(self)

        return True

    def _remove_artists_if(self, unary_predicate):
        """
        Remove any artists which satisfy the predicate and return True
        if the axes is then empty
        :param unary_predicate: A predicate taking a single matplotlib artist object
        :return: True if the axes is empty, false if artists remain
        """
        is_empty_list = []
        for workspace_name, artist_info in self.tracked_workspaces.items():
            is_empty = self._remove_artist_info_if(artist_info, unary_predicate)
            if is_empty:
                is_empty_list.append(workspace_name)

        for workspace_name in is_empty_list:
            self.tracked_workspaces.pop(workspace_name)

        # Catch any artists that are not tracked
        for artist in self.artists + self.lines + self.containers + self.images:
            if unary_predicate(artist):
                artist.remove()
                if isinstance(artist, ErrorbarContainer):
                    self.containers.remove(artist)

        return self.is_empty(self)

    def _remove_artist_info_if(self, artist_info, unary_predicate):
        """
        Remove any artists which satisfy the predicate from the artist_info_list
        :param artist_info: A list of _WorkspaceArtists objects
        :param unary_predicate: A predicate taking a single matplotlib artist object
        :return: True if the artist_info is empty, false if artist_info remain
        """
        is_empty_list = [workspace_artist.remove_if(self, unary_predicate) for workspace_artist in artist_info]

        for index, empty in reversed(list(enumerate(is_empty_list))):
            if empty:
                artist_info.pop(index)

        return len(artist_info) == 0

    def replace_workspace_artists(self, workspace):
        """
        Replace the data of any artists relating to this workspace.
        The axes are NOT redrawn
        :param workspace: The workspace containing the new data
        :return : True if data was replaced, false otherwise
        """
        try:
            artist_info = self.tracked_workspaces[workspace.name()]
        except KeyError:
            return False

        is_empty_list = [workspace_artist.replace_data(workspace) for workspace_artist in artist_info]

        for index, empty in reversed(list(enumerate(is_empty_list))):
            if empty:
                artist_info.pop(index)

        return True

    def replot_artist(self, artist, errorbars=False, **kwargs):
        """
        Replot an artist with a new set of kwargs via 'plot' or 'errorbar'
        :param artist: The artist to replace
        :param errorbars: Plot with or without errorbars
        :returns: The new artist that has been plotted
        For keywords related to workspaces, see :func:`plotfunctions.plot` or
        :func:`plotfunctions.errorbar`
        """
        kwargs['distribution'] = not self.get_artist_normalization_state(artist)
        workspace, spec_num = self.get_artists_workspace_and_spec_num(artist)

        # check if it is a sample log plot
        if spec_num is None:
            sample_log_plot_details = self.get_artists_sample_log_plot_details(artist)
            kwargs['LogName'] = sample_log_plot_details[0]
            if sample_log_plot_details[1] is not None:
                kwargs['Filtered'] = sample_log_plot_details[1]
            if sample_log_plot_details[2] is not None:
                kwargs['ExperimentInfo'] = sample_log_plot_details[2]
            # error bar plots do not make sense for log plots
            errorbars = False
            # neither does distribution
            if 'distribution' in kwargs.keys():
                    del kwargs['distribution']
        else:
            if kwargs.get('axis', None) == MantidAxType.BIN:
                workspace_index = spec_num
            else:
                workspace_index = workspace.getIndexFromSpectrumNumber(spec_num)

            self._remove_matching_curve_from_creation_args(workspace.name(), workspace_index, spec_num)
            kwargs['wkspIndex'] = workspace_index

        self.remove_artists_if(lambda art: art == artist)
        if errorbars:
            new_artist = self.errorbar(workspace, **kwargs)
        else:
            new_artist = self.plot(workspace, **kwargs)[0]
        return new_artist

    def relim(self, visible_only=True):
        # Hiding the markers during the the relim ensures they are not factored
        # in (assuming that visible_only is True)
        with artists_hidden(self.interactive_markers):
            Axes.relim(self, visible_only)  # relim on any non-errorbar objects
            lower_xlim, lower_ylim = self.dataLim.get_points()[0]
            upper_xlim, upper_ylim = self.dataLim.get_points()[1]
            for container in self.containers:
                if isinstance(container, ErrorbarContainer) and (
                    (visible_only and not datafunctions.errorbars_hidden(container))
                        or not visible_only):
                    min_x, max_x, min_y, max_y = datafunctions.get_errorbar_bounds(container)
                    lower_xlim = min(lower_xlim, min_x) if min_x else lower_xlim
                    upper_xlim = max(upper_xlim, max_x) if max_x else upper_xlim
                    lower_ylim = min(lower_ylim, min_y) if min_y else lower_ylim
                    upper_ylim = max(upper_ylim, max_y) if max_y else upper_ylim

            xys = [[lower_xlim, lower_ylim], [upper_xlim, upper_ylim]]
            # update_datalim will update limits with union of current lims and xys
            self.update_datalim(xys)

    def make_legend(self):
        props = LegendProperties.from_legend(self.legend_)
        LegendProperties.create_legend(props, self)

    @staticmethod
    def is_empty(axes):
        """
        Checks the known artist containers to see if anything exists within them
        :return: True if no artists exist, false otherwise
        """
        def _empty(container):
            return len(container) == 0

        return (_empty(axes.lines) and _empty(axes.images) and _empty(axes.collections)
                and _empty(axes.containers))

    def twinx(self):
        """
        Create a twin Axes sharing the xaxis

        Create a new Axes instance with an invisible x-axis and an independent
        y-axis positioned opposite to the original one (i.e. at right). The
        x-axis autoscale setting will be inherited from the original Axes.
        To ensure that the tick marks of both y-axes align, see
        `~matplotlib.ticker.LinearLocator`

        Returns
        -------
        ax_twin : Axes
            The newly created Axes instance

        Notes
        -----
        For those who are 'picking' artists while using twinx, pick
        events are only called for the artists in the top-most axes.
        """
        ax2 = self._make_twin_axes(sharex=self, projection='mantid')
        ax2.yaxis.tick_right()
        ax2.yaxis.set_label_position('right')
        ax2.yaxis.set_offset_position('right')
        ax2.set_autoscalex_on(self.get_autoscalex_on())
        self.yaxis.tick_left()
        ax2.xaxis.set_visible(False)
        ax2.patch.set_visible(False)
        return ax2

    def twiny(self):
        """
        Create a twin Axes sharing the yaxis

        Create a new Axes instance with an invisible y-axis and an independent
        x-axis positioned opposite to the original one (i.e. at top). The
        y-axis autoscale setting will be inherited from the original Axes.
        To ensure that the tick marks of both x-axes align, see
        `~matplotlib.ticker.LinearLocator`

        Returns
        -------
        ax_twin : Axes
            The newly created Axes instance

        Notes
        -----
        For those who are 'picking' artists while using twiny, pick
        events are only called for the artists in the top-most axes.
        """
        ax2 = self._make_twin_axes(sharey=self, projection='mantid')
        ax2.xaxis.tick_top()
        ax2.xaxis.set_label_position('top')
        ax2.set_autoscaley_on(self.get_autoscaley_on())
        self.xaxis.tick_bottom()
        ax2.yaxis.set_visible(False)
        ax2.patch.set_visible(False)
        return ax2

    @plot_decorator
    def plot(self, *args, **kwargs):
        """
        If the **mantid** projection is chosen, it can be
        used the same as :py:meth:`matplotlib.axes.Axes.plot` for arrays,
        or it can be used to plot :class:`mantid.api.MatrixWorkspace`
        or :class:`mantid.api.IMDHistoWorkspace`. You can have something like::

            import matplotlib.pyplot as plt
            from mantid import plots

            ...

            fig, ax = plt.subplots(subplot_kw={'projection':'mantid'})
            ax.plot(workspace,'rs',specNum=1) #for workspaces
            ax.plot(x,y,'bo')                 #for arrays
            fig.show()

        For keywords related to workspaces, see :func:`plotfunctions.plot`.
        """
        if datafunctions.validate_args(*args,**kwargs):
            logger.debug('using plotfunctions')

            autoscale_on = kwargs.pop("autoscale_on_update", self.get_autoscale_on())

            def _data_update(artists, workspace, new_kwargs=None):
                # It's only possible to plot 1 line at a time from a workspace
                try:
                    if new_kwargs:
                        x, y, _, _ = axesfunctions._plot_impl(self, workspace, args, new_kwargs)
                    else:
                        x, y, _, _ = axesfunctions._plot_impl(self, workspace, args, kwargs)
                    artists[0].set_data(x, y)
                except RuntimeError as ex:
                    # if curve couldn't be plotted then remove it - can happen if the workspace doesn't contain the
                    # spectrum any more following execution of an algorithm
                    logger.information('Curve not plotted: {0}'.format(ex.args[0]))

                    # remove the curve using similar to logic that in _WorkspaceArtists._remove
                    artists[0].remove()

                    # blank out list that will be returned
                    artists = []

                    # also remove the curve from the legend
                    if (not self.is_empty(self)) and self.legend_ is not None:
                        legend_set_draggable(self.legend(), True)

                if new_kwargs:
                    _autoscale_on = new_kwargs.pop("autoscale_on_update", self.get_autoscale_on())
                else:
                    _autoscale_on = self.get_autoscale_on()

                if _autoscale_on:
                    self.relim()
                    self.autoscale()
                return artists

            workspace = args[0]
            spec_num = self.get_spec_number_or_bin(workspace, kwargs)
            normalize_by_bin_width, kwargs = get_normalize_by_bin_width(workspace, self, **kwargs)
            is_normalized = normalize_by_bin_width or workspace.isDistribution()

            with autoscale_on_update(self, autoscale_on):
                artist = self.track_workspace_artist(workspace,
                                                     axesfunctions.plot(self, normalize_by_bin_width = is_normalized,
                                                                        *args, **kwargs),
                                                     _data_update, spec_num, is_normalized,
                                                     MantidAxes.is_axis_of_type(MantidAxType.SPECTRUM, kwargs),
                                                     kwargs.get('LogName', None),
                                                     kwargs.get('Filtered', None),
                                                     kwargs.get('ExperimentInfo', None))
            return artist
        else:
            return Axes.plot(self, *args, **kwargs)

    @plot_decorator
    def scatter(self, *args, **kwargs):
        """
        If the **mantid** projection is chosen, it can be
        used the same as :py:meth:`matplotlib.axes.Axes.scatter` for arrays,
        or it can be used to plot :class:`mantid.api.MatrixWorkspace`
        or :class:`mantid.api.IMDHistoWorkspace`. You can have something like::

            import matplotlib.pyplot as plt
            from mantid import plots

            ...

            fig, ax = plt.subplots(subplot_kw={'projection':'mantid'})
            ax.scatter(workspace,'rs',specNum=1) #for workspaces
            ax.scatter(x,y,'bo')                 #for arrays
            fig.show()

        For keywords related to workspaces, see :func:`plotfunctions.scatter`
        """
        if datafunctions.validate_args(*args):
            logger.debug('using plotfunctions')
        else:
            return Axes.scatter(self, *args, **kwargs)

    @plot_decorator
    def errorbar(self, *args, **kwargs):
        """
        If the **mantid** projection is chosen, it can be
        used the same as :py:meth:`matplotlib.axes.Axes.errorbar` for arrays,
        or it can be used to plot :class:`mantid.api.MatrixWorkspace`
        or :class:`mantid.api.IMDHistoWorkspace`. You can have something like::

            import matplotlib.pyplot as plt
            from mantid import plots

            ...

            fig, ax = plt.subplots(subplot_kw={'projection':'mantid'})
            ax.errorbar(workspace,'rs',specNum=1) #for workspaces
            ax.errorbar(x,y,yerr,'bo')            #for arrays
            fig.show()

        For keywords related to workspaces, see :func:`plotfunctions.errorbar`
        """
        if datafunctions.validate_args(*args):
            logger.debug('using plotfunctions')

            autoscale_on = kwargs.pop("autoscale_on_update", self.get_autoscale_on())

            def _data_update(artists, workspace, new_kwargs=None):
                if new_kwargs:
                    _autoscale_on = new_kwargs.pop("autoscale_on_update", self.get_autoscale_on())
                else:
                    _autoscale_on = self.get_autoscale_on()
                # errorbar with workspaces can only return a single container
                container_orig = artists[0]
                # It is not possible to simply reset the error bars so
                # we have to plot new lines but ensure we don't reorder them on the plot!
                orig_idx = self.containers.index(container_orig)
                container_orig.remove()
                # The container does not remove itself from the containers list
                # but protect this just in case matplotlib starts doing this
                try:
                    self.containers.remove(container_orig)
                except ValueError:
                    pass
                # this gets pushed back onto the containers list
                try:
                    with autoscale_on_update(self, _autoscale_on):
                        # this gets pushed back onto the containers list
                        if new_kwargs:
                            container_new = axesfunctions.errorbar(self, workspace, **new_kwargs)
                        else:
                            container_new = axesfunctions.errorbar(self, workspace, **kwargs)

                    self.containers.insert(orig_idx, container_new)
                    self.containers.pop()
                    # Update joining line
                    if container_new[0] and container_orig[0]:
                        container_new[0].update_from(container_orig[0])
                    # Update caps
                    for orig_caps, new_caps in zip(container_orig[1], container_new[1]):
                        new_caps.update_from(orig_caps)
                    # Update bars
                    for orig_bars, new_bars in zip(container_orig[2], container_new[2]):
                        new_bars.update_from(orig_bars)
                    # Re-plotting in the config dialog will assign this attr
                    if hasattr(container_orig, 'errorevery'):
                        setattr(container_new, 'errorevery', container_orig.errorevery)

                    # ax.relim does not support collections...
                    self._update_line_limits(container_new[0])
                except RuntimeError as ex:
                    logger.information('Error bar not plotted: {0}'.format(ex.args[0]))
                    container_new = []
                    # also remove the curve from the legend
                    if (not self.is_empty(self)) and self.legend_ is not None:
                        legend_set_draggable(self.legend(), True)

                return container_new

            workspace = args[0]
            spec_num = self.get_spec_number_or_bin(workspace, kwargs)
            normalize_by_bin_width, kwargs = get_normalize_by_bin_width(workspace, self, **kwargs)
            is_normalized = normalize_by_bin_width or workspace.isDistribution()

            with autoscale_on_update(self, autoscale_on):
                artist = self.track_workspace_artist(workspace,
                                                     axesfunctions.errorbar(self, normalize_by_bin_width = is_normalized,
                                                                            *args, **kwargs),
                                                     _data_update, spec_num, is_normalized,
                                                     MantidAxes.is_axis_of_type(MantidAxType.SPECTRUM, kwargs))
            return artist
        else:
            return Axes.errorbar(self, *args, **kwargs)

    @plot_decorator
    def axhline(self, *args, **kwargs):
        return Axes.axhline(self, *args, **kwargs)

    @plot_decorator
    def axvline(self, *args, **kwargs):
        return Axes.axvline(self, *args, **kwargs)

    @plot_decorator
    def pcolor(self, *args, **kwargs):
        """
        If the **mantid** projection is chosen, it can be
        used the same as :py:meth:`matplotlib.axes.Axes.pcolor` for arrays,
        or it can be used to plot :class:`mantid.api.MatrixWorkspace`
        or :class:`mantid.api.IMDHistoWorkspace`. You can have something like::

            import matplotlib.pyplot as plt
            from mantid import plots

            ...

            fig, ax = plt.subplots(subplot_kw={'projection':'mantid'})
            ax.pcolor(workspace) #for workspaces
            ax.pcolor(x,y,C)     #for arrays
            fig.show()

        For keywords related to workspaces, see :func:`plotfunctions.pcolor`
        """
        return self._plot_2d_func('pcolor', *args, **kwargs)

    @plot_decorator
    def pcolorfast(self, *args, **kwargs):
        """
        If the **mantid** projection is chosen, it can be
        used the same as :py:meth:`matplotlib.axes.Axes.pcolorfast` for arrays,
        or it can be used to plot :class:`mantid.api.MatrixWorkspace`
        or :class:`mantid.api.IMDHistoWorkspace`. You can have something like::

            import matpolotlib.pyplot as plt
            from mantid import plots

            ...

            fig, ax = plt.subplots(subplot_kw={'projection':'mantid'})
            ax.pcolorfast(workspace) #for workspaces
            ax.pcolorfast(x,y,C)     #for arrays
            fig.show()

        For keywords related to workspaces, see :func:`plotfunctions.pcolorfast`
        """
        return self._plot_2d_func('pcolorfast', *args, **kwargs)

    @plot_decorator
    def pcolormesh(self, *args, **kwargs):
        """
        If the **mantid** projection is chosen, it can be
        used the same as :py:meth:`matplotlib.axes.Axes.pcolormesh` for arrays,
        or it can be used to plot :class:`mantid.api.MatrixWorkspace`
        or :class:`mantid.api.IMDHistoWorkspace`. You can have something like::

            import matplotlib.pyplot as plt
            from mantid import plots

            ...

            fig, ax = plt.subplots(subplot_kw={'projection':'mantid'})
            ax.pcolormesh(workspace) #for workspaces
            ax.pcolormesh(x,y,C)     #for arrays
            fig.show()

        For keywords related to workspaces, see :func:`plotfunctions.pcolormesh`
        """
        return self._plot_2d_func('pcolormesh', *args, **kwargs)

    @plot_decorator
    def imshow(self, *args, **kwargs):
        """
        If the **mantid** projection is chosen, it can be
        used the same as :py:meth:`matplotlib.axes.Axes.imshow` for arrays,
        or it can be used to plot :class:`mantid.api.MatrixWorkspace`
        or :class:`mantid.api.IMDHistoWorkspace`. You can have something like::

            import matplotlib.pyplot as plt
            from mantid import plots

            ...

            fig, ax = plt.subplots(subplot_kw={'projection':'mantid'})
            ax.imshow(workspace) #for workspaces
            ax.imshow(C)     #for arrays
            fig.show()

        For keywords related to workspaces, see :func:`plotfunctions.imshow`
        """
        return self._plot_2d_func('imshow', *args, **kwargs)

    def _plot_2d_func(self, name, *args, **kwargs):
        """
        Implementation of pcolor-style methods
        :param name: The name of the method
        :param args: The args passed from the user
        :param kwargs: The kwargs passed from the use
        :return: The return value of the pcolor* function
        """
        plotfunctions_func = getattr(axesfunctions, name)
        if datafunctions.validate_args(*args):
            logger.debug('using plotfunctions')

            def _update_data(artists, workspace, new_kwargs=None):
                if new_kwargs:
                    return self._redraw_colorplot(plotfunctions_func, artists, workspace,
                                                  **new_kwargs)
                return self._redraw_colorplot(plotfunctions_func, artists, workspace, **kwargs)

            workspace = args[0]
            normalize_by_bin_width, _ = get_normalize_by_bin_width(workspace, self, **kwargs)
            is_normalized = normalize_by_bin_width or \
                            (hasattr(workspace, 'isDistribution') and workspace.isDistribution())
            # We return the last mesh so the return type is a single artist like the standard Axes
            artists = self.track_workspace_artist(workspace,
                                                  plotfunctions_func(self, *args, **kwargs),
                                                  _update_data, is_normalized=is_normalized)
            try:
                return artists[-1]
            except TypeError:
                return artists
        else:
            return getattr(Axes, name)(self, *args, **kwargs)

    def _redraw_colorplot(self, colorfunc, artists_orig, workspace, **kwargs):
        """
        Redraw a pcolor*, imshow or contour type plot based on a new workspace
        :param colorfunc: The Axes function to use to draw the new artist
        :param artists_orig: A reference to an iterable of existing artists
        :param workspace: A reference to the workspace object
        :param kwargs: Any kwargs passed to the original call
        """
        for artist_orig in artists_orig:
            if hasattr(artist_orig, 'remove'):
                artist_orig.remove()
            else: # for contour plots remove the collections
                for col in artist_orig.collections:
                    col.remove()
            if hasattr(artist_orig, 'colorbar_cid'):
                artist_orig.callbacksSM.disconnect(artist_orig.colorbar_cid)
        if artist_orig.norm.vmin == 0:  # avoid errors with log 0
            artist_orig.norm.vmin += 1e-6
        artists_new = colorfunc(self, workspace, norm=artist_orig.norm,  **kwargs)

        artists_new.set_cmap(artist_orig.cmap)
        if hasattr(artist_orig, 'interpolation'):
            artists_new.set_interpolation(artist_orig.get_interpolation())

        artists_new.autoscale()
        artists_new.set_norm(
            type(artist_orig.norm)(vmin=artists_new.norm.vmin, vmax=artists_new.norm.vmax))

        if not isinstance(artists_new, Iterable):
            artists_new = [artists_new]

        try:
            axesfunctions.update_colorplot_datalimits(self, artists_new)
        except ValueError:
            pass
        # the type of plot can mutate back to single image from a multi collection
        if len(artists_orig) == len(artists_new):
            for artist_orig, artist_new in zip(artists_orig, artists_new):
                if artist_orig.colorbar is not None:
                    self._attach_colorbar(artist_new, artist_orig.colorbar)
        else:
            # pick up the colorbar from the first one we find
            for artist_orig in artists_orig:
                if artist_orig.colorbar is not None:
                    self._attach_colorbar(artists_new[-1], artist_orig.colorbar)
                    break
            self.set_aspect('auto')
        return artists_new

    @plot_decorator
    def contour(self, *args, **kwargs):
        """
        If the **mantid** projection is chosen, it can be
        used the same as :py:meth:`matplotlib.axes.Axes.contour` for arrays,
        or it can be used to plot :class:`mantid.api.MatrixWorkspace`
        or :class:`mantid.api.IMDHistoWorkspace`. You can have something like::

            import matplotlib.pyplot as plt
            from mantid import plots

            ...

            fig, ax = plt.subplots(subplot_kw={'projection':'mantid'})
            ax.contour(workspace) #for workspaces
            ax.contour(x,y,z)     #for arrays
            fig.show()

        For keywords related to workspaces, see :func:`plotfunctions.contour`
        """
        return self._plot_2d_func('contour', *args, **kwargs)

    @plot_decorator
    def contourf(self, *args, **kwargs):
        """
        If the **mantid** projection is chosen, it can be
        used the same as :py:meth:`matplotlib.axes.Axes.contourf` for arrays,
        or it can be used to plot :class:`mantid.api.MatrixWorkspace`
        or :class:`mantid.api.IMDHistoWorkspace`. You can have something like::

            import matplotlib.pyplot as plt
            from mantid import plots

            ...

            fig, ax = plt.subplots(subplot_kw={'projection':'mantid'})
            ax.contourf(workspace) #for workspaces
            ax.contourf(x,y,z)     #for arrays
            fig.show()

        For keywords related to workspaces, see :func:`plotfunctions.contourf`
        """
        return self._plot_2d_func('contourf', *args, **kwargs)

    @plot_decorator
    def tripcolor(self, *args, **kwargs):
        """
        If the **mantid** projection is chosen, it can be
        used the same as :py:meth:`matplotlib.axes.Axes.tripcolor` for arrays,
        or it can be used to plot :class:`mantid.api.MatrixWorkspace`
        or :class:`mantid.api.IMDHistoWorkspace`. You can have something like::

            import matplotlib.pyplot as plt
            from mantid import plots

            ...

            fig, ax = plt.subplots(subplot_kw={'projection':'mantid'})
            ax.tripcolor(workspace) #for workspaces
            ax.tripcolor(x,y,C)     #for arrays
            fig.show()

        For keywords related to workspaces, see :func:`plotfunctions.tripcolor`
        """
        return self._plot_2d_func('tripcolor', *args, **kwargs)

    @plot_decorator
    def tricontour(self, *args, **kwargs):
        """
        If the **mantid** projection is chosen, it can be
        used the same as :py:meth:`matplotlib.axes.Axes.tricontour` for arrays,
        or it can be used to plot :class:`mantid.api.MatrixWorkspace`
        or :class:`mantid.api.IMDHistoWorkspace`. You can have something like::

            import matplotlib.pyplot as plt
            from mantid import plots

            ...

            fig, ax = plt.subplots(subplot_kw={'projection':'mantid'})
            ax.tricontour(workspace) #for workspaces
            ax.tricontour(x,y,z)     #for arrays
            fig.show()

        For keywords related to workspaces, see :func:`plotfunctions.tricontour`
        """
        return self._plot_2d_func('tricontour', *args, **kwargs)

    @plot_decorator
    def tricontourf(self, *args, **kwargs):
        """
        If the **mantid** projection is chosen, it can be
        used the same as :py:meth:`matplotlib.axes.Axes.tricontourf` for arrays,
        or it can be used to plot :class:`mantid.api.MatrixWorkspace`
        or :class:`mantid.api.IMDHistoWorkspace`. You can have something like::

            import matplotlib.pyplot as plt
            from mantid import plots

            ...

            fig, ax = plt.subplots(subplot_kw={'projection':'mantid'})
            ax.tricontourf(workspace) #for workspaces
            ax.tricontourf(x,y,z)     #for arrays
            fig.show()

        For keywords related to workspaces, see :func:`plotfunctions.tricontourf`
        """
        return self._plot_2d_func('tricontourf', *args, **kwargs)

    def is_waterfall(self):
        return self.waterfall_x_offset != 0 or self.waterfall_y_offset != 0

    def update_waterfall(self, x_offset, y_offset):
        """
        Changes the offset of a waterfall plot.
        :param x_offset: The amount by which each line is shifted in the x axis.
        :param y_offset: The amount by which each line is shifted in the y axis.
        """
        x_offset = int(x_offset)
        y_offset = int(y_offset)

        errorbar_cap_lines = datafunctions.remove_and_return_errorbar_cap_lines(self)

        for i in range(len(self.get_lines())):
            datafunctions.convert_single_line_to_waterfall(self, i, x_offset, y_offset)

        if x_offset == 0 and y_offset == 0:
            self.set_waterfall_fill(False)
            logger.information("x and y offset have been set to zero so the plot is no longer a waterfall plot.")

        if self.waterfall_has_fill():
            datafunctions.waterfall_update_fill(self)

        self.waterfall_x_offset = x_offset
        self.waterfall_y_offset = y_offset

        self.lines += errorbar_cap_lines

        datafunctions.set_waterfall_toolbar_options_enabled(self)
        self.get_figure().canvas.draw()

    def set_waterfall(self, state, x_offset=None, y_offset=None, fill=False):
        """
        Convert between a normal 1D plot and a waterfall plot.
        :param state: If true convert the plot to a waterfall plot, otherwise convert to a 1D plot.
        :param x_offset: The amount by which each line is shifted in the x axis. Optional, default is 10.
        :param y_offset: The amount by which each line is shifted in the y axis. Optional, default is 20.
        :param fill: If true the area under each line is filled.
        :raises: RuntimeError if state is true but there are less than two lines on the plot, if state is true but
                 x_offset and y_offset are 0, or if state is false but x_offset or y_offset is non-zero or fill is True.
        """
        if state:
            if len(self.get_lines()) < 2:
                raise RuntimeError("Axis must have multiple lines to be converted to a waterfall plot.")

            if x_offset is None:
                x_offset = WATERFALL_XOFFSET_DEFAULT

            if y_offset is None:
                y_offset = WATERFALL_YOFFSET_DEFAULT

            if x_offset == 0 and y_offset == 0:
                raise RuntimeError("You have set waterfall to true but have set the x and y offsets to zero.")

            if self.is_waterfall():
                # If the plot is already a waterfall plot but the provided x or y offset value is different to the
                # current value, the new values are applied but a message is written to the logger to tell the user
                # that they can use the update_waterfall function to do this.
                if x_offset != self.waterfall_x_offset or y_offset != self.waterfall_y_offset:
                    logger.information("If your plot is already a waterfall plot you can use update_waterfall(x, y) to"
                                       " change its offset values.")
                else:
                    # Nothing needs to be changed.
                    logger.information("Plot is already a waterfall plot.")
                    return

            # Set the width and height attributes if they haven't been already.
            if not hasattr(self, 'width'):
                datafunctions.set_initial_dimensions(self)
        else:
            if bool(x_offset) or bool(y_offset) or fill:
                raise RuntimeError("You have set waterfall to false but have given a non-zero value for the offset or "
                                   "set fill to true.")

            if not self.is_waterfall():
                # Nothing needs to be changed.
                logger.information("Plot is already not a waterfall plot.")
                return

            x_offset = y_offset = 0

        self.update_waterfall(x_offset, y_offset)

        if fill:
            self.set_waterfall_fill(True)

    def waterfall_has_fill(self):
        return any(isinstance(collection, PolyCollection) for collection in self.collections)

    def set_waterfall_fill(self, enable, colour=None):
        """
        Toggle whether the area under each line on a waterfall plot is filled.
        :param enable: If true, the filled areas are created, otherwise they are removed.
        :param colour: Optional string for the colour of the filled areas. If None, the colour of each line is used.
        :raises: RuntimeError if enable is false but colour is not None.
        """
        if not self.is_waterfall():
            raise RuntimeError("Cannot toggle fill on non-waterfall plot.")

        if enable:
            datafunctions.waterfall_create_fill(self)

            if colour is None:
                datafunctions.line_colour_fill(self)
            else:
                datafunctions.solid_colour_fill(self, colour)
        else:
            if bool(colour):
                raise RuntimeError("You have set fill to false but have given a colour.")

            datafunctions.waterfall_remove_fill(self)

    def set_xscale(self, *args, **kwargs):
        has_minor_ticks = not isinstance(self.xaxis.minor.locator, NullLocator)

        super().set_xscale(*args, **kwargs)

        if has_minor_ticks:
            self.minorticks_on()
        else:
            self.minorticks_off()

    def set_yscale(self, *args, **kwargs):
        has_minor_ticks = not isinstance(self.yaxis.minor.locator, NullLocator)

        super().set_yscale(*args, **kwargs)

        if has_minor_ticks:
            self.minorticks_on()
        else:
            self.minorticks_off()

    # ------------------ Private api --------------------------------------------------------

    def _attach_colorbar(self, mappable, colorbar):
        """
        Attach the given colorbar to the mappable and update the clim values
        :param mappable: An instance of a mappable
        :param colorbar: An instance of a colorbar
        """
        cb = colorbar
        cb.mappable = mappable
        mappable.colorbar = cb
        mappable.colorbar_cid = mappable.callbacksSM.connect('changed', cb.on_mappable_changed)
        cb.update_normal(mappable)

    def _remove_matching_curve_from_creation_args(self, workspace_name, workspace_index, spec_num):
        """
        Finds a curve from the same workspace and index, then removes it from the creation args.

        :param workspace_name: Name of the workspace from which the curve was plotted
        :type workspace_name: str
        :param workspace_index: Index in the workspace that contained the data
        :type workspace_index: int
        :param spec_num: Spectrum number that contained the data. Used if the workspace was plotted using specNum kwarg.
                         Workspace index has priority if both are provided.
        :type spec_num: int
        :raises ValueError: if the curve does not exist in the creation_args of the axis
        :returns: None
        """
        for index, creation_arg in enumerate(self.creation_args):  # type: int, dict
            if workspace_name == creation_arg["workspaces"]:
                if creation_arg.get("wkspIndex", -1) == workspace_index or creation_arg.get(
                        "specNum", -1) == spec_num:
                    del self.creation_args[index]
                    return
        raise ValueError("Curve does not have existing creation args")

# -----------------------------------------------------------------------------
# MantidAxes3D
# -----------------------------------------------------------------------------


class MantidAxes3D(Axes3D):
    """
    This class defines the **mantid3d** projection for 3d plotting. One chooses
    this projection using::

        import matplotlib.pyplot as plt
        from mantid import plots
        fig, ax = plt.subplots(subplot_kw={'projection':'mantid3d'})

    or::

        import matplotlib.pyplot as plt
        from mantid import plots
        fig = plt.figure()
        ax = fig.add_subplot(111,projection='mantid3d')

    The mantid3d projection allows replacing the array objects with mantid workspaces.
    """

    name = 'mantid3d'

    def __init__(self, *args, **kwargs):
        super().__init__(*args, **kwargs)

        # Remove the connection for when you click on the plot as this is dealt with in figureinteraction.py to stop
        # it interfering with double-clicking on the axes.
        self.figure.canvas.mpl_disconnect(self._cids[1])

    def set_title(self, *args, **kwargs):
        # The set_title function in Axes3D also moves the title downwards for some reason so the Axes function is called
        # instead.
        return Axes.set_title(self, *args, **kwargs)

    def set_xlim3d(self, *args):
<<<<<<< HEAD
        minmax_x = super().set_xlim3d(*args)
        min = (minmax_x[0],self.get_ylim3d()[0],self.get_zlim3d()[0])
        max = (minmax_x[1],self.get_ylim3d()[1],self.get_zlim3d()[1])

        self._set_overflowing_data_to_nan(min, max, 0)

    def set_ylim3d(self, *args):
        minmax_y = super().set_ylim3d(*args)
        min = (self.get_xlim3d()[0],minmax_y[0],self.get_zlim3d()[0])
        max = (self.get_xlim3d()[1],minmax_y[1],self.get_zlim3d()[1])

        self._set_overflowing_data_to_nan(min, max, 1)

    def set_zlim3d(self, *args):
        minmax_z = super().set_zlim3d(*args)
        min = (self.get_xlim3d()[0],self.get_ylim3d()[0],minmax_z[0])
        max = (self.get_xlim3d()[1],self.get_ylim3d()[1],minmax_z[1])
=======
        super().set_xlim3d(*args)
        self._set_overflowing_data_to_nan(0)

    def set_ylim3d(self, *args):
        super().set_ylim3d(*args)
        self._set_overflowing_data_to_nan(1)

    def set_zlim3d(self, *args):
        super().set_zlim3d(*args)
        self._set_overflowing_data_to_nan(2)
>>>>>>> 4cb82b06

    def autoscale(self, *args, **kwargs):
        super().autoscale(*args, **kwargs)
        self._set_overflowing_data_to_nan()

    def _set_overflowing_data_to_nan(self, axis_index=None):
        """
        Sets any data for the given axis that is less than min[axis_index] or greater than max[axis_index]
        to nan so only the parts of the plot that are within the axes are visible.
<<<<<<< HEAD
        :param min: tuple of the lower axis limits.
        :param max: tuple of the upper axis limits.
        :param axis_index: the index of the axis being edited, 0 for x, 1 for y, 2 for z.
        """
        if hasattr(self, 'original_data_surface'):

            axis_data = self.original_data_surface[axis_index].copy()
            axis_data[np.less(axis_data, min[axis_index], where=~np.isnan(axis_data))] = np.nan
            axis_data[np.greater(axis_data, max[axis_index], where=~np.isnan(axis_data))] = np.nan
            self.collections[0]._vec[axis_index] = axis_data
=======
        :param axis_index: the index of the axis being edited, 0 for x, 1 for y, 2 for z.
        """

        min_vals, max_vals = zip(self.get_xlim3d(),self.get_ylim3d(),self.get_zlim3d())
        if hasattr(self, 'original_data_surface'):
            if axis_index is None:
                axis_index_list = [0,1,2]
            else:
                axis_index_list = [axis_index]

            for axis_index in axis_index_list:
                axis_data = self.original_data_surface[axis_index].copy()
                axis_data[np.less(axis_data, min_vals[axis_index], where=~np.isnan(axis_data))] = np.nan
                axis_data[np.greater(axis_data, max_vals[axis_index], where=~np.isnan(axis_data))] = np.nan
                self.collections[0]._vec[axis_index] = axis_data

        if hasattr(self, 'original_data_wireframe'):

            all_data = copy.deepcopy(self.original_data_wireframe)

            for spectrum in range(len(all_data)):
                spectrum_data = all_data[spectrum]
                for point in range(len(spectrum_data)):
                    for axis in range(3):
                        if (np.less(spectrum_data[point][axis],min_vals[axis])
                                or np.greater(spectrum_data[point][axis],max_vals[axis])):
                            all_data[spectrum][point] = np.repeat(np.nan,3)

            self.collections[0].set_segments(all_data)
>>>>>>> 4cb82b06

        if hasattr(self, 'original_data_wireframe'):

            all_data = copy.deepcopy(self.original_data_wireframe)

            for spectrum in range(len(all_data)):
                spectrum_data = all_data[spectrum]
                for point in range(len(spectrum_data)):
                    for axis in range(3):
                        if (np.less(spectrum_data[point][axis],min[axis])
                                or np.greater(spectrum_data[point][axis],max[axis])):
                            all_data[spectrum][point] = np.repeat(np.nan,3)

            self.collections[0].set_segments(all_data)

    def plot(self, *args, **kwargs):
        """
        If the **mantid3d** projection is chosen, it can be
        used the same as :py:meth:`matplotlib.axes.Axes3D.plot` for arrays,
        or it can be used to plot :class:`mantid.api.MatrixWorkspace`
        or :class:`mantid.api.IMDHistoWorkspace`. You can have something like::

            import matplotlib.pyplot as plt
            from mantid import plots

            ...

            fig, ax = plt.subplots(subplot_kw={'projection':'mantid3d'})
            ax.plot(workspace) #for workspaces
            ax.plot(x,y,z)     #for arrays
            fig.show()

        For keywords related to workspaces, see :func:`plotfunctions3D.plot3D`
        """
        if datafunctions.validate_args(*args):
            logger.debug('using plotfunctions3D')
            return axesfunctions3D.plot(self, *args, **kwargs)
        else:
            return Axes3D.plot(self, *args, **kwargs)

    def scatter(self, *args, **kwargs):
        """
        If the **mantid3d** projection is chosen, it can be
        used the same as :py:meth:`matplotlib.axes.Axes3D.scatter` for arrays,
        or it can be used to plot :class:`mantid.api.MatrixWorkspace`
        or :class:`mantid.api.IMDHistoWorkspace`. You can have something like::

            import matplotlib.pyplot as plt
            from mantid import plots

            ...

            fig, ax = plt.subplots(subplot_kw={'projection':'mantid3d'})
            ax.scatter(workspace) #for workspaces
            ax.scatter(x,y,z)     #for arrays
            fig.show()

        For keywords related to workspaces, see :func:`plotfunctions3D.scatter`
        """
        if datafunctions.validate_args(*args):
            logger.debug('using plotfunctions3D')
            return axesfunctions3D.scatter(self, *args, **kwargs)
        else:
            return Axes3D.scatter(self, *args, **kwargs)

    def plot_wireframe(self, *args, **kwargs):
        """
        If the **mantid3d** projection is chosen, it can be
        used the same as :py:meth:`matplotlib.axes.Axes3D.plot_wireframe` for arrays,
        or it can be used to plot :class:`mantid.api.MatrixWorkspace`
        or :class:`mantid.api.IMDHistoWorkspace`. You can have something like::

            import matplotlib.pyplot as plt
            from mantid import plots

            ...

            fig, ax = plt.subplots(subplot_kw={'projection':'mantid3d'})
            ax.plot_wireframe(workspace) #for workspaces
            ax.plot_wireframe(x,y,z)     #for arrays
            fig.show()

        For keywords related to workspaces, see :func:`plotfunctions3D.wireframe`
        """
        if datafunctions.validate_args(*args):
            logger.debug('using plotfunctions3D')
            line_c = axesfunctions3D.plot_wireframe(self, *args, **kwargs)
        else:
            line_c = Axes3D.plot_wireframe(self, *args, **kwargs)

        # Create a copy of the original data points because data are set to nan when the axis limits are changed.
        self.original_data_wireframe = copy.deepcopy(line_c._segments3d)

        return line_c

    def plot_surface(self, *args, **kwargs):
        """
        If the **mantid3d** projection is chosen, it can be
        used the same as :py:meth:`matplotlib.axes.Axes3D.plot_surface` for arrays,
        or it can be used to plot :class:`mantid.api.MatrixWorkspace`
        or :class:`mantid.api.IMDHistoWorkspace`. You can have something like::

            import matplotlib.pyplot as plt
            from mantid import plots

            ...

            fig, ax = plt.subplots(subplot_kw={'projection':'mantid3d'})
            ax.plot_surface(workspace) #for workspaces
            ax.plot_surface(x,y,z)     #for arrays
            fig.show()

        For keywords related to workspaces, see :func:`plotfunctions3D.plot_surface`
        """
        if datafunctions.validate_args(*args):
            logger.debug('using plotfunctions3D')
            poly_c = axesfunctions3D.plot_surface(self, *args, **kwargs)
        else:
            poly_c = Axes3D.plot_surface(self, *args, **kwargs)

            # This is a bit of a hack, should be able to remove
            # when matplotlib supports plotting masked arrays
            poly_c._A = safe_masked_invalid(poly_c._A)

        # Create a copy of the original data points because data are set to nan when the axis limits are changed.
        self.original_data_surface = copy.deepcopy(poly_c._vec)

        return poly_c

    def contour(self, *args, **kwargs):
        """
        If the **mantid3d** projection is chosen, it can be
        used the same as :py:meth:`matplotlib.axes.Axes3D.contour` for arrays,
        or it can be used to plot :class:`mantid.api.MatrixWorkspace`
        or :class:`mantid.api.IMDHistoWorkspace`. You can have something like::

            import matplotlib.pyplot as plt
            from mantid import plots

            ...

            fig, ax = plt.subplots(subplot_kw={'projection':'mantid3d'})
            ax.contour(workspace) #for workspaces
            ax.contour(x,y,z)     #for arrays
            fig.show()

        For keywords related to workspaces, see :func:`plotfunctions3D.contour`
        """
        if datafunctions.validate_args(*args):
            logger.debug('using plotfunctions3D')
            return axesfunctions3D.contour(self, *args, **kwargs)
        else:
            return Axes3D.contour(self, *args, **kwargs)

    def contourf(self, *args, **kwargs):
        """
        If the **mantid3d** projection is chosen, it can be
        used the same as :py:meth:`matplotlib.axes.Axes3D.contourf` for arrays,
        or it can be used to plot :class:`mantid.api.MatrixWorkspace`
        or :class:`mantid.api.IMDHistoWorkspace`. You can have something like::

            import matplotlib.pyplot as plt
            from mantid import plots

            ...

            fig, ax = plt.subplots(subplot_kw={'projection':'mantid3d'})
            ax.contourf(workspace) #for workspaces
            ax.contourf(x,y,z)     #for arrays
            fig.show()

        For keywords related to workspaces, see :func:`plotfunctions3D.contourf`
        """
        if datafunctions.validate_args(*args):
            logger.debug('using plotfunctions3D')
            return axesfunctions3D.contourf(self, *args, **kwargs)
        else:
            return Axes3D.contourf(self, *args, **kwargs)


class _WorkspaceArtists(object):
    """Captures information regarding an artist that has been plotted
    from a workspace. It allows for removal and replacement of said artists

    """
    def __init__(self,
                 artists,
                 data_replace_cb,
                 is_normalized,
                 workspace_name=None,
                 spec_num=None,
                 is_spec=True,
                 log_name=None,
                 filtered=True,
                 expt_info_index=None):
        """
        Initialize an instance
        :param artists: A reference to a list of artists "attached" to a workspace
        :param data_replace_cb: A reference to a callable with signature (artists, workspace) -> new_artists
        :param is_normalized: bool specifying whether the line being plotted is a distribution
        :param workspace_name: String. The name of the associated workspace
        :param spec_num: The spectrum number of the spectrum used to plot the artist
        :param is_spec: True if spec_num represents a spectrum rather than a bin
        :param log_name: string. The name of the plotted log
        :param filtered: bool. True if log plotted was filtered, and False if unfiltered.
            This only has meaning if log_name is not None.
        :param expt_info_index: Integer. The index of the experiment info for this plotted log.
            This only has meaning if log_name is not None.
        """
        self._set_artists(artists)
        self._data_replace_cb = data_replace_cb
        self.workspace_name = workspace_name
        self.spec_num = spec_num
        self.is_spec = is_spec
        self.workspace_index = self._get_workspace_index()
        self.is_normalized = is_normalized
        self.log_name = log_name
        self.filtered = filtered
        self.expt_info_index = expt_info_index

    def _get_workspace_index(self):
        """Get the workspace index (spectrum or bin index) of the workspace artist"""
        if self.spec_num is None or self.workspace_name is None:
            return None
        try:
            if self.is_spec:
                return ads.retrieve(self.workspace_name).getIndexFromSpectrumNumber(self.spec_num)
            else:
                return self.spec_num
        except KeyError:  # Return None if the workspace is not in the ADS
            return None

    def remove(self, axes):
        """
        Remove the tracked artists from the given axes
        :param axes: A reference to the axes instance the artists are attached to
        """
        # delete the artists from the axes
        self._remove(axes, self._artists)

    def remove_if(self, axes, predicate):
        """
        Remove the tracked artists from the given axes if they return true from predicate
        :param axes: A reference to the axes instance the artists are attached to
        :param predicate: A function which takes a matplotlib artist object and returns a boolean
        :returns: Returns a bool specifying whether the class is now empty
        """
        artists_to_remove = []
        artists_to_keep = []
        for artist in self._artists:
            if predicate(artist):
                artists_to_remove.append(artist)
            else:
                artists_to_keep.append(artist)

        self._remove(axes, artists_to_remove)
        self._artists = artists_to_keep

        return len(self._artists) == 0

    def _remove(self, axes, artists):
        # delete the artists from the axes
        for artist in artists:
            artist.remove()
            # Remove doesn't catch removing the container for errorbars etc
            if isinstance(artist, Container):
                try:
                    axes.containers.remove(artist)
                except ValueError:
                    pass

        if (not axes.is_empty(axes)) and axes.legend_ is not None:
            axes.make_legend()

    def replace_data(self, workspace, plot_kwargs=None):
        """Replace or replot artists based on a new workspace
        :param workspace: The new workspace containing the data
        :param plot_kwargs: Key word args to pass to plotting function
        """
        if plot_kwargs:
            new_artists = self._data_replace_cb(self._artists, workspace, plot_kwargs)
        else:
            new_artists = self._data_replace_cb(self._artists, workspace)
        self._set_artists(new_artists)
        return len(self._artists) == 0

    def _set_artists(self, artists):
        """Ensure the stored artists is an iterable"""
        if isinstance(artists, Container) or not isinstance(artists, Iterable):
            self._artists = [artists]
        else:
            self._artists = artists<|MERGE_RESOLUTION|>--- conflicted
+++ resolved
@@ -1264,25 +1264,6 @@
         return Axes.set_title(self, *args, **kwargs)
 
     def set_xlim3d(self, *args):
-<<<<<<< HEAD
-        minmax_x = super().set_xlim3d(*args)
-        min = (minmax_x[0],self.get_ylim3d()[0],self.get_zlim3d()[0])
-        max = (minmax_x[1],self.get_ylim3d()[1],self.get_zlim3d()[1])
-
-        self._set_overflowing_data_to_nan(min, max, 0)
-
-    def set_ylim3d(self, *args):
-        minmax_y = super().set_ylim3d(*args)
-        min = (self.get_xlim3d()[0],minmax_y[0],self.get_zlim3d()[0])
-        max = (self.get_xlim3d()[1],minmax_y[1],self.get_zlim3d()[1])
-
-        self._set_overflowing_data_to_nan(min, max, 1)
-
-    def set_zlim3d(self, *args):
-        minmax_z = super().set_zlim3d(*args)
-        min = (self.get_xlim3d()[0],self.get_ylim3d()[0],minmax_z[0])
-        max = (self.get_xlim3d()[1],self.get_ylim3d()[1],minmax_z[1])
-=======
         super().set_xlim3d(*args)
         self._set_overflowing_data_to_nan(0)
 
@@ -1293,7 +1274,6 @@
     def set_zlim3d(self, *args):
         super().set_zlim3d(*args)
         self._set_overflowing_data_to_nan(2)
->>>>>>> 4cb82b06
 
     def autoscale(self, *args, **kwargs):
         super().autoscale(*args, **kwargs)
@@ -1303,18 +1283,6 @@
         """
         Sets any data for the given axis that is less than min[axis_index] or greater than max[axis_index]
         to nan so only the parts of the plot that are within the axes are visible.
-<<<<<<< HEAD
-        :param min: tuple of the lower axis limits.
-        :param max: tuple of the upper axis limits.
-        :param axis_index: the index of the axis being edited, 0 for x, 1 for y, 2 for z.
-        """
-        if hasattr(self, 'original_data_surface'):
-
-            axis_data = self.original_data_surface[axis_index].copy()
-            axis_data[np.less(axis_data, min[axis_index], where=~np.isnan(axis_data))] = np.nan
-            axis_data[np.greater(axis_data, max[axis_index], where=~np.isnan(axis_data))] = np.nan
-            self.collections[0]._vec[axis_index] = axis_data
-=======
         :param axis_index: the index of the axis being edited, 0 for x, 1 for y, 2 for z.
         """
 
@@ -1341,21 +1309,6 @@
                     for axis in range(3):
                         if (np.less(spectrum_data[point][axis],min_vals[axis])
                                 or np.greater(spectrum_data[point][axis],max_vals[axis])):
-                            all_data[spectrum][point] = np.repeat(np.nan,3)
-
-            self.collections[0].set_segments(all_data)
->>>>>>> 4cb82b06
-
-        if hasattr(self, 'original_data_wireframe'):
-
-            all_data = copy.deepcopy(self.original_data_wireframe)
-
-            for spectrum in range(len(all_data)):
-                spectrum_data = all_data[spectrum]
-                for point in range(len(spectrum_data)):
-                    for axis in range(3):
-                        if (np.less(spectrum_data[point][axis],min[axis])
-                                or np.greater(spectrum_data[point][axis],max[axis])):
                             all_data[spectrum][point] = np.repeat(np.nan,3)
 
             self.collections[0].set_segments(all_data)
