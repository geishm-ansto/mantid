--- conflicted
+++ resolved
@@ -93,20 +93,16 @@
         #check whether some pixels are masked when they should
         w=mtd['CNCSMaskBTP']
         detInfo = w.detectorInfo()
-        detIds = detInfo.detectorIDs()
-
-        # check for some to be masked
-        for id in (29696, 29697, 29698, #29699,
-                   29700, 1020, 4400):
-            index = int(where(detIds == id)[0][0])
-            self.assertTrue(detInfo.isMasked(index),
-                            msg='detId={}, index={} should not be masked'.format(id, index))
-
-        # check for some to not be masked
-        for id in [3071]:
-            index = int(where(detIds == id)[0][0])
-            self.assertFalse(detInfo.isMasked(index),
-                             msg='detId={}, index={} should not be masked'.format(id, index))
+        self.assertTrue(detInfo.isMasked(29699)) #pixel1 (detID 29696)
+        self.assertTrue(detInfo.isMasked(29700)) #pixel2 (detID 29697)
+        self.assertTrue(detInfo.isMasked(29701)) #pixel3 (detID 29698)
+        self.assertFalse(detInfo.isMasked(29702)) #pixel4 (detID 29699)
+        self.assertTrue(detInfo.isMasked(29703)) #pixel5 (detID 29700)
+
+        self.assertTrue(detInfo.isMasked(1023)) #bank1 (detID 1020)
+        self.assertFalse(detInfo.isMasked(3071)) #bank3, tube 8 (detID 3068)
+
+        self.assertTrue(detInfo.isMasked(4403)) #bank5, tube 3 (detID 4400)
         DeleteWorkspace(w)
 
     def testSEQMaskBTP(self):
@@ -117,8 +113,6 @@
         MaskBTP(Instrument='SEQUOIA', Bank="27")
         MaskBTP(Instrument='SEQUOIA', Bank="37")
         MaskBTP(Instrument='SEQUOIA', Bank="38")
-<<<<<<< HEAD
-=======
         MaskBTP(Instrument='SEQUOIA', Bank="74")
         MaskBTP(Instrument='SEQUOIA', Bank="75")
         MaskBTP(Instrument='SEQUOIA', Bank="98")
@@ -130,7 +124,6 @@
         MaskBTP(Instrument='SEQUOIA', Bank="113")
         MaskBTP(Instrument='SEQUOIA', Bank="114")
         MaskBTP(Instrument='SEQUOIA', Bank="150")
->>>>>>> eeab82bd
         return
 
     def testEdges(self):
@@ -221,8 +214,6 @@
         self.assertEqual(int(32 * 160), len(masked))
         self.checkConsistentMask(wksp, masked)
 
-<<<<<<< HEAD
-=======
     def test_components(self):
         # this also verifies support for instruments that aren't explicitly in the list
         wksp = LoadEmptyInstrument(InstrumentName='GEM', OutputWorkspace='GEM')
@@ -233,7 +224,6 @@
         masked = MaskBTP(Workspace=wksp, Components='bank3')
         self.assertEqual(10 * 90, len(masked))
 
->>>>>>> eeab82bd
 
 if __name__ == '__main__':
-    unittest.main()+    unittest.main()
