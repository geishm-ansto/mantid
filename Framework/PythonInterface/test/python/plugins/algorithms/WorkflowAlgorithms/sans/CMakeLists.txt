# Tests for ISIS SANS

set(TEST_PY_FILES
<<<<<<< HEAD
    SANSCalculateTransmissionTest.py
=======
    SANSConvertToQTest.py
>>>>>>> a53a4ea4
    SANSConvertToWavelengthTest.py
    SANSCreateAdjustmentWorkspacesTest.py
    SANSCreateWavelengthAndPixelAdjustmentTest.py
    SANSNormalizeToMonitorTest.py
    SANSScaleTest.py
    SANSSliceEventTest.py)

check_tests_valid(${CMAKE_CURRENT_SOURCE_DIR} ${TEST_PY_FILES})

# Prefix for test name=PythonAlgorithms_SANS
pyunittest_add_test(${CMAKE_CURRENT_SOURCE_DIR} PythonAlgorithms
                    ${TEST_PY_FILES})<|MERGE_RESOLUTION|>--- conflicted
+++ resolved
@@ -1,11 +1,6 @@
 # Tests for ISIS SANS
 
 set(TEST_PY_FILES
-<<<<<<< HEAD
-    SANSCalculateTransmissionTest.py
-=======
-    SANSConvertToQTest.py
->>>>>>> a53a4ea4
     SANSConvertToWavelengthTest.py
     SANSCreateAdjustmentWorkspacesTest.py
     SANSCreateWavelengthAndPixelAdjustmentTest.py
