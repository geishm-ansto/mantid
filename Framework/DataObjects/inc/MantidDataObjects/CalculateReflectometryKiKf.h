#ifndef MANTID_DATAOBJECTS_CALCULATEREFLECTOMETRYKIKF_H_
#define MANTID_DATAOBJECTS_CALCULATEREFLECTOMETRYKIKF_H_
#include "MantidDataObjects/CalculateReflectometry.h"

namespace Mantid {
namespace DataObjects {
/**
class CalculateReflectometryKiKf: Calculation type for converting to ki or kf
given
a theta value (in degrees) and a wavelength
*/
class CalculateReflectometryKiKf : public CalculateReflectometry {
private:
  double m_sin_theta_i;
  double m_sin_theta_f;

public:
  /**
   Constructor
   */
  CalculateReflectometryKiKf() : m_sin_theta_i(0.0), m_sin_theta_f(0.0) {}

  /**
   Destructor
   */
<<<<<<< HEAD
  ~CalculateReflectometryKiKf() = default;
  ;
=======
  ~CalculateReflectometryKiKf() override{};
>>>>>>> fa8a40d8

  /**
   Setter for the incident theta value require for the calculation. Internally
   pre-calculates and caches to cos theta for speed.
   @param thetaIncident: incident theta value in degrees
   */
  void setThetaIncident(double thetaIncident) override {
    m_sin_theta_i = sin(to_radians_factor * thetaIncident);
  }

  /**
    Setter for the final theta value require for the calculation. Internally
    pre-calculates and caches to cos theta for speed.
    @param thetaFinal: final theta value in degrees
    */
  void setThetaFinal(double thetaFinal) override {
    m_sin_theta_f = sin(to_radians_factor * thetaFinal);
  }

  /**
   Executes the calculation to determine Ki
   @param wavelength : wavelength in Angstroms
   */
  double calculateDim0(double wavelength) const override {
    double wavenumber = 2 * M_PI / wavelength;
    return wavenumber * m_sin_theta_i;
  }

  /**
   Executes the calculation to determine Kf
   @param wavelength : wavelength in Angstroms
   */
  double calculateDim1(double wavelength) const override {
    double wavenumber = 2 * M_PI / wavelength;
    return wavenumber * m_sin_theta_f;
  }
  Mantid::Geometry::Quadrilateral createQuad(double lamUpper, double lamLower,
                                             double thetaUpper,
                                             double thetaLower) override {
    setThetaFinal(thetaLower);
    const Mantid::Kernel::V2D firstVertex(calculateDim0(lamLower), // highest qx
                                          calculateDim1(lamLower));
    const Mantid::Kernel::V2D secondVertex(
        calculateDim0(lamUpper),
        calculateDim1(lamUpper)); // lowest qz
    setThetaFinal(thetaUpper);
    const Mantid::Kernel::V2D thirdVertex(
        calculateDim0(lamLower),
        calculateDim1(lamLower)); // highest qz
    const Mantid::Kernel::V2D fourthVertex(calculateDim0(lamUpper), // lowest qx
                                           calculateDim1(lamUpper));

    Mantid::Geometry::Quadrilateral quad(fourthVertex, secondVertex,
                                         firstVertex, thirdVertex);
    // Our lower-left vertex may not be in the right position
    // we keep shifting the vertices around in a clock-wise fashion
    // until the lower-left vertex is in the correct place.
    while ((quad.at(0).X() > quad.at(3).X()) ||
           (quad.at(0).Y() > quad.at(1).Y())) {
      quad.shiftVertexesClockwise();
    }

    return quad;
  }
};
}
}
#endif // MANTID_DATAOBJECTS_CALCULATEREFLECTOMETRYKIKF_H_<|MERGE_RESOLUTION|>--- conflicted
+++ resolved
@@ -19,16 +19,6 @@
    Constructor
    */
   CalculateReflectometryKiKf() : m_sin_theta_i(0.0), m_sin_theta_f(0.0) {}
-
-  /**
-   Destructor
-   */
-<<<<<<< HEAD
-  ~CalculateReflectometryKiKf() = default;
-  ;
-=======
-  ~CalculateReflectometryKiKf() override{};
->>>>>>> fa8a40d8
 
   /**
    Setter for the incident theta value require for the calculation. Internally
