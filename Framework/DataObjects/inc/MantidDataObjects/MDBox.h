#ifndef MDBOX_H_
#define MDBOX_H_

#include "MantidKernel/ThreadScheduler.h"
#include "MantidKernel/MultiThreaded.h"
#include "MantidKernel/System.h"
#include "MantidGeometry/MDGeometry/MDDimensionExtents.h"
#include "MantidGeometry/MDGeometry/MDTypes.h"
#include "MantidAPI/IMDWorkspace.h"
#include "MantidDataObjects/MDBoxBase.h"
#include "MantidDataObjects/MDDimensionStats.h"
#include "MantidDataObjects/MDLeanEvent.h"

namespace Mantid {
namespace DataObjects {

#ifndef __INTEL_COMPILER // As of July 13, the packing has no effect for the
                         // Intel compiler and produces a warning
#pragma pack(push, 4)    // Ensure the structure is no larger than it needs to
#endif

//===============================================================================================
/** Templated class for a multi-dimensional event "box".
 *
 * A box is a container of MDLeanEvent's within a certain range of values
 * within the nd dimensions. This range defines a n-dimensional "box"
 * or rectangular prism.
 *
 * This class is a simple list of points with no more internal structure.
 *
 * @tparam nd :: the number of dimensions that each MDLeanEvent will be
 *tracking.
 *                  an int > 0.
 *
 * @author Janik Zikovsky, SNS
 * @date Dec 7, 2010
 *
 * */

TMDE_CLASS
class DLLExport MDBox : public MDBoxBase<MDE, nd> {
public:
  MDBox(Mantid::API::BoxController_sptr &splitter, const uint32_t depth = 0,
        const size_t nBoxEvents = UNDEF_SIZET,
        const size_t boxID = UNDEF_SIZET);
  MDBox(Mantid::API::BoxController *const splitter, const uint32_t depth = 0,
        const size_t nBoxEvents = UNDEF_SIZET,
        const size_t boxID = UNDEF_SIZET);

  MDBox(Mantid::API::BoxController_sptr &splitter, const uint32_t depth,
        const std::vector<Mantid::Geometry::MDDimensionExtents<coord_t>> &
            extentsVector,
        const size_t nBoxEvents = UNDEF_SIZET,
        const size_t boxID = UNDEF_SIZET);
  MDBox(Mantid::API::BoxController *const splitter, const uint32_t depth,
        const std::vector<Mantid::Geometry::MDDimensionExtents<coord_t>> &
            extentsVector,
        const size_t nBoxEvents = UNDEF_SIZET,
        const size_t boxID = UNDEF_SIZET);

  MDBox(const MDBox<MDE, nd> &other, Mantid::API::BoxController *const otherBC);

  ~MDBox() override;

  // ----------------------------- ISaveable Methods
  // ------------------------------------------------------
  Kernel::ISaveable *getISaveable() override;
  Kernel::ISaveable *getISaveable() const override;
  void setFileBacked(const uint64_t /*fileLocation*/, const size_t /*fileSize*/,
                     const bool /*markSaved*/) override;
  void setFileBacked() override;
  void clearFileBacked(bool loadDiskBackedData) override;
  //-----------------------------------------------------------------------------------------------
  void saveAt(API::IBoxControllerIO *const /* */,
              uint64_t /*position*/) const override;
  void loadAndAddFrom(API::IBoxControllerIO *const /* */, uint64_t /*position*/,
                      size_t /* Size */) override;
  void reserveMemoryForLoad(uint64_t /* Size */) override;
  /**drop events data from memory but keep averages (and file-backed info) */
  void clearDataFromMemory() override;
  /** */
  void clear() override;

  uint64_t getNPoints() const override;
  size_t getDataInMemorySize() const override { return data.size(); }
  uint64_t getTotalDataSize() const override { return getNPoints(); }

  size_t getNumDims() const override;
  size_t getNumMDBoxes() const override;

  /// Get the # of children MDBoxBase'es (non-recursive)
  size_t getNumChildren() const override { return 0; }
  // to avoid casting (which need also the number of dimensions) method say if
  // Node is a box. if not, it is gridbox
  bool isBox() const override { return true; }

  /// Return the indexth child MDBoxBase.
  API::IMDNode *getChild(size_t /*index*/) override {
    throw std::runtime_error("MDBox does not have children.");
  }

  /// Sets the children from a vector of children
  void setChildren(const std::vector<API::IMDNode *> & /*boxes*/,
                   const size_t /*indexStart*/,
                   const size_t /*indexEnd*/) override {
    throw std::runtime_error("MDBox cannot have children.");
  }

  /// @return true if events were added to the box (using addEvent()) while the
  /// rest of the event list is cached to disk
  bool isDataAdded() const;

  /**Get vector of events to change. Beware, that calling this funtion for
    file-based workspace sets both dataChanged and dataBusy flags
    first forces disk buffer to write the object contents to HDD when disk
    buffer is full and the second one prevents DB
    from clearing object from memory untill the events are released. One HAS TO
    call releaseEvents when finished using data on file-based WS    */
  std::vector<MDE> &getEvents();
  /**Get vector of constant events to use. Beware, that calling this funtion for
     file-based workspace sets dataBusy flag
     This flag prevents DB from clearing object from memory untill the events
     are released.
     One HAS TO call releaseEvents when finished using data on file-based WS to
     allow DB clearing them  */
  const std::vector<MDE> &getConstEvents() const;
  // the same as getConstEvents above,
  const std::vector<MDE> &getEvents() const;
  void releaseEvents();

  std::vector<MDE> *getEventsCopy() override;

  void getEventsData(std::vector<coord_t> &coordTable,
                     size_t &nColumns) const override;
  void setEventsData(const std::vector<coord_t> &coordTable) override;

  void addEvent(const MDE &Evnt) override;
  void addEventUnsafe(const MDE &Evnt) override;

  // add range of events
  size_t addEvents(const std::vector<MDE> &events) override;
  // unhide MDBoxBase methods
  size_t addEventsUnsafe(const std::vector<MDE> &events) override;

  /*--------------->  EVENTS from event data
   * <-------------------------------------------------------------*/
  void buildAndAddEvent(const signal_t Signal, const signal_t errorSq,
                        const std::vector<coord_t> &point, uint16_t runIndex,
                        uint32_t detectorId) override;
  void buildAndAddEventUnsafe(const signal_t Signal, const signal_t errorSq,
                              const std::vector<coord_t> &point,
                              uint16_t runIndex, uint32_t detectorId) override;
  size_t buildAndAddEvents(const std::vector<signal_t> &sigErrSq,
                           const std::vector<coord_t> &Coord,
                           const std::vector<uint16_t> &runIndex,
                           const std::vector<uint32_t> &detectorId) override;

  //---------------------------------------------------------------------------------------------------------------------------------
<<<<<<< HEAD
  void centerpointBin(MDBin<MDE, nd> &bin, bool *fullyContained) const;
  void generalBin(MDBin<MDE, nd> &bin,
                  Mantid::Geometry::MDImplicitFunction &function) const;
  void splitAllIfNeeded(Mantid::Kernel::ThreadScheduler * /*ts*/ =
                            nullptr) { /* Do nothing with a box default. */
=======
  void centerpointBin(MDBin<MDE, nd> &bin, bool *fullyContained) const override;
  void
  generalBin(MDBin<MDE, nd> &bin,
             Mantid::Geometry::MDImplicitFunction &function) const override;
  void splitAllIfNeeded(Mantid::Kernel::ThreadScheduler * /*ts*/ = NULL)
      override { /* Do nothing with a box default. */
>>>>>>> 566f38fe
  }

  //---------------------------------------------------------------------------------------------------------------------------------
  /** Recalculate signal and various averages dependent on signal and the signal
   * coordinates */
<<<<<<< HEAD
  void refreshCache(Kernel::ThreadScheduler * /*ts*/ = nullptr);
  void calculateCentroid(coord_t *centroid) const;
  void calculateCentroid(coord_t *centroid, const int runindex) const;
  coord_t *getCentroid() const;
=======
  void refreshCache(Kernel::ThreadScheduler * /*ts*/ = NULL) override;
  void calculateCentroid(coord_t *centroid) const override;
  void calculateCentroid(coord_t *centroid, const int runindex) const override;
  coord_t *getCentroid() const override;
>>>>>>> 566f38fe
  void calculateDimensionStats(MDDimensionStats *stats) const;
  void integrateSphere(Mantid::API::CoordTransform &radiusTransform,
                       const coord_t radiusSquared, signal_t &signal,
                       signal_t &errorSquared) const override;
  void centroidSphere(Mantid::API::CoordTransform &radiusTransform,
                      const coord_t radiusSquared, coord_t *centroid,
                      signal_t &signal) const override;
  void integrateCylinder(Mantid::API::CoordTransform &radiusTransform,
                         const coord_t radius, const coord_t length,
                         signal_t &signal, signal_t &errorSquared,
                         std::vector<signal_t> &signal_fit) const override;

  //------------------------------------------------------------------------------------------------------------------------------------
  void getBoxes(std::vector<MDBoxBase<MDE, nd> *> &boxes, size_t /*maxDepth*/,
                bool /*leafOnly*/);
  void getBoxes(std::vector<API::IMDNode *> &boxes, size_t /*maxDepth*/,
                bool /*leafOnly*/) override;

  void getBoxes(std::vector<MDBoxBase<MDE, nd> *> &boxes, size_t maxDepth,
                bool leafOnly, Mantid::Geometry::MDImplicitFunction *function);
  void getBoxes(std::vector<API::IMDNode *> &boxes, size_t maxDepth,
                bool leafOnly,
                Mantid::Geometry::MDImplicitFunction *function) override;
  //------------------------------------------------------------------------------------------------------------------------------------
  void transformDimensions(std::vector<double> &scaling,
                           std::vector<double> &offset) override;
  //------------------------------------------------------------------------------------------------------------------------------------
  /* Getter to determine if masking is applied.
  @return true if masking is applied.   */
  bool getIsMasked() const override { return m_bIsMasked; }
  /// Setter for masking the box
  void mask() override;
  /// Setter for unmasking the box
  void unmask() override;

protected:
  // the pointer to the class, responsible for saving/restoring this class to
  // the hdd
  mutable Kernel::ISaveable *m_Saveable;
  /** Vector of MDEvent's, in no particular order. */
  mutable std::vector<MDE> data;

  /// Flag indicating that masking has been applied.
  bool m_bIsMasked;

private:
  /// private default copy constructor as the only correct constructor is the
  /// one with the boxController;
  MDBox(const MDBox &);
  /// common part of mdBox constructor
  void initMDBox(const size_t numEvents);

public:
  /// Typedef for a shared pointer to a MDBox
  typedef boost::shared_ptr<MDBox<MDE, nd>> sptr;

  /// Typedef for a vector of the conatined events
  typedef std::vector<MDE> vec_t;
};

#ifndef __INTEL_COMPILER
#pragma pack(pop) // Return to default packing size
#endif

//------------------------------------------------------------------------------------------------------------------------------------------------------------
/* Internal TMP class to simplify adding events to the box for events and lean
 * events using single interface*/
template <typename MDE, size_t nd> struct IF {
public:
  // create generic events from array of events data and add them to the grid
  // box
  static inline void
  EXEC(std::vector<MDE> &data, const std::vector<signal_t> &sigErrSq,
       const std::vector<coord_t> &Coord, const std::vector<uint16_t> &runIndex,
       const std::vector<uint32_t> &detectorId, size_t nEvents) {
    for (size_t i = 0; i < nEvents; i++) {
      data.push_back(MDE(sigErrSq[2 * i], sigErrSq[2 * i + 1], runIndex[i],
                         detectorId[i], &Coord[i * nd]));
    }
  }
  // create single generic event from event's data
  static inline MDE BUILD_EVENT(const signal_t Signal, const signal_t Error,
                                const coord_t *Coord, const uint16_t runIndex,
                                const uint32_t detectorId) {
    return MDE(Signal, Error, runIndex, detectorId, Coord);
  }
};
/* Specialize for the case of LeanEvent */
template <size_t nd> struct IF<MDLeanEvent<nd>, nd> {
public:
  // create lean events from array of events data and add them to the box
  static inline void EXEC(std::vector<MDLeanEvent<nd>> &data,
                          const std::vector<signal_t> &sigErrSq,
                          const std::vector<coord_t> &Coord,
                          const std::vector<uint16_t> & /*runIndex*/,
                          const std::vector<uint32_t> & /*detectorId*/,
                          size_t nEvents) {
    for (size_t i = 0; i < nEvents; i++) {
      data.push_back(MDLeanEvent<nd>(sigErrSq[2 * i], sigErrSq[2 * i + 1],
                                     &Coord[i * nd]));
    }
  }
  // create single lean event from event's data
  static inline MDLeanEvent<nd>
  BUILD_EVENT(const signal_t Signal, const signal_t Error, const coord_t *Coord,
              const uint16_t /*runIndex*/, const uint32_t /*detectorId*/) {
    return MDLeanEvent<nd>(Signal, Error, Coord);
  }
};

} // namespace DataObjects

} // namespace Mantid

#endif /* MDBOX_H_ */<|MERGE_RESOLUTION|>--- conflicted
+++ resolved
@@ -156,36 +156,21 @@
                            const std::vector<uint32_t> &detectorId) override;
 
   //---------------------------------------------------------------------------------------------------------------------------------
-<<<<<<< HEAD
-  void centerpointBin(MDBin<MDE, nd> &bin, bool *fullyContained) const;
-  void generalBin(MDBin<MDE, nd> &bin,
-                  Mantid::Geometry::MDImplicitFunction &function) const;
-  void splitAllIfNeeded(Mantid::Kernel::ThreadScheduler * /*ts*/ =
-                            nullptr) { /* Do nothing with a box default. */
-=======
   void centerpointBin(MDBin<MDE, nd> &bin, bool *fullyContained) const override;
   void
   generalBin(MDBin<MDE, nd> &bin,
              Mantid::Geometry::MDImplicitFunction &function) const override;
-  void splitAllIfNeeded(Mantid::Kernel::ThreadScheduler * /*ts*/ = NULL)
+  void splitAllIfNeeded(Mantid::Kernel::ThreadScheduler * /*ts*/ = nullptr)
       override { /* Do nothing with a box default. */
->>>>>>> 566f38fe
   }
 
   //---------------------------------------------------------------------------------------------------------------------------------
   /** Recalculate signal and various averages dependent on signal and the signal
    * coordinates */
-<<<<<<< HEAD
-  void refreshCache(Kernel::ThreadScheduler * /*ts*/ = nullptr);
-  void calculateCentroid(coord_t *centroid) const;
-  void calculateCentroid(coord_t *centroid, const int runindex) const;
-  coord_t *getCentroid() const;
-=======
-  void refreshCache(Kernel::ThreadScheduler * /*ts*/ = NULL) override;
+  void refreshCache(Kernel::ThreadScheduler * /*ts*/ = nullptr) override;
   void calculateCentroid(coord_t *centroid) const override;
   void calculateCentroid(coord_t *centroid, const int runindex) const override;
   coord_t *getCentroid() const override;
->>>>>>> 566f38fe
   void calculateDimensionStats(MDDimensionStats *stats) const;
   void integrateSphere(Mantid::API::CoordTransform &radiusTransform,
                        const coord_t radiusSquared, signal_t &signal,
