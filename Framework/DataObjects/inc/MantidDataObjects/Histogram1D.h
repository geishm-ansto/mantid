#ifndef MANTID_DATAOBJECTS_HISTOGRAM1D_H_
#define MANTID_DATAOBJECTS_HISTOGRAM1D_H_

#include "MantidAPI/ISpectrum.h"
#include "MantidKernel/cow_ptr.h"
#include "MantidKernel/System.h"

namespace Mantid {
namespace DataObjects {
/**
  1D histogram implementation.

  Copyright &copy; 2007-2014 ISIS Rutherford Appleton Laboratory, NScD Oak Ridge
  National Laboratory & European Spallation Source

  This file is part of Mantid.

  Mantid is free software; you can redistribute it and/or modify
  it under the terms of the GNU General Public License as published by
  the Free Software Foundation; either version 3 of the License, or
  (at your option) any later version.

  Mantid is distributed in the hope that it will be useful,
  but WITHOUT ANY WARRANTY; without even the implied warranty of
  MERCHANTABILITY or FITNESS FOR A PARTICULAR PURPOSE.  See the
  GNU General Public License for more details.

  You should have received a copy of the GNU General Public License
  along with this program.  If not, see <http://www.gnu.org/licenses/>.

  File change history is stored at: <https://github.com/mantidproject/mantid>.
  Code Documentation is available at: <http://doxygen.mantidproject.org>
*/
<<<<<<< HEAD
class DLLExport Histogram1D : public Mantid::API::ISpectrum {
private:
  /// Histogram object holding the histogram data.
  HistogramData::Histogram m_histogram;

public:
  Histogram1D(HistogramData::Histogram::XMode mode)
      : API::ISpectrum(), m_histogram(mode) {
    m_histogram.setCounts(0);
    m_histogram.setCountStandardDeviations(0);
=======
class DLLExport Histogram1D final : public Mantid::API::ISpectrum {
protected:
  MantidVecPtr refY; ///< RefCounted Y
  MantidVecPtr refE; ///< RefCounted Error

public:
  // Dummy implementation to avoid issues with POD default cosntruction.
  Histogram1D() {}
  Histogram1D(const Histogram1D &) = default;
  Histogram1D(Histogram1D &&) = default;
  Histogram1D(const ISpectrum &other);

  Histogram1D &operator=(const Histogram1D &) = default;
  Histogram1D &operator=(Histogram1D &&) = default;
  Histogram1D &operator=(const ISpectrum &rhs);

  /// Sets the data.
  void setData(const MantidVec &Y) override { refY.access() = Y; };
  /// Sets the data and errors
  void setData(const MantidVec &Y, const MantidVec &E) override {
    refY.access() = Y;
    refE.access() = E;
>>>>>>> ec7bc5cb
  }

  void setX(const Kernel::cow_ptr<HistogramData::HistogramX> &X) override;
  MantidVec &dataX() override;
  const MantidVec &dataX() const override;
  const MantidVec &readX() const override;
  Kernel::cow_ptr<HistogramData::HistogramX> ptrX() const override;

  MantidVec &dataDx() override;
  const MantidVec &dataDx() const override;
  const MantidVec &readDx() const override;

  /// Zero the data (Y&E) in this spectrum
  void clearData() override;

  // Get the array data
  /// Returns the y data const
  const MantidVec &dataY() const override { return m_histogram.dataY(); }
  /// Returns the error data const
  const MantidVec &dataE() const override { return m_histogram.dataE(); }

  /// Returns the y data
  MantidVec &dataY() override { return m_histogram.dataY(); }
  /// Returns the error data
  MantidVec &dataE() override { return m_histogram.dataE(); }

  virtual std::size_t size() const {
    return m_histogram.readY().size();
  } ///< get pseudo size

  /// Checks for errors
  bool isError() const { return readE().empty(); }

  /// Gets the memory size of the histogram
  size_t getMemorySize() const override {
    return ((readX().size() + readY().size() + readE().size()) *
            sizeof(double));
  }

  void setHistogram(const HistogramData::Histogram &other) {
    mutableHistogramRef() = other;
  }

  template <typename... T> void setCounts(T &&... data) & {
    mutableHistogramRef().setCounts(std::forward<T>(data)...);
  }
  template <typename... T> void setCountVariances(T &&... data) & {
    mutableHistogramRef().setCountVariances(std::forward<T>(data)...);
  }
  template <typename... T> void setCountStandardDeviations(T &&... data) & {
    mutableHistogramRef().setCountStandardDeviations(std::forward<T>(data)...);
  }
  template <typename... T> void setFrequencies(T &&... data) & {
    mutableHistogramRef().setFrequencies(std::forward<T>(data)...);
  }
  template <typename... T> void setFrequencyVariances(T &&... data) & {
    mutableHistogramRef().setFrequencyVariances(std::forward<T>(data)...);
  }
  template <typename... T> void setFrequencyStandardDeviations(T &&... data) & {
    mutableHistogramRef().setFrequencyStandardDeviations(
        std::forward<T>(data)...);
  }
  HistogramData::HistogramY &mutableY() {
    return mutableHistogramRef().mutableY();
  }
  HistogramData::HistogramE &mutableE() {
    return mutableHistogramRef().mutableE();
  }
  void setSharedY(const Kernel::cow_ptr<HistogramData::HistogramY> &y) {
    mutableHistogramRef().setSharedY(y);
  }
  void setSharedE(const Kernel::cow_ptr<HistogramData::HistogramE> &e) {
    mutableHistogramRef().setSharedE(e);
  }

private:
  const HistogramData::Histogram &histogramRef() const override {
    return m_histogram;
  }
  HistogramData::Histogram &mutableHistogramRef() override {
    return m_histogram;
  }
};

} // namespace DataObjects
} // Namespace Mantid
#endif /*MANTID_DATAOBJECTS_HISTOGRAM1D_H_*/<|MERGE_RESOLUTION|>--- conflicted
+++ resolved
@@ -31,7 +31,6 @@
   File change history is stored at: <https://github.com/mantidproject/mantid>.
   Code Documentation is available at: <http://doxygen.mantidproject.org>
 */
-<<<<<<< HEAD
 class DLLExport Histogram1D : public Mantid::API::ISpectrum {
 private:
   /// Histogram object holding the histogram data.
@@ -42,15 +41,8 @@
       : API::ISpectrum(), m_histogram(mode) {
     m_histogram.setCounts(0);
     m_histogram.setCountStandardDeviations(0);
-=======
-class DLLExport Histogram1D final : public Mantid::API::ISpectrum {
-protected:
-  MantidVecPtr refY; ///< RefCounted Y
-  MantidVecPtr refE; ///< RefCounted Error
+  }
 
-public:
-  // Dummy implementation to avoid issues with POD default cosntruction.
-  Histogram1D() {}
   Histogram1D(const Histogram1D &) = default;
   Histogram1D(Histogram1D &&) = default;
   Histogram1D(const ISpectrum &other);
@@ -58,15 +50,6 @@
   Histogram1D &operator=(const Histogram1D &) = default;
   Histogram1D &operator=(Histogram1D &&) = default;
   Histogram1D &operator=(const ISpectrum &rhs);
-
-  /// Sets the data.
-  void setData(const MantidVec &Y) override { refY.access() = Y; };
-  /// Sets the data and errors
-  void setData(const MantidVec &Y, const MantidVec &E) override {
-    refY.access() = Y;
-    refE.access() = E;
->>>>>>> ec7bc5cb
-  }
 
   void setX(const Kernel::cow_ptr<HistogramData::HistogramX> &X) override;
   MantidVec &dataX() override;
@@ -141,6 +124,8 @@
     mutableHistogramRef().setSharedE(e);
   }
 
+  friend class Workspace2D;
+
 private:
   const HistogramData::Histogram &histogramRef() const override {
     return m_histogram;
