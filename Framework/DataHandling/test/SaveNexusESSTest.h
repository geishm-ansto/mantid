--- conflicted
+++ resolved
@@ -171,11 +171,7 @@
   void test_demonstrate_spectra_detector_map_saved() {
 
     using namespace Mantid::Indexing;
-<<<<<<< HEAD
-    ScopedFileHandle fileInfo("test_spectra_mapping.nxs");
-=======
-    FileResource fileInfo("test_no_spectra_mapping.nxs");
->>>>>>> 0f9c9150
+    FileResource fileInfo("test_spectra_mapping.nxs");
     auto wsIn =
         WorkspaceCreationHelper::create2DWorkspaceWithRectangularInstrument(
             2 /*numBanks*/, 10 /*numPixels*/, 12 /*numBins*/);
@@ -233,14 +229,8 @@
   }
 
   void test_regression_iris() {
-<<<<<<< HEAD
-    ScopedFileHandle handle(
-        "test_regression_iris.nxs"); // IRIS has single monitors
+    FileResource handle("test_regression_iris.nxs"); // IRIS has single monitors
     auto iris = test_utility::from_instrument_name("IRIS");
-=======
-    FileResource handle("test_regression_iris.nxs"); // IRIS has single monitors
-    auto iris = test_utility::from_instrument_file2("IRIS");
->>>>>>> 0f9c9150
     do_execute(handle.fullPath(), iris);
     auto iris_reloaded = test_utility::reload(handle.fullPath());
     const auto &indexInfo = iris->indexInfo();
@@ -251,7 +241,7 @@
     TS_ASSERT_EQUALS(indexInfo.size(), indexInfoReload.size());
   }
   void test_not_all_detectors_mapped_to_spectrum() {
-    ScopedFileHandle handle(
+    FileResource handle(
         "test_regression_iris_with_mappings.nxs"); // IRIS does not include all
                                                    // detectors in it's
                                                    // mappings.
@@ -263,7 +253,7 @@
             *ws, handle.fullPath(), "entry", adapter));
   }
   void test_not_all_detectors_mapped_to_spectrum_and_reloaded() {
-    ScopedFileHandle handle(
+    FileResource handle(
         "test_regression_iris_with_mappings.nxs"); // IRIS does not include all
                                                    // detectors in it's
                                                    // mappings.
