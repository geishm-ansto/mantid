--- conflicted
+++ resolved
@@ -156,13 +156,8 @@
 }
 bool FastReadOnlyFile::seek(int64_t offset, int whence, int64_t *newPosition) {
   return (0 == fseek(m_handle, offset, whence)) &&
-<<<<<<< HEAD
          ((newPosition == nullptr) ||
-          (0 <= (*newPosition = (int64_t)ftell(m_handle))));
-=======
-         ((newPosition == NULL) ||
           (0 <= (*newPosition = static_cast<int64_t>(ftell(m_handle)))));
->>>>>>> cc032dd2
 }
 #endif
 
