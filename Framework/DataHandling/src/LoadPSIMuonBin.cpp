// Mantid Repository : https://github.com/mantidproject/mantid
//
// Copyright &copy; 2018 ISIS Rutherford Appleton Laboratory UKRI,
//     NScD Oak Ridge National Laboratory, European Spallation Source
//     & Institut Laue - Langevin
// SPDX - License - Identifier: GPL - 3.0 +
#include "MantidDataHandling/LoadPSIMuonBin.h"
#include "MantidAPI/Algorithm.h"
#include "MantidAPI/Axis.h"
#include "MantidAPI/FileProperty.h"
#include "MantidAPI/MatrixWorkspace.h"
#include "MantidAPI/RegisterFileLoader.h"
#include "MantidDataObjects/Workspace2D.h"
#include "MantidDataObjects/WorkspaceCreation.h"
#include "MantidHistogramData/Histogram.h"
#include "MantidKernel/BinaryStreamReader.h"
#include "MantidKernel/DateAndTime.h"
#include "MantidKernel/Unit.h"
#include "MantidKernel/UnitFactory.h"
#include "MantidKernel/UnitLabelTypes.h"

#include <Poco/Path.h>
<<<<<<< HEAD
#include <Poco/RecursiveDirectoryIterator.h>
#include <boost/algorithm/string.hpp>
=======
#include <boost/algorithm/string.hpp>
#include <boost/filesystem.hpp>
>>>>>>> 950d0270
#include <boost/shared_ptr.hpp>
#include <fstream>
#include <map>

namespace Mantid {
namespace DataHandling {

namespace {
const std::map<std::string, std::string> months{
    {"JAN", "01"}, {"FEB", "02"}, {"MAR", "03"}, {"APR", "04"},
    {"MAY", "05"}, {"JUN", "06"}, {"JUL", "07"}, {"AUG", "08"},
    {"SEP", "09"}, {"OCT", "10"}, {"NOV", "11"}, {"DEC", "12"}};
const std::vector<std::string> psiMonths{"JAN", "FEB", "MAR", "APR",
                                         "MAY", "JUN", "JUL", "AUG",
                                         "SEP", "OCT", "NOV", "DEC"};
} // namespace

DECLARE_FILELOADER_ALGORITHM(LoadPSIMuonBin)

// Algorithm's name for identification. @see Algorithm::name
const std::string LoadPSIMuonBin::name() const { return "LoadPSIMuonBin"; }

// Algorithm's version for identification. @see Algorithm::version
int LoadPSIMuonBin::version() const { return 1; }

const std::string LoadPSIMuonBin::summary() const {
  return "Loads a data file that is in PSI Muon Binary format into a "
         "workspace (Workspace2D class).";
}

// Algorithm's category for identification. @see Algorithm::category
const std::string LoadPSIMuonBin::category() const {
  return "DataHandling\\PSI";
}

int LoadPSIMuonBin::confidence(Kernel::FileDescriptor &descriptor) const {
  auto &stream = descriptor.data();
  Mantid::Kernel::BinaryStreamReader streamReader(stream);
  std::string fileFormat;
  streamReader.read(fileFormat, 2);
  if (fileFormat != "1N") {
    return 0;
  }
  return 90;
}

// version 1 however there is an issue open to create a version which
// handles temperatures aswell
bool LoadPSIMuonBin::loadMutipleAsOne() { return false; }

void LoadPSIMuonBin::init() {
  const std::vector<std::string> exts{".bin"};
  declareProperty(Kernel::make_unique<Mantid::API::FileProperty>(
                      "Filename", "", Mantid::API::FileProperty::Load, exts),
                  "The name of the Bin file to load");

  const std::vector<std::string> extsTemps{".mon"};
  declareProperty(
      Kernel::make_unique<Mantid::API::FileProperty>(
          "TemperatureFilename", "", Mantid::API::FileProperty::OptionalLoad,
          extsTemps),
      "The name of the temperature file to be loaded, this is optional as it "
      "will be automatically searched for if not provided.");

  declareProperty(Kernel::make_unique<
                      Mantid::API::WorkspaceProperty<Mantid::API::Workspace>>(
                      "OutputWorkspace", "", Kernel::Direction::Output),
                  "An output workspace.");

  declareProperty("SearchForTempFile", true,
                  "If no temp file has been given decide whether the algorithm "
                  "will search for the temperature file.");

  declareProperty("FirstGoodData", 0.0,
                  "First good data in the OutputWorkspace's spectra",
                  Kernel::Direction::Output);

  declareProperty("LastGoodData", 0.0,
                  "Last good data in the OutputWorkspace's spectra",
                  Kernel::Direction::Output);

  declareProperty("TimeZero", 0.0, "The TimeZero of the OutputWorkspace",
                  Kernel::Direction::Output);

  declareProperty("DataDeadTimeTable", 0,
                  "This property should not be set and is present to work with "
                  "the Muon GUI preprocessor.",
                  Kernel::Direction::Output);

  declareProperty("MainFieldDirection", 0,
                  "The field direction of the magnetic field on the instrument",
                  Kernel::Direction::Output);
}

void LoadPSIMuonBin::exec() {

  if (sizeof(float) != 4) {
    // assumptions made about the binary input won't work but since there is no
    // way to guarantee floating points are 32 bits on all Operating systems
    // here we are.
    throw std::runtime_error("A float on this machine is not 32 bits");
  }

  std::string binFilename = getPropertyValue("Filename");

  std::ifstream binFile(binFilename, std::ios::in | std::ios::binary);

  Mantid::Kernel::BinaryStreamReader streamReader(binFile);
  // Read the first two bytes into a string
  std::string fileFormat;
  streamReader.read(fileFormat, 2);
  if (fileFormat != "1N") {
    throw std::runtime_error(
        "Loaded file is not of PSIMuonBin type (First 2 bytes != 1N)");
  }

  readInHeader(streamReader);
  readInHistograms(streamReader);

  binFile.close();

  // Create the workspace stuff
  generateUnknownAxis();

  auto sizeOfXForHistograms = m_histograms[0].size() + 1;
  DataObjects::Workspace2D_sptr outputWorkspace =
      DataObjects::create<DataObjects::Workspace2D>(
          m_header.numberOfHistograms,
          Mantid::HistogramData::Histogram(
              Mantid::HistogramData::BinEdges(sizeOfXForHistograms)));

  for (auto specNum = 0u; specNum < m_histograms.size(); ++specNum) {
    outputWorkspace->mutableX(specNum) = m_xAxis;
    outputWorkspace->mutableY(specNum) = m_histograms[specNum];
    outputWorkspace->mutableE(specNum) = m_eAxis[specNum];
    outputWorkspace->getSpectrum(specNum).setDetectorID(specNum + 1);
  }

  assignOutputWorkspaceParticulars(outputWorkspace);

  // Set up for the Muon PreProcessor
  setProperty("OutputWorkspace", outputWorkspace);

  auto largestBinValue =
      outputWorkspace->x(0)[outputWorkspace->x(0).size() - 1];

  auto firstGoodDataSpecIndex = static_cast<int>(
      *std::max_element(m_header.firstGood, m_header.firstGood + 16));
  setProperty("FirstGoodData", outputWorkspace->x(0)[firstGoodDataSpecIndex]);

  // Since the arrray is all 0s before adding them this can't get min
  // element so just get first element
  auto lastGoodDataSpecIndex = static_cast<int>(m_header.lastGood[0]);
  setProperty("LastGoodData", outputWorkspace->x(0)[lastGoodDataSpecIndex]);

  double timeZero = 0.0;
  if (m_header.realT0[0] != 0) {
    timeZero = m_header.realT0[0];
  } else {
    timeZero = static_cast<double>(m_header.integerT0[0]);
  }

  // If timeZero is bigger than the largest bin assume it refers to a bin's
  // value
  if (timeZero > largestBinValue) {
    setProperty("TimeZero",
                outputWorkspace->x(0)[static_cast<int>(std::floor(timeZero))]);
  } else {
    setProperty("TimeZero", timeZero);
  }
}

std::string LoadPSIMuonBin::getFormattedDateTime(std::string date,
                                                 std::string time) {
  std::string year;
  if (date.size() == 11) {
    year = date.substr(7, 4);
  } else {
    year = "20" + date.substr(7, 2);
  }
  return year + "-" + months.find(date.substr(3, 3))->second + "-" +
         date.substr(0, 2) + "T" + time;
}

void LoadPSIMuonBin::readSingleVariables(
    Mantid::Kernel::BinaryStreamReader &streamReader) {
  // The single variables in the header of the binary file:
  // Should be at 3rd byte
  streamReader >> m_header.tdcResolution;

  // Should be at 5th byte
  streamReader >> m_header.tdcOverflow;

  // Should be at 7th byte
  streamReader >> m_header.numberOfRuns;

  // This may be 29 but set to 28
  streamReader.moveStreamToPosition(28);
  streamReader >> m_header.lengthOfHistograms;

  // Should be at 31st byte
  streamReader >> m_header.numberOfHistograms;

  streamReader.moveStreamToPosition(424);
  streamReader >> m_header.totalEvents;

  streamReader.moveStreamToPosition(1012);
  streamReader >> m_header.histogramBinWidth;

  if (m_header.histogramBinWidth == 0) {
    // If no histogram bin width found calculate it
    m_header.histogramBinWidth =
        static_cast<float>((625.E-6) / 8. *
                           pow(static_cast<float>(2.),
                               static_cast<float>(m_header.tdcResolution)));
  }

  streamReader.moveStreamToPosition(712);
  streamReader >> m_header.monNumberOfevents;

  streamReader.moveStreamToPosition(128); // numdef
  streamReader >> m_header.numberOfDataRecordsFile;

  // Should be at 130th byte
  streamReader.moveStreamToPosition(130); // lendef
  streamReader >> m_header.lengthOfDataRecordsBin;

  // Should be at 132nd byte
  streamReader.moveStreamToPosition(132); // kdafhi
  streamReader >> m_header.numberOfDataRecordsHistogram;

  // Should be at 134th Byte
  streamReader.moveStreamToPosition(134); // khidaf
  streamReader >> m_header.numberOfHistogramsPerRecord;

  streamReader.moveStreamToPosition(654);
  streamReader >> m_header.periodOfSave;

  // Should be at 658th byte
  streamReader >> m_header.periodOfMon;
}

void LoadPSIMuonBin::readStringVariables(
    Mantid::Kernel::BinaryStreamReader &streamReader) {
  // The strings in the header of the binary file:
  streamReader.moveStreamToPosition(138);
  // Only pass 10 bytes into the string from stream
  streamReader.read(m_header.sample, 10);

  streamReader.moveStreamToPosition(148);
  // Only pass 10 bytes into the string from stream
  streamReader.read(m_header.temp, 10);

  streamReader.moveStreamToPosition(158);
  // Only pass 10 bytes into the string from stream
  streamReader.read(m_header.field, 10);

  streamReader.moveStreamToPosition(168);
  // Only pass 10 bytes into the string from stream
  streamReader.read(m_header.orientation, 10);

  streamReader.moveStreamToPosition(860);
  // Only pass 62 bytes into the string from stream
  streamReader.read(m_header.comment, 62);

  streamReader.moveStreamToPosition(218);
  // Only pass 9 bytes into the string from stream
  streamReader.read(m_header.dateStart, 9);

  streamReader.moveStreamToPosition(227);
  // Only pass 9 bytes into the string from stream
  streamReader.read(m_header.dateEnd, 9);

  streamReader.moveStreamToPosition(236);
  // Only pass 8 bytes into the string from stream
  streamReader.read(m_header.timeStart, 8);

  streamReader.moveStreamToPosition(244);
  // Only pass 8 bytes into the string from stream
  streamReader.read(m_header.timeEnd, 8);

  streamReader.moveStreamToPosition(60);
  // Only pass 11 bytes into the string from stream
  streamReader.read(m_header.monDeviation, 11);
}

void LoadPSIMuonBin::readArrayVariables(
    Mantid::Kernel::BinaryStreamReader &streamReader) {
  // The arrays in the header of the binary file:
  for (auto i = 0u; i <= 5; ++i) {
    streamReader.moveStreamToPosition(924 + (i * 4));
    streamReader.read(m_header.labels_scalars[i], 4);

    streamReader.moveStreamToPosition(670 + (i * 4));
    streamReader >> m_header.scalars[i];
  }

  for (auto i = 6u; i < 18; ++i) {
    streamReader.moveStreamToPosition(554 + ((i - 6) * 4));
    streamReader.read(m_header.labels_scalars[i], 4);

    streamReader.moveStreamToPosition(360 + ((i - 6) * 4));
    streamReader >> m_header.scalars[i];
  }

  for (auto i = 0u; i <= 15; ++i) {
    streamReader.moveStreamToPosition(948 + (i * 4));
    streamReader >> m_header.labelsOfHistograms[i];

    streamReader.moveStreamToPosition(458 + (i * 2));
    streamReader >> m_header.integerT0[i];

    streamReader.moveStreamToPosition(490 + (i * 2));
    streamReader >> m_header.firstGood[i];

    streamReader.moveStreamToPosition(522 + (i * 2));
    streamReader >> m_header.lastGood[i];

    streamReader.moveStreamToPosition(792 + (i * 4));
    streamReader >> m_header.realT0[i];
  }

  for (auto i = 0u; i < 4; ++i) {
    streamReader.moveStreamToPosition(716 + (i * 4));
    streamReader >> m_header.temperatures[i];

    streamReader.moveStreamToPosition(738 + (i * 4));
    streamReader >> m_header.temperatureDeviation[i];

    streamReader.moveStreamToPosition(72 + (i * 4));
    streamReader >> m_header.monLow[i];

    streamReader.moveStreamToPosition(88 + (i * 4));
    streamReader >> m_header.monHigh[i];
  }
}

void LoadPSIMuonBin::readInHeader(
    Mantid::Kernel::BinaryStreamReader &streamReader) {
  readSingleVariables(streamReader);
  readStringVariables(streamReader);
  readArrayVariables(streamReader);
}

void LoadPSIMuonBin::readInHistograms(
    Mantid::Kernel::BinaryStreamReader &streamReader) {
  // Read in the m_histograms
  m_histograms.reserve(m_header.numberOfHistograms);
  for (auto histogramIndex = 0; histogramIndex < m_header.numberOfHistograms;
       ++histogramIndex) {
    std::vector<double> nextHistogram;
    nextHistogram.reserve(m_header.lengthOfHistograms);
    for (auto rowIndex = 0; rowIndex < m_header.lengthOfHistograms;
         ++rowIndex) {
      // Each histogram bit is 1024 bytes below the file start, and 4 bytes
      // apart, and the HistogramNumber * NumberOfRecordsInEach *
      // LengthOfTheDataRecordBins + PositionInHistogram
      unsigned long histogramStreamPosition =
          1024 + (histogramIndex * m_header.numberOfDataRecordsFile *
                  m_header.lengthOfDataRecordsBin);
      unsigned long streamPosition =
          histogramStreamPosition + rowIndex * sizeof(int32_t);
      streamReader.moveStreamToPosition(streamPosition);
      int32_t nextReadValue;
      streamReader >> nextReadValue;
      nextHistogram.emplace_back(nextReadValue);
    }
    m_histograms.emplace_back(nextHistogram);
  }
}

void LoadPSIMuonBin::generateUnknownAxis() {
  // Create a x axis, assumption that m_histograms will all be the same size,
  // and that x will be 1 more in size than y
  for (auto xIndex = 0u; xIndex <= m_histograms[0].size(); ++xIndex) {
    m_xAxis.push_back(static_cast<double>(xIndex) * m_header.histogramBinWidth);
  }

  // Create Errors
  for (const auto &histogram : m_histograms) {
    std::vector<double> newEAxis;
    for (auto eIndex = 0u; eIndex < m_histograms[0].size(); ++eIndex) {
      newEAxis.push_back(sqrt(histogram[eIndex]));
    }
    m_eAxis.push_back(newEAxis);
  }
}

Mantid::API::Algorithm_sptr
LoadPSIMuonBin::createSampleLogAlgorithm(DataObjects::Workspace2D_sptr &ws) {
  Mantid::API::Algorithm_sptr logAlg = createChildAlgorithm("AddSampleLog");
  logAlg->setProperty("Workspace", ws);
  return logAlg;
}

void LoadPSIMuonBin::addToSampleLog(const std::string &logName,
                                    const std::string &logText,
                                    DataObjects::Workspace2D_sptr &ws) {
  auto alg = createSampleLogAlgorithm(ws);
  alg->setProperty("LogType", "String");
  alg->setProperty("LogName", logName);
  alg->setProperty("LogText", logText);
  alg->executeAsChildAlg();
}

void LoadPSIMuonBin::addToSampleLog(const std::string &logName,
                                    const double &logNumber,
                                    DataObjects::Workspace2D_sptr &ws) {
  auto alg = createSampleLogAlgorithm(ws);
  alg->setProperty("LogType", "Number");
  alg->setProperty("NumberType", "Double");
  alg->setProperty("LogName", logName);
  alg->setProperty("LogText", std::to_string(logNumber));
  alg->executeAsChildAlg();
}

void LoadPSIMuonBin::addToSampleLog(const std::string &logName,
                                    const int &logNumber,
                                    DataObjects::Workspace2D_sptr &ws) {
  auto alg = createSampleLogAlgorithm(ws);
  alg->setProperty("LogType", "Number");
  alg->setProperty("NumberType", "Int");
  alg->setProperty("LogName", logName);
  alg->setProperty("LogText", std::to_string(logNumber));
  alg->executeAsChildAlg();
}

void LoadPSIMuonBin::assignOutputWorkspaceParticulars(
    DataObjects::Workspace2D_sptr &outputWorkspace) {
  // Sort some workspace particulars
  outputWorkspace->setTitle(m_header.sample +
                            " - Run:" + std::to_string(m_header.numberOfRuns));

  // Set Run Property goodfrm
  outputWorkspace->mutableRun().addProperty(
      "goodfrm", static_cast<int>(m_header.lengthOfHistograms));
  outputWorkspace->mutableRun().addProperty(
      "run_number", static_cast<int>(m_header.numberOfRuns));

  // Set axis variables
  outputWorkspace->setYUnit("Counts");
  boost::shared_ptr<Kernel::Units::Label> lblUnit =
      boost::dynamic_pointer_cast<Kernel::Units::Label>(
          Kernel::UnitFactory::Instance().create("Label"));
  lblUnit->setLabel("Time", Kernel::Units::Symbol::Microsecond);
  outputWorkspace->getAxis(0)->unit() = lblUnit;

  // Set Start date and time and end date and time
  auto startDate = getFormattedDateTime(m_header.dateStart, m_header.timeStart);
  auto endDate = getFormattedDateTime(m_header.dateEnd, m_header.timeEnd);
  Mantid::Types::Core::DateAndTime start(startDate);
  Mantid::Types::Core::DateAndTime end(endDate);
  outputWorkspace->mutableRun().setStartAndEndTime(start, end);

  addToSampleLog("run_end", startDate, outputWorkspace);
  addToSampleLog("run_start", endDate, outputWorkspace);

  // Assume unit is at the end of the temperature
  boost::trim_right(m_header.temp);
  auto tempUnit = std::string(1, m_header.temp.at(m_header.temp.size() - 1));
  addToSampleLog("sample_temp_unit", tempUnit, outputWorkspace);

  // When poping the back off the temperature it is meant to remove the unit
  m_header.temp.pop_back();
  try {
    double temperature = std::stod(m_header.temp);
    addToSampleLog("sample_temp", temperature, outputWorkspace);
  } catch (std::invalid_argument &) {
    g_log.warning("The \"sample_temp\" could not be converted to a number for "
                  "the sample log so has been added as a string");
    addToSampleLog("sample_temp", m_header.temp, outputWorkspace);
  }

  // Add The other temperatures as log
  constexpr auto sizeOfTemps =
      sizeof(m_header.temperatures) / sizeof(*m_header.temperatures);
  for (auto tempNum = 1u; tempNum < sizeOfTemps + 1; ++tempNum) {
    if (m_header.temperatures[tempNum - 1] == 0)
      // Break out of for loop
      break;
    addToSampleLog("Spectra " + std::to_string(tempNum) + " Temperature",
                   m_header.temperatures[tempNum - 1], outputWorkspace);
    addToSampleLog("Spectra " + std::to_string(tempNum) +
                       " Temperature Deviation",
                   m_header.temperatureDeviation[tempNum - 1], outputWorkspace);
  }

  outputWorkspace->setComment(m_header.comment);
  addToSampleLog("Comment", m_header.comment, outputWorkspace);
  addToSampleLog("Length of run",
                 static_cast<double>(m_histograms[0].size()) *
                     m_header.histogramBinWidth,
                 outputWorkspace);

  boost::trim_right(m_header.field);
  auto fieldUnit = std::string(1, m_header.field.at(m_header.field.size() - 1));
  addToSampleLog("sample_magn_field_unit", fieldUnit, outputWorkspace);
  m_header.field.pop_back();
  try {
    auto field = std::stod(m_header.field);
    addToSampleLog("sample_magn_field", field, outputWorkspace);
  } catch (std::invalid_argument &) {
    g_log.warning("The \"Field\" could not be converted to a number for "
                  "the sample log so has been added as a string");
    addToSampleLog("sample_magn_field", m_header.field, outputWorkspace);
  }

  // get scalar labels and set spectra accordingly
  constexpr auto sizeOfScalars =
      sizeof(m_header.scalars) / sizeof(*m_header.scalars);
  for (auto i = 0u; i < sizeOfScalars; ++i) {
    if (m_header.labels_scalars[i] == "NONE")
      // Break out of for loop
      break;
    addToSampleLog("Label Spectra " + std::to_string(i),
                   m_header.labels_scalars[i], outputWorkspace);
    addToSampleLog("Scalar Spectra " + std::to_string(i), m_header.scalars[i],
                   outputWorkspace);
  }

  addToSampleLog("Orientation", m_header.orientation, outputWorkspace);

  // first good and last good
  constexpr auto sizeOfFirstGood =
      sizeof(m_header.firstGood) / sizeof(*m_header.firstGood);
  for (size_t i = 0; i < sizeOfFirstGood; ++i) {
    if (m_header.firstGood[i] == 0)
      // Break out of for loop
      break;
    addToSampleLog("First good spectra " + std::to_string(i),
                   m_header.firstGood[i], outputWorkspace);
    addToSampleLog("Last good spectra " + std::to_string(i),
                   m_header.lastGood[i], outputWorkspace);
  }

  addToSampleLog("TDC Resolution", m_header.tdcResolution, outputWorkspace);
  addToSampleLog("TDC Overflow", m_header.tdcOverflow, outputWorkspace);
  addToSampleLog("Spectra Length", m_header.lengthOfHistograms,
                 outputWorkspace);
  addToSampleLog("Number of Spectra", m_header.numberOfHistograms,
                 outputWorkspace);
  addToSampleLog("Mon number of events", m_header.monNumberOfevents,
                 outputWorkspace);
  addToSampleLog("Mon Period", m_header.periodOfMon, outputWorkspace);

  if (m_header.monLow[0] == 0 && m_header.monHigh[0] == 0) {
    addToSampleLog("Mon Low", 0.0, outputWorkspace);
    addToSampleLog("Mon High", 0.0, outputWorkspace);
  } else {
    constexpr auto sizeOfMonLow =
        sizeof(m_header.monLow) / sizeof(*m_header.monLow);
    for (auto i = 0u; i < sizeOfMonLow; ++i) {
      if (m_header.monLow[i] == 0 || m_header.monHigh[i] == 0)
        // Break out of for loop
        break;
      addToSampleLog("Mon Low " + std::to_string(i), m_header.monLow[i],
                     outputWorkspace);
      addToSampleLog("Mon High" + std::to_string(i), m_header.monHigh[i],
                     outputWorkspace);
    }
  }

  addToSampleLog("Mon Deviation", m_header.monDeviation, outputWorkspace);

  if (m_header.realT0[0] != 0) {
    // 16 is the max size of realT0
    for (auto i = 0u; i < 16; ++i) {
      if (m_header.realT0[i] == 0)
        break;
      addToSampleLog("realT0 " + std::to_string(i), m_header.realT0[i],
                     outputWorkspace);
    }
  }

  // Read in the temperature file if provided/found
  try {
    readInTemperatureFile(outputWorkspace);
  } catch (std::invalid_argument &e) {
<<<<<<< HEAD
    g_log.warning("Temperature file was not be loaded: " +
                  std::string(e.what()));
  } catch (std::runtime_error &e) {
    g_log.warning("Temperature file was not be loaded:" +
                  std::string(e.what()));
  }
}
=======
    g_log.warning("Temperature file could not be loaded: " +
                  std::string(e.what()));
  } catch (std::runtime_error &e) {
    g_log.warning("Temperature file could not be loaded:" +
                  std::string(e.what()));
  }
} // namespace DataHandling
>>>>>>> 950d0270

namespace {
std::string findTitlesFromLine(const std::string &line) {
  bool titlesFound = false;
  std::string foundTitles = "";
  for (const auto &charecter : line) {
    if (charecter == ':') {
      titlesFound = true;
    } else if (titlesFound) {
      foundTitles += charecter;
    }
  }
  return foundTitles;
}
} // namespace

void LoadPSIMuonBin::processTitleHeaderLine(const std::string &line) {
  auto foundTitles = findTitlesFromLine(line);
  boost::trim(foundTitles);
  if (foundTitles.find("\\") == std::string::npos) {
    boost::split(m_tempHeader.titles, foundTitles, boost::is_any_of(" "));
    m_tempHeader.delimeterOfTitlesIsBackSlash = false;
  } else {
    boost::split(m_tempHeader.titles, foundTitles, boost::is_any_of("\\"));
    m_tempHeader.delimeterOfTitlesIsBackSlash = true;
  }
}

void LoadPSIMuonBin::processDateHeaderLine(const std::string &line) {
  // Assume the date is added in the same place as always
  // line example = "! 2018-01-01 10:10:10"
  // date = 2018-01-01
  // _time = 10:10:10
  auto date = line.substr(2, 11);
  auto _time = line.substr(14, 8);
  m_tempHeader.startDateTime = getFormattedDateTime(date, _time);
}

void LoadPSIMuonBin::processHeaderLine(const std::string &line) {
  if (line.find("Title") != std::string::npos) {
    // Find sample log titles from the header
    processTitleHeaderLine(line);
  } else if (std::find(std::begin(psiMonths), std::end(psiMonths),
                       line.substr(5, 3)) != std::end(psiMonths)) {
    // If the line contains a Month in the PSI format then assume it conains a
    // date on the line. 5 is the index of the line that is where the month is
    // found and 3 is the length of the month.
    processDateHeaderLine(line);
  }
}

void LoadPSIMuonBin::readInTemperatureFileHeader(const std::string &contents) {
  const int uselessLines = 6;
  int lineNo = 0;
  std::string line = "";
  for (const auto charecter : contents) {
    if (charecter == '\n') {
      if (line[0] == '!' && lineNo > uselessLines) {
        processHeaderLine(line);
      } else if (line[0] != '!') {
        return;
      }
      ++lineNo;
      line = "";
    } else {
      line += charecter;
    }
  }
}

void LoadPSIMuonBin::processLine(const std::string &line,
                                 DataObjects::Workspace2D_sptr &ws) {
  std::vector<std::string> segments;
  boost::split(segments, line, boost::is_any_of("\\"));

<<<<<<< HEAD
  // 5 is the size that we expect vectors to be at this stage
  if (segments.size() != 5) {
    throw std::runtime_error(
        "Line does not have 5 segments delimited by \\: '" + line + "'");
  }
=======
>>>>>>> 950d0270
  const auto recordTime = segments[0];
  const auto numValues = std::stoi(segments[1]);
  std::vector<std::string> firstValues;
  boost::split(firstValues, segments[2], boost::is_any_of(" "));
  std::vector<std::string> secondValues;
  boost::split(secondValues, segments[3], boost::is_any_of(" "));

  // example recordTime = 10:10:10
  // 10 hours, 10 minutes, and 10 seconds. Hence the substr choices here.
  double secondsInRecordTime =
      (std::stoi(recordTime.substr(0, 2)) * 60 * 60) + // Hours
      (std::stoi(recordTime.substr(3, 2)) * 60) +      // Minutes
      (std::stoi(recordTime.substr(6, 2)));            // Seconds
  const auto timeLog = (Types::Core::DateAndTime(m_tempHeader.startDateTime) +
                        secondsInRecordTime)
                           .toISO8601String();

  Mantid::API::Algorithm_sptr logAlg = createChildAlgorithm("AddTimeSeriesLog");
  logAlg->setProperty("Workspace", ws);
  logAlg->setProperty("Time", timeLog);
  if (!m_tempHeader.delimeterOfTitlesIsBackSlash) {
    for (auto i = 0; i < numValues; ++i) {
      logAlg->setProperty("Name", "Temp_" + m_tempHeader.titles[i]);
      logAlg->setProperty("Type", "double");
      logAlg->setProperty("Value", firstValues[i]);
      logAlg->executeAsChildAlg();
    }
  } else {
    logAlg->setProperty("Name", "Temp_" + m_tempHeader.titles[0]);
    logAlg->setProperty("Type", "double");
    logAlg->setProperty("Value", firstValues[0]);
    logAlg->executeAsChildAlg();

    logAlg->setProperty("Name", "Temp_" + m_tempHeader.titles[1]);
    logAlg->setProperty("Type", "double");
    logAlg->setProperty("Value", secondValues[0]);
    logAlg->executeAsChildAlg();
  }
}

std::string LoadPSIMuonBin::detectTempFile() {
  const std::string binFileName = getPropertyValue("Filename");
  const Poco::Path fileDir(Poco::Path(binFileName).parent());

<<<<<<< HEAD
  Poco::SiblingsFirstRecursiveDirectoryIterator end;
  // 3 represents the maximum recursion depth for this search
  const uint16_t maxRecursionDepth = 3;
  for (Poco::SiblingsFirstRecursiveDirectoryIterator it(fileDir,
                                                        maxRecursionDepth);
       it != end; ++it) {
    // If it is not a directory, exists, has the extension '.mon', and it
    // contains the current run number.
    const Poco::Path path = it->path();
    if (!it->isDirectory() && it->exists() && path.getExtension() == "mon" &&
        path.getFileName().find(std::to_string(m_header.numberOfRuns)) !=
            std::string::npos) {
      return path.toString();
    }
  }
=======
  boost::filesystem::recursive_directory_iterator iter(fileDir.toString());
  boost::filesystem::recursive_directory_iterator end;

  // Recursively iterate through the directory and sub directories looking for a
  // temp file. The file has the run number in it's name and .mon as it's
  while (iter != end) {
    const std::string filepath = iter->path().string();
    if (filepath.find(std::to_string(m_header.numberOfRuns)) !=
            std::string::npos &&
        filepath.find(".mon") != std::string::npos) {
      return filepath;
    }

    boost::system::error_code ec;
    iter.increment(ec);
    if (ec) {
      g_log.warning("When searching for temp file, accessing this file: " +
                    iter->path().string() +
                    " caused this error: " + ec.message());
    }
  }

>>>>>>> 950d0270
  return "";
}

void LoadPSIMuonBin::readInTemperatureFile(DataObjects::Workspace2D_sptr &ws) {
  std::string fileName = getPropertyValue("TemperatureFilename");
  const bool searchForTempFile = getProperty("SearchForTempFile");
  if (fileName == "" && searchForTempFile) {
    fileName = detectTempFile();
  }

  if (fileName == "") {
    throw std::invalid_argument(
        "No temperature file could be found/was provided");
  }

  std::ifstream in(fileName, std::ios::in);
  std::string contents;
  in.seekg(0, std::ios::end);
  contents.resize(in.tellg());
  in.seekg(0, std::ios::beg);
  in.read(&contents[0], contents.size());
  in.close();

  readInTemperatureFileHeader(contents);

  std::string line = "";
  for (const auto &charecter : contents) {
    if (charecter == '\n') {
      if (line[0] == '!') {
        line = "";
      } else {
        processLine(line, ws);
        line = "";
      }
    } else {
      line += charecter;
    }
  }
}

} // namespace DataHandling
} // namespace Mantid<|MERGE_RESOLUTION|>--- conflicted
+++ resolved
@@ -20,13 +20,8 @@
 #include "MantidKernel/UnitLabelTypes.h"
 
 #include <Poco/Path.h>
-<<<<<<< HEAD
 #include <Poco/RecursiveDirectoryIterator.h>
 #include <boost/algorithm/string.hpp>
-=======
-#include <boost/algorithm/string.hpp>
-#include <boost/filesystem.hpp>
->>>>>>> 950d0270
 #include <boost/shared_ptr.hpp>
 #include <fstream>
 #include <map>
@@ -604,24 +599,14 @@
   // Read in the temperature file if provided/found
   try {
     readInTemperatureFile(outputWorkspace);
-  } catch (std::invalid_argument &e) {
-<<<<<<< HEAD
+  } catch (const std::invalid_argument &e) {
     g_log.warning("Temperature file was not be loaded: " +
                   std::string(e.what()));
-  } catch (std::runtime_error &e) {
+  } catch (const std::runtime_error &e) {
     g_log.warning("Temperature file was not be loaded:" +
                   std::string(e.what()));
   }
 }
-=======
-    g_log.warning("Temperature file could not be loaded: " +
-                  std::string(e.what()));
-  } catch (std::runtime_error &e) {
-    g_log.warning("Temperature file could not be loaded:" +
-                  std::string(e.what()));
-  }
-} // namespace DataHandling
->>>>>>> 950d0270
 
 namespace {
 std::string findTitlesFromLine(const std::string &line) {
@@ -697,14 +682,11 @@
   std::vector<std::string> segments;
   boost::split(segments, line, boost::is_any_of("\\"));
 
-<<<<<<< HEAD
   // 5 is the size that we expect vectors to be at this stage
   if (segments.size() != 5) {
     throw std::runtime_error(
         "Line does not have 5 segments delimited by \\: '" + line + "'");
   }
-=======
->>>>>>> 950d0270
   const auto recordTime = segments[0];
   const auto numValues = std::stoi(segments[1]);
   std::vector<std::string> firstValues;
@@ -749,7 +731,6 @@
   const std::string binFileName = getPropertyValue("Filename");
   const Poco::Path fileDir(Poco::Path(binFileName).parent());
 
-<<<<<<< HEAD
   Poco::SiblingsFirstRecursiveDirectoryIterator end;
   // 3 represents the maximum recursion depth for this search
   const uint16_t maxRecursionDepth = 3;
@@ -764,20 +745,6 @@
             std::string::npos) {
       return path.toString();
     }
-  }
-=======
-  boost::filesystem::recursive_directory_iterator iter(fileDir.toString());
-  boost::filesystem::recursive_directory_iterator end;
-
-  // Recursively iterate through the directory and sub directories looking for a
-  // temp file. The file has the run number in it's name and .mon as it's
-  while (iter != end) {
-    const std::string filepath = iter->path().string();
-    if (filepath.find(std::to_string(m_header.numberOfRuns)) !=
-            std::string::npos &&
-        filepath.find(".mon") != std::string::npos) {
-      return filepath;
-    }
 
     boost::system::error_code ec;
     iter.increment(ec);
@@ -787,8 +754,6 @@
                     " caused this error: " + ec.message());
     }
   }
-
->>>>>>> 950d0270
   return "";
 }
 
