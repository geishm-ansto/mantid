--- conflicted
+++ resolved
@@ -248,13 +248,7 @@
  * @param entry : entry linked with the returned workspace
  * @return : workspace with the correct data dimensions
  */
-<<<<<<< HEAD
-API::MatrixWorkspace_sptr
-LoadILLPolarizedDiffraction::initStaticWorkspace(const NXEntry &entry) {
-
-=======
 API::MatrixWorkspace_sptr LoadILLPolarizedDiffraction::initStaticWorkspace(const NXEntry &entry) {
->>>>>>> 107e7fea
   const size_t nSpectra = D7_NUMBER_PIXELS + NUMBER_MONITORS;
 
   // Set number of channels
@@ -321,8 +315,7 @@
 std::vector<double> LoadILLPolarizedDiffraction::loadTwoThetaDetectors(const API::MatrixWorkspace_sptr workspace,
                                                                        const NXEntry &entry, const int bankId) {
 
-  auto const nPixelsPerBank =
-      workspace->getInstrument()->getIntParameter("number_pixels_per_bank")[0];
+  auto const nPixelsPerBank = workspace->getInstrument()->getIntParameter("number_pixels_per_bank")[0];
   std::vector<double> twoTheta(static_cast<int>(nPixelsPerBank));
 
   if (getPropertyValue("PositionCalibration") == "Nexus") {
@@ -342,15 +335,8 @@
 
     m_wavelength = currentBank->getNumberParameter("wavelength")[0];
 
-<<<<<<< HEAD
-    for (auto pixel_no = 0; pixel_no < static_cast<int>(nPixelsPerBank);
-         pixel_no++) {
-      twoTheta[pixel_no] = currentBank->getNumberParameter(
-          "twoTheta_pixel_" + std::to_string(pixel_no + 1))[0];
-=======
-    for (auto pixel_no = 0; pixel_no < static_cast<int>(D7_NUMBER_PIXELS_BANK); pixel_no++) {
+    for (auto pixel_no = 0; pixel_no < static_cast<int>(nPixelsPerBank); pixel_no++) {
       twoTheta[pixel_no] = currentBank->getNumberParameter("twoTheta_pixel_" + std::to_string(pixel_no + 1))[0];
->>>>>>> 107e7fea
     }
   }
   return twoTheta;
@@ -382,29 +368,16 @@
  * @param entry : entry from which the 2theta positions will be read
  * @param workspace : workspace containing the instrument being moved
  */
-<<<<<<< HEAD
-void LoadILLPolarizedDiffraction::moveTwoTheta(
-    const NXEntry &entry, API::MatrixWorkspace_sptr workspace) {
-=======
 void LoadILLPolarizedDiffraction::moveTwoTheta(const NXEntry &entry, API::MatrixWorkspace_sptr workspace) {
 
->>>>>>> 107e7fea
   Instrument_const_sptr instrument = workspace->getInstrument();
   auto const nBanks = instrument->getIntParameter("number_banks")[0];
-  auto const nPixelsPerBank =
-      instrument->getIntParameter("number_pixels_per_bank")[0];
+  auto const nPixelsPerBank = instrument->getIntParameter("number_pixels_per_bank")[0];
 
   auto &componentInfo = workspace->mutableComponentInfo();
-<<<<<<< HEAD
   for (auto bank_no = 0; bank_no < static_cast<int>(nBanks); ++bank_no) {
-    NXFloat twoThetaBank = entry.openNXFloat(
-        "D7/2theta/actual_bank" +
-        std::to_string(bank_no + 2)); // detector bank IDs start at 2
-=======
-  for (auto bank_no = 0; bank_no < static_cast<int>(D7_NUMBER_BANKS); ++bank_no) {
     NXFloat twoThetaBank =
         entry.openNXFloat("D7/2theta/actual_bank" + std::to_string(bank_no + 2)); // detector bank IDs start at 2
->>>>>>> 107e7fea
     twoThetaBank.load();
     if (getPropertyValue("PositionCalibration") == "None") {
       Quat rotation(-twoThetaBank[0], V3D(0, 1, 0));
@@ -418,15 +391,8 @@
       if (getPropertyValue("PositionCalibration") == "YIGFile") {
         bankParameters = loadBankParameters(workspace, bank_no + 2);
       }
-<<<<<<< HEAD
-      for (auto pixel_no = 0; pixel_no < static_cast<int>(nPixelsPerBank);
-           ++pixel_no) {
-        auto const pixelIndex =
-            bank_no * static_cast<int>(nPixelsPerBank) + pixel_no;
-=======
-      for (auto pixel_no = 0; pixel_no < static_cast<int>(D7_NUMBER_PIXELS_BANK); ++pixel_no) {
-        auto const pixelIndex = bank_no * static_cast<int>(D7_NUMBER_PIXELS_BANK) + pixel_no;
->>>>>>> 107e7fea
+      for (auto pixel_no = 0; pixel_no < static_cast<int>(nPixelsPerBank); ++pixel_no) {
+        auto const pixelIndex = bank_no * static_cast<int>(nPixelsPerBank) + pixel_no;
         auto const pixel = componentInfo.componentID(pixelIndex);
         V3D position = pixel->getPos();
         double radius, theta, phi;
