#include "MantidDataHandling/LoadSpiceXML2DDet.h"
#include "MantidAPI/Axis.h"
#include "MantidAPI/FileProperty.h"
#include "MantidAPI/MatrixWorkspace.h"
#include "MantidAPI/ITableWorkspace.h"
#include "MantidAPI/WorkspaceProperty.h"
#include "MantidAPI/WorkspaceFactory.h"
#include "MantidKernel/ArrayProperty.h"
#include "MantidKernel/TimeSeriesProperty.h"

#include <boost/algorithm/string.hpp>

#include <Poco/DOM/AutoPtr.h>
#include <Poco/DOM/Document.h>
#include <Poco/DOM/DOMParser.h>
#include <Poco/DOM/NamedNodeMap.h>
#include <Poco/DOM/Node.h>
#include <Poco/DOM/NodeFilter.h>
#include <Poco/DOM/NodeIterator.h>
#include <Poco/DOM/NodeList.h>
#include <Poco/SAX/InputSource.h>

#include <algorithm>
#include <fstream>

namespace Mantid {
namespace DataHandling {

using namespace Mantid::API;
using namespace Mantid::Kernel;

DECLARE_ALGORITHM(LoadSpiceXML2DDet)

const char STRING = 's';
const char FLOAT32 = 'f';
const char INT32 = 'i';

//----------------------------------------------------------------------------------------------
/** Constructor for SpiceXMLNode
 * @brief SpiceXMLNode::SpiceXMLNode
 * @param nodename
 */
SpiceXMLNode::SpiceXMLNode(const std::string &nodename)
    : m_value(""), m_unit(""), m_typechar('s'), m_typefullname("") {
  m_name = nodename;
}

//----------------------------------------------------------------------------------------------
/** Destructor
 */
SpiceXMLNode::~SpiceXMLNode() {}

//----------------------------------------------------------------------------------------------
/** Set node value in string format
 * @brief SpiceXMLNode::setValue
 * @param strvalue
 */
void SpiceXMLNode::setValue(const std::string &strvalue) { m_value = strvalue; }

//----------------------------------------------------------------------------------------------
/** Set XML node parameters
 * @brief SpiceXMLNode::setValues
 * @param nodetype
 * @param nodeunit
 * @param nodedescription
 */
void SpiceXMLNode::setParameters(const std::string &nodetype,
                                 const std::string &nodeunit,
                                 const std::string &nodedescription) {
  // data type
  if (nodetype.compare("FLOAT32") == 0) {
    m_typefullname = nodetype;
    m_typechar = FLOAT32;
  } else if (nodetype.compare("INT32") == 0) {
    m_typefullname = nodetype;
    m_typechar = INT32;
  }

  // unit
  if (nodeunit.size() > 0) {
    m_unit = nodeunit;
  }

  // description
  if (nodedescription.size() > 0)
    m_description = nodedescription;

  return;
}

//----------------------------------------------------------------------------------------------
/** Check whether XML has unit set
 */
bool SpiceXMLNode::hasUnit() const { return (m_unit.size() > 0); }

//----------------------------------------------------------------------------------------------
/** Check whether XML node has value set
 * @brief SpiceXMLNode::hasValue
 * @return
 */
bool SpiceXMLNode::hasValue() const { return (m_value.size() > 0); }

//----------------------------------------------------------------------------------------------
/** Is this node of string type?
 * @brief SpiceXMLNode::isString
 * @return
 */
bool SpiceXMLNode::isString() const { return (m_typechar == STRING); }

//----------------------------------------------------------------------------------------------
/** Is this node of integer type?
 * @brief SpiceXMLNode::isInteger
 * @return
 */
bool SpiceXMLNode::isInteger() const { return (m_typechar == INT32); }

//----------------------------------------------------------------------------------------------
/** Is this node of double type?
 * @brief SpiceXMLNode::isDouble
 * @return
 */
bool SpiceXMLNode::isDouble() const { return (m_typechar == FLOAT32); }

//----------------------------------------------------------------------------------------------
/** Get name of XML node
 * @brief SpiceXMLNode::getName
 * @return
 */
const std::string SpiceXMLNode::getName() const { return m_name; }

//----------------------------------------------------------------------------------------------
/** Get unit of XML node
 * @brief SpiceXMLNode::getUnit
 * @return
 */
const std::string SpiceXMLNode::getUnit() const { return m_unit; }

//----------------------------------------------------------------------------------------------
/** Get node's description
 * @brief SpiceXMLNode::getDescription
 * @return
 */
const std::string SpiceXMLNode::getDescription() const { return m_description; }

//----------------------------------------------------------------------------------------------
/** Get node's value in string
 * @brief SpiceXMLNode::getValue
 * @return
 */
const std::string SpiceXMLNode::getValue() const { return m_value; }

//----------------------------------------------------------------------------------------------
/** Constructor
 */
LoadSpiceXML2DDet::LoadSpiceXML2DDet() {}

//----------------------------------------------------------------------------------------------
/** Destructor
 */
LoadSpiceXML2DDet::~LoadSpiceXML2DDet() {}

//----------------------------------------------------------------------------------------------
const std::string LoadSpiceXML2DDet::name() const {
  return "LoadSpiceXML2DDet";
}

//----------------------------------------------------------------------------------------------
int LoadSpiceXML2DDet::version() const { return 1; }

//----------------------------------------------------------------------------------------------
const std::string LoadSpiceXML2DDet::category() const {
  return "DataHandling\\XML";
}

//----------------------------------------------------------------------------------------------
const std::string LoadSpiceXML2DDet::summary() const {
  return "Load 2-dimensional detector data file in XML format from SPICE. ";
}

//----------------------------------------------------------------------------------------------
/** Declare properties
 * @brief LoadSpiceXML2DDet::init
 */
void LoadSpiceXML2DDet::init() {
  declareProperty(
      make_unique<FileProperty>("Filename", "", FileProperty::FileAction::Load,
                                ".xml"),
      "XML file name for one scan including 2D detectors counts from SPICE");

  declareProperty(
      make_unique<WorkspaceProperty<MatrixWorkspace>>("OutputWorkspace", "",
                                                      Direction::Output),
      "Name of output matrix workspace. "
      "Output workspace will be an X by Y Workspace2D if instrument "
      "is not loaded. ");

  declareProperty(
      "DetectorLogName", "Detector",
      "Log name (i.e., XML node name) for detector counts in XML file."
      "By default, the name is 'Detector'");

  declareProperty(
      make_unique<ArrayProperty<size_t>>("DetectorGeometry"),
      "A size-2 unsigned integer array [X, Y] for detector geometry. "
      "Such that the detector contains X x Y pixels.");

  declareProperty(
      "LoadInstrument", true,
      "Flag to load instrument to output workspace. "
      "HFIR's HB3A will be loaded if InstrumentFileName is not specified.");

  declareProperty(
      make_unique<FileProperty>("InstrumentFilename", "",
                                FileProperty::OptionalLoad, ".xml"),
      "The filename (including its full or relative path) of an instrument "
      "definition file. The file extension must either be .xml or .XML when "
      "specifying an instrument definition file. Note Filename or "
      "InstrumentName must be specified but not both.");

  declareProperty(
      make_unique<WorkspaceProperty<ITableWorkspace>>(
          "SpiceTableWorkspace", "", Direction::Input, PropertyMode::Optional),
      "Name of TableWorkspace loaded from SPICE scan file by LoadSpiceAscii.");

  declareProperty("PtNumber", 0,
                  "Pt. value for the row to get sample log from. ");

  declareProperty(
      "ShiftedDetectorDistance", 0.,
      "Amount of shift of the distance between source and detector centre."
      "It is used to apply instrument calibration.");
}

//----------------------------------------------------------------------------------------------
/** Process inputs arguments
 * @brief processInputs
 */
void LoadSpiceXML2DDet::processInputs() {
  m_detXMLFileName = getPropertyValue("Filename");
  m_detXMLNodeName = getPropertyValue("DetectorLogName");
  std::vector<size_t> vec_pixelgeom = getProperty("DetectorGeometry");
  if (vec_pixelgeom.size() != 2) {
    throw std::runtime_error("Input pixels geometry is not correct in format.");
  }
  m_numPixelX = vec_pixelgeom[0];
  m_numPixelY = vec_pixelgeom[1];

  m_loadInstrument = getProperty("LoadInstrument");

  m_idfFileName = getPropertyValue("InstrumentFilename");
  m_detSampleDistanceShift = getProperty("ShiftedDetectorDistance");

  // Retreive sample environment data from SPICE scan table workspace
  std::string spicetablewsname = getPropertyValue("SpiceTableWorkspace");
  if (spicetablewsname.size() > 0)
    m_hasScanTable = true;
  else
    m_hasScanTable = false;

  m_ptNumber4Log = getProperty("PtNumber");

  return;
}

//----------------------------------------------------------------------------------------------
/** Set up sample logs especially 2theta and diffr for loading instrument
<<<<<<< HEAD
 * @brief LoadSpiceXML2DDet::Set up sample logs to output workspace
 * @param outws
=======
 * 2theta will be obtained from SPICE scan table workspace if it
 * @brief LoadSpiceXML2DDet::setupSampleLogs
 * @param outws ::output workspace to have sample logs set up
>>>>>>> d16af9d1
 * @return
 */
bool LoadSpiceXML2DDet::setupSampleLogs(API::MatrixWorkspace_sptr outws) {
  // With given spice scan table, 2-theta is read from there.
  if (m_hasScanTable) {
    ITableWorkspace_sptr spicetablews = getProperty("SpiceTableWorkspace");
    setupSampleLogFromSpiceTable(outws, spicetablews, m_ptNumber4Log);
  }

  // Process 2theta
  bool return_true = true;
  if (!outws->run().hasProperty("2theta") &&
      outws->run().hasProperty("_2theta")) {
    // Set up 2theta if it is not set up yet
    Kernel::DateAndTime anytime(1000);
    double logvalue =
        atof(outws->run().getProperty("_2theta")->value().c_str());
    TimeSeriesProperty<double> *newlogproperty =
        new TimeSeriesProperty<double>("2theta");
    newlogproperty->addValue(anytime, logvalue);
    outws->mutableRun().addProperty(newlogproperty);
    g_log.information() << "Set 2theta from _2theta (as XML node) with value "
                        << logvalue << "\n";
  } else if (!outws->run().hasProperty("2theta") &&
             !outws->run().hasProperty("_2theta")) {
    // Neither 2theta nor _2theta
    g_log.warning("No 2theta is set up for loading instrument.");
    return_true = false;
  }

  // set up Sample-detetor distance calibration
  Kernel::DateAndTime anytime(1000);
  double sampledetdistance = m_detSampleDistanceShift;
  TimeSeriesProperty<double> *distproperty =
      new TimeSeriesProperty<double>("diffr");
  distproperty->addValue(anytime, sampledetdistance);
  outws->mutableRun().addProperty(distproperty);

  return return_true;
}

//----------------------------------------------------------------------------------------------
/** Main execution
 * @brief LoadSpiceXML2DDet::exec
 */
void LoadSpiceXML2DDet::exec() {
  // Load input
  processInputs();

  // Parse detector XML file
  std::vector<SpiceXMLNode> vec_xmlnode = parseSpiceXML(m_detXMLFileName);

  // Create output workspace
  MatrixWorkspace_sptr outws;
  outws = createMatrixWorkspace(vec_xmlnode, m_numPixelX, m_numPixelY,
                                m_detXMLNodeName, m_loadInstrument);

  // Set up log for loading instrument
  bool can_set_instrument = setupSampleLogs(outws);

  if (m_loadInstrument && can_set_instrument) {
    loadInstrument(outws, m_idfFileName);
    double wavelength;
    bool has_wavelength = getHB3AWavelength(outws, wavelength);
    if (has_wavelength) {
      setXtoLabQ(outws, wavelength);
    }
  }

  setProperty("OutputWorkspace", outws);
}

//----------------------------------------------------------------------------------------------
/** Parse SPICE XML file for one Pt./measurement
 * @brief LoadSpiceXML2DDet::parseSpiceXML
 * @param xmlfilename :: name of the XML file to parse
 * @return vector of SpiceXMLNode containing information in XML file
 */
std::vector<SpiceXMLNode>
LoadSpiceXML2DDet::parseSpiceXML(const std::string &xmlfilename) {
  // Declare output
  std::vector<SpiceXMLNode> vecspicenode;

  // Open file
  std::ifstream ifs;
  ifs.open(xmlfilename.c_str());
  if (!ifs.is_open()) {
    std::stringstream ess;
    ess << "File " << xmlfilename << " cannot be opened.";
    throw std::runtime_error(ess.str());
  }

  // Parse
  Poco::XML::InputSource src(ifs);

  Poco::XML::DOMParser parser;
  Poco::AutoPtr<Poco::XML::Document> pDoc = parser.parse(&src);

  // Go though XML
  Poco::XML::NodeIterator nodeIter(pDoc, Poco::XML::NodeFilter::SHOW_ELEMENT);
  Poco::XML::Node *pNode = nodeIter.nextNode();
  while (pNode) {
    const Poco::XML::XMLString nodename = pNode->nodeName();
    // const Poco::XML::XMLString nodevalue = pNode->nodeValue();

    // get number of children
    size_t numchildren = pNode->childNodes()->length();
    if (numchildren > 1) {
      g_log.debug() << "Parent node " << nodename << " has " << numchildren
                    << " children."
                    << "\n";
      if (nodename.compare("SPICErack") == 0) {
        // SPICErack is the main parent node.  start_time and end_time are there
        unsigned long numattr = pNode->attributes()->length();
        for (unsigned long j = 0; j < numattr; ++j) {
          std::string attname = pNode->attributes()->item(j)->nodeName();
          std::string attvalue = pNode->attributes()->item(j)->innerText();
          SpiceXMLNode xmlnode(attname);
          xmlnode.setValue(attvalue);
          vecspicenode.push_back(xmlnode);
          g_log.debug() << "SPICErack attribute " << j << " Name = " << attname
                        << ", Value = " << attvalue << "\n";
        }
      }

    } else if (numchildren == 1) {
      std::string innertext = pNode->innerText();
      unsigned long numattr = pNode->attributes()->length();
      g_log.debug() << "  Child node " << nodename << "'s attributes: "
                    << "\n";

      SpiceXMLNode xmlnode(nodename);
      std::string nodetype("");
      std::string nodeunit("");
      std::string nodedescription("");

      for (unsigned long j = 0; j < numattr; ++j) {
        std::string atttext = pNode->attributes()->item(j)->innerText();
        std::string attname = pNode->attributes()->item(j)->nodeName();
        g_log.debug() << "     attribute " << j << " name = " << attname << ", "
                      << "value = " << atttext << "\n";
        if (attname.compare("type") == 0) {
          // type
          nodetype = atttext;
        } else if (attname.compare("unit") == 0) {
          // unit
          nodeunit = atttext;
        } else if (attname.compare("description") == 0) {
          // description
          nodedescription = atttext;
        }
      }
      xmlnode.setParameters(nodetype, nodeunit, nodedescription);
      xmlnode.setValue(innertext);

      vecspicenode.push_back(xmlnode);
    } else {
      // An unexpected case but no guarantee for not happening
      g_log.error("Funny... No child node.");
    }

    // Move to next node
    pNode = nodeIter.nextNode();
  } // ENDWHILE

  // Close file
  ifs.close();

  return vecspicenode;
}

//----------------------------------------------------------------------------------------------
/** Create MatrixWorkspace from Spice XML file
 * @brief LoadSpiceXML2DDet::createMatrixWorkspace
 * @param vecxmlnode :: vector of SpiceXMLNode obtained from XML file
 * @param numpixelx :: number of pixel in x-direction
 * @param numpixely :: number of pixel in y-direction
 * @param detnodename :: the XML node's name for detector counts.
 * @param loadinstrument :: flag to load instrument to output workspace or not.
 * @return
 */
MatrixWorkspace_sptr LoadSpiceXML2DDet::createMatrixWorkspace(
    const std::vector<SpiceXMLNode> &vecxmlnode, const size_t &numpixelx,
    const size_t &numpixely, const std::string &detnodename,
    const bool &loadinstrument) {

  // Create matrix workspace
  MatrixWorkspace_sptr outws;

  if (loadinstrument) {
    size_t numspec = numpixelx * numpixely;
    outws = boost::dynamic_pointer_cast<MatrixWorkspace>(
        WorkspaceFactory::Instance().create("Workspace2D", numspec, 2, 1));
  } else {
    outws = boost::dynamic_pointer_cast<MatrixWorkspace>(
        WorkspaceFactory::Instance().create("Workspace2D", numpixely, numpixelx,
                                            numpixelx));
  }

  // Go through all XML nodes to process
  size_t numxmlnodes = vecxmlnode.size();
  bool parsedDet = false;
  for (size_t n = 0; n < numxmlnodes; ++n) {
    // Process node for detector's count
    const SpiceXMLNode &xmlnode = vecxmlnode[n];
    if (xmlnode.getName().compare(detnodename) == 0) {
      // Get node value string (256x256 as a whole)
      const std::string detvaluestr = xmlnode.getValue();

      // Split
      std::vector<std::string> vecLines;
      boost::split(vecLines, detvaluestr, boost::algorithm::is_any_of("\n"));
      g_log.debug() << "There are " << vecLines.size() << " lines"
                    << "\n";

      // XML file records data in the order of column-major
      size_t icol = 0;
      for (size_t i = 0; i < vecLines.size(); ++i) {
        std::string &line = vecLines[i];

        // Skip empty line
        if (line.size() == 0) {
          g_log.debug() << "\tFound empty Line at " << i << "\n";
          continue;
        }

        // Check whether it exceeds boundary
        if (icol == numpixelx) {
          std::stringstream errss;
          errss << "Number of non-empty rows (" << icol + 1
                << ") in detector data "
                << "exceeds user defined geometry size " << numpixelx << ".";
          throw std::runtime_error(errss.str());
        }

        // Split line
        std::vector<std::string> veccounts;
        boost::split(veccounts, line, boost::algorithm::is_any_of(" \t"));

        // check number of counts per column should not exceeds number of pixels
        // in Y direction
        if (veccounts.size() != numpixely) {
          std::stringstream errss;
          errss << "Row " << icol << " contains " << veccounts.size()
                << " items other than " << numpixely
                << " counts specified by user.";
          throw std::runtime_error(errss.str());
        }

        // scan per row
        for (size_t j_row = 0; j_row < veccounts.size(); ++j_row) {
          double counts = atof(veccounts[j_row].c_str());

          if (loadinstrument) {
            size_t wsindex = j_row * numpixely + icol;
            // size_t wsindex = icol * numpixelx + j_row;
            outws->dataX(wsindex)[0] = static_cast<double>(wsindex);
            outws->dataY(wsindex)[0] = counts;
            if (counts > 0)
              outws->dataE(wsindex)[0] = sqrt(counts);
            else
              outws->dataE(wsindex)[0] = 1.0;

          } else {
            outws->dataX(j_row)[icol] = static_cast<double>(j_row);
            outws->dataY(j_row)[icol] = counts;
            if (counts > 0)
              outws->dataE(j_row)[icol] = sqrt(counts);
            else
              outws->dataE(j_row)[icol] = 1.0;
          }
        }

        // Update irow
        icol += 1;
      }

      // Set flag
      parsedDet = true;
    } else {
      // Parse to log: because there is no start time.  so all logs are single
      // value type
      const std::string nodename = xmlnode.getName();
      const std::string nodevalue = xmlnode.getValue();
      if (xmlnode.isDouble()) {
        double dvalue = atof(nodevalue.c_str());
        outws->mutableRun().addProperty(
            new PropertyWithValue<double>(nodename, dvalue));
        g_log.debug() << "Log name / xml node : " << xmlnode.getName()
                      << " (double) value = " << dvalue << "\n";
      } else if (xmlnode.isInteger()) {
        int ivalue = atoi(nodevalue.c_str());
        outws->mutableRun().addProperty(
            new PropertyWithValue<int>(nodename, ivalue));
        g_log.debug() << "Log name / xml node : " << xmlnode.getName()
                      << " (int) value = " << ivalue << "\n";
      } else {
        outws->mutableRun().addProperty(
            new PropertyWithValue<std::string>(nodename, nodevalue));
        g_log.debug() << "Log name / xml node : " << xmlnode.getName()
                      << " (string) value = " << nodevalue << "\n";
      }
    }
  }

  // Raise exception if no detector node is found
  if (!parsedDet) {
    std::stringstream errss;
    errss << "Unable to find an XML node of name " << detnodename
          << ". Unable to load 2D detector XML file.";
    throw std::runtime_error(errss.str());
  }

  return outws;
}

//----------------------------------------------------------------------------------------------
/** Set up sample logs from table workspace loaded where SPICE data file is
 * loaded
 * @brief LoadSpiceXML2DDet::setupSampleLogFromSpiceTable
 * @param matrixws
 * @param spicetablews
 * @param ptnumber
 */
void LoadSpiceXML2DDet::setupSampleLogFromSpiceTable(
    MatrixWorkspace_sptr matrixws, ITableWorkspace_sptr spicetablews,
    int ptnumber) {
  size_t numrows = spicetablews->rowCount();
  std::vector<std::string> colnames = spicetablews->getColumnNames();
  // FIXME - Shouldn't give a better value?
  Kernel::DateAndTime anytime(1000);

  bool foundlog = false;
  for (size_t ir = 0; ir < numrows; ++ir) {
    // loop over the table workspace to find the row of the spcified pt number
    int localpt = spicetablews->cell<int>(ir, 0);
    if (localpt != ptnumber)
      continue;

    // set the properties to matrix workspace including all columns
    for (size_t ic = 1; ic < colnames.size(); ++ic) {
      double logvalue = spicetablews->cell<double>(ir, ic);
      std::string &logname = colnames[ic];
      auto newlogproperty = new TimeSeriesProperty<double>(logname);
      newlogproperty->addValue(anytime, logvalue);
      matrixws->mutableRun().addProperty(newlogproperty);
    }

    // Break as the experiment pointer is found
    foundlog = true;
    break;
  }

  if (!foundlog)
    g_log.warning() << "Pt. " << ptnumber
                    << " is not found.  Log is not loaded to output workspace."
                    << "\n";

  return;
}

//----------------------------------------------------------------------------------------------
/** Get wavelength if the instrument is HB3A
 * @brief LoadSpiceXML2DDet::getHB3AWavelength
 * @param dataws
 * @param wavelength
 * @return
 */
bool LoadSpiceXML2DDet::getHB3AWavelength(MatrixWorkspace_sptr dataws,
                                          double &wavelength) {
  bool haswavelength(false);
  wavelength = -1.;

  // FIXME - Now it only search for _m1.  In future,
  //         it is better to searc both m1 and _m1

  if (dataws->run().hasProperty("_m1")) {
    g_log.notice("[DB] Data workspace has property _m1!");
    Kernel::TimeSeriesProperty<double> *ts =
        dynamic_cast<Kernel::TimeSeriesProperty<double> *>(
            dataws->run().getProperty("_m1"));

    if (ts && ts->size() > 0) {
      double m1pos = ts->valuesAsVector()[0];
      if (fabs(m1pos - (-25.870000)) < 0.2) {
        wavelength = 1.003;
        haswavelength = true;
      } else if (fabs(m1pos - (-39.17)) < 0.2) {
        wavelength = 1.5424;
        haswavelength = true;
      } else {
        g_log.warning() << "m1 position " << m1pos
                        << " does not have defined mapping to "
                        << "wavelength."
                        << "\n";
      }
    } else if (!ts) {
      g_log.warning("Log _m1 is not TimeSeriesProperty.  Treat it as a single "
                    "value property.");
      double m1pos = atof(dataws->run().getProperty("_m1")->value().c_str());
      if (fabs(m1pos - (-25.870000)) < 0.2) {
        wavelength = 1.003;
        haswavelength = true;
      } else if (fabs(m1pos - (-39.17)) < 0.2) {
        wavelength = 1.5424;
        haswavelength = true;
      } else {
        g_log.warning() << "m1 position " << m1pos
                        << " does not have defined mapping to "
                        << "wavelength."
                        << "\n";
      }
    } else {
      g_log.error("Log _m1 is empty.");
    }
  } else {
    g_log.warning() << "No _m1 log is found."
                    << "\n";
  }

  if (!haswavelength)
    g_log.warning("No wavelength is setup!");
  else
    g_log.notice() << "[DB] Wavelength = " << wavelength << "\n";

  return haswavelength;
}

//----------------------------------------------------------------------------------------------
/** Set x axis to momentum (lab frame Q)
 * @brief LoadSpiceXML2DDet::setXtoLabQ
 * @param dataws
 * @param wavelength
 */
void LoadSpiceXML2DDet::setXtoLabQ(API::MatrixWorkspace_sptr dataws,
                                   const double &wavelength) {

  size_t numspec = dataws->getNumberHistograms();
  for (size_t iws = 0; iws < numspec; ++iws) {
    double ki = 2. * M_PI / wavelength;
    dataws->dataX(iws)[0] = ki;
    dataws->dataX(iws)[1] = ki + 0.00001;
  }

  dataws->getAxis(0)->setUnit("Momentum");

  return;
}

//----------------------------------------------------------------------------------------------
/** Load instrument
 * @brief LoadSpiceXML2DDet::loadInstrument
 * @param matrixws
 * @param idffilename
 */
void LoadSpiceXML2DDet::loadInstrument(API::MatrixWorkspace_sptr matrixws,
                                       const std::string &idffilename) {
  // load instrument
  API::IAlgorithm_sptr loadinst = createChildAlgorithm("LoadInstrument");
  loadinst->initialize();
  loadinst->setProperty("Workspace", matrixws);
  if (idffilename.size() > 0) {
    loadinst->setProperty("Filename", idffilename);
  } else
    loadinst->setProperty("InstrumentName", "HB3A");
  loadinst->setProperty("RewriteSpectraMap",
                        Mantid::Kernel::OptionalBool(true));
  loadinst->execute();
  if (loadinst->isExecuted())
    matrixws = loadinst->getProperty("Workspace");
  else
    g_log.error("Unable to load instrument to output workspace");

  return;
}

} // namespace DataHandling
} // namespace Mantid<|MERGE_RESOLUTION|>--- conflicted
+++ resolved
@@ -264,14 +264,8 @@
 
 //----------------------------------------------------------------------------------------------
 /** Set up sample logs especially 2theta and diffr for loading instrument
-<<<<<<< HEAD
- * @brief LoadSpiceXML2DDet::Set up sample logs to output workspace
- * @param outws
-=======
- * 2theta will be obtained from SPICE scan table workspace if it
  * @brief LoadSpiceXML2DDet::setupSampleLogs
- * @param outws ::output workspace to have sample logs set up
->>>>>>> d16af9d1
+ * @param outws :: workspace to have sample logs to set up
  * @return
  */
 bool LoadSpiceXML2DDet::setupSampleLogs(API::MatrixWorkspace_sptr outws) {
