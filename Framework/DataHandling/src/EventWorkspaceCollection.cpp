--- conflicted
+++ resolved
@@ -217,24 +217,14 @@
       workspace_index); // TODO need to know PERIOD number TOO
 }
 
-<<<<<<< HEAD
-void EventWorkspaceCollection::getSpectrumToWorkspaceIndexVector(
-    std::vector<size_t> &out, Mantid::specnum_t &offset) const {
-  return m_WsVec[0]->getSpectrumToWorkspaceIndexVector(out, offset);
-}
-void EventWorkspaceCollection::getDetectorIDToWorkspaceIndexVector(
-    std::vector<size_t> &out, Mantid::specnum_t &offset, bool dothrow) const {
-  return m_WsVec[0]->getDetectorIDToWorkspaceIndexVector(out, offset, dothrow);
-=======
 std::vector<size_t> EventWorkspaceCollection::getSpectrumToWorkspaceIndexVector(
-    Mantid::specid_t &offset) const {
+    Mantid::specnum_t &offset) const {
   return m_WsVec[0]->getSpectrumToWorkspaceIndexVector(offset);
 }
 std::vector<size_t>
 EventWorkspaceCollection::getDetectorIDToWorkspaceIndexVector(
-    Mantid::specid_t &offset, bool dothrow) const {
+    Mantid::specnum_t &offset, bool dothrow) const {
   return m_WsVec[0]->getDetectorIDToWorkspaceIndexVector(offset, dothrow);
->>>>>>> 377089d0
 }
 
 Kernel::DateAndTime EventWorkspaceCollection::getFirstPulseTime() const {
