--- conflicted
+++ resolved
@@ -319,15 +319,8 @@
 
   size_t nextIndex;
   nextIndex = loadDataFromTubes(data, binning, 0);
-<<<<<<< HEAD
-  if (!m_isD16Omega || data.dim0() == 1) { // second condition covers legacy D16 omega scans with single scan point
-    loadDataFromMonitors(firstEntry, nextIndex);
-  } else
-=======
-
   if (m_instrumentName == "D16B" ||
       (m_isD16Omega && data.dim0() > 1)) // second condition excludes legacy D16 omega scans with single scan point
->>>>>>> 85dad316
     loadDataFromD16ScanMonitors(firstEntry, nextIndex, binning);
   else
     loadDataFromMonitors(firstEntry, nextIndex);
@@ -682,36 +675,11 @@
   bool pointData = true;
   std::tuple<short, short, short> dimOrder;
   if (m_isD16Omega) {
-<<<<<<< HEAD
-    dimOrder = std::tuple<short, short, short>{1, 2, 0};      // channels (scans) - tubes - pixels
-    if (m_instrumentName == "D16" && numberOfChannels == 1) { // D16 omega scan data
+    dimOrder = std::tuple<short, short, short>{1, 2, 0}; // channels (scans) - tubes - pixels
+    if ((m_instrumentName == "D16" || m_instrumentName == "D16B") && numberOfChannels == 1) { // D16 omega scan data
       pointData = false;
     } else { // D16B data
       pointData = true;
-=======
-    PARALLEL_FOR_IF(Kernel::threadSafe(*m_localWorkspace))
-    for (int tubeIndex = 0; tubeIndex < numberOfTubes; ++tubeIndex) {
-      for (int pixelIndex = 0; pixelIndex < numberOfPixelsPerTube; ++pixelIndex) {
-        std::vector<int> spectrum(numberOfChannels);
-        for (int channelIndex = 0; channelIndex < numberOfChannels; ++channelIndex) {
-          spectrum[channelIndex] = data(channelIndex, tubeIndex, pixelIndex);
-        }
-        const size_t index = firstIndex + tubeIndex * numberOfPixelsPerTube + pixelIndex;
-        const HistogramData::Counts histoCounts(spectrum.begin(), spectrum.end());
-        const HistogramData::CountVariances histoVariances(spectrum.begin(), spectrum.end());
-
-        m_localWorkspace->setCounts(index, histoCounts);
-        m_localWorkspace->setCountVariances(index, histoVariances);
-
-        if ((m_instrumentName == "D16" || m_instrumentName == "D16B") && numberOfChannels == 1) {
-          const HistogramData::BinEdges histoPoints(timeBinning);
-          m_localWorkspace->setBinEdges(index, histoPoints);
-        } else {
-          const HistogramData::Points histoPoints(timeBinning);
-          m_localWorkspace->setPoints(index, histoPoints);
-        }
-      }
->>>>>>> 85dad316
     }
   } else {
     pointData = type == MultichannelType::KINETIC;
