--- conflicted
+++ resolved
@@ -684,40 +684,19 @@
   int numberOfTubes, numberOfChannels, numberOfPixelsPerTube;
   getDataDimensions(data, numberOfChannels, numberOfTubes, numberOfPixelsPerTube);
 
-<<<<<<< HEAD
   bool pointData = true;
   std::tuple<short, short, short> dimOrder;
-  if (m_instrumentName == "D16B") {
-    dimOrder = std::tuple<short, short, short>{1, 2, 0};
-=======
   if (m_isD16Omega) {
-    PARALLEL_FOR_IF(Kernel::threadSafe(*m_localWorkspace))
-    for (int tubeIndex = 0; tubeIndex < numberOfTubes; ++tubeIndex) {
-      for (int pixelIndex = 0; pixelIndex < numberOfPixelsPerTube; ++pixelIndex) {
-        std::vector<int> spectrum(numberOfChannels);
-        for (int channelIndex = 0; channelIndex < numberOfChannels; ++channelIndex) {
-          spectrum[channelIndex] = data(channelIndex, tubeIndex, pixelIndex);
-        }
-        const size_t index = firstIndex + tubeIndex * numberOfPixelsPerTube + pixelIndex;
-        const HistogramData::Counts histoCounts(spectrum.begin(), spectrum.end());
-        const HistogramData::CountVariances histoVariances(spectrum.begin(), spectrum.end());
-
-        m_localWorkspace->setCounts(index, histoCounts);
-        m_localWorkspace->setCountVariances(index, histoVariances);
-
-        if (m_instrumentName == "D16" && numberOfChannels == 1) {
-          const HistogramData::BinEdges histoPoints(timeBinning);
-          m_localWorkspace->setBinEdges(index, histoPoints);
-        } else {
-          const HistogramData::Points histoPoints(timeBinning);
-          m_localWorkspace->setPoints(index, histoPoints);
-        }
-      }
-    }
->>>>>>> c49f4ffe
+    if (m_instrumentName == "D16" && numberOfChannels == 1) {
+      dimOrder = std::tuple<short, short, short>{2, 1, 0}; // channels (scans) - tubes - pixels
+      pointData = false;
+    } else {
+      dimOrder = std::tuple<short, short, short>{1, 2, 0}; // channels (scans) - pixels - tubes
+      pointData = true;
+    }
   } else {
     pointData = type == MultichannelType::KINETIC;
-    dimOrder = m_isD16Omega ? std::tuple<short, short, short>{2, 1, 0} : std::tuple<short, short, short>{0, 1, 2};
+    dimOrder = std::tuple<short, short, short>{0, 1, 2}; // default, tubes-pixels-channels
   }
   LoadHelper::fillStaticWorkspace(m_localWorkspace, data, timeBinning, static_cast<int>(firstIndex), pointData,
                                   std::vector<int>(), std::set<int>(), dimOrder);
