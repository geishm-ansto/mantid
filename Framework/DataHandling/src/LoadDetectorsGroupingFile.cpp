// Mantid Repository : https://github.com/mantidproject/mantid
//
// Copyright &copy; 2018 ISIS Rutherford Appleton Laboratory UKRI,
//     NScD Oak Ridge National Laboratory, European Spallation Source
//     & Institut Laue - Langevin
// SPDX - License - Identifier: GPL - 3.0 +
#include <sstream>

#include "MantidAPI/FileProperty.h"
#include "MantidAPI/Run.h"
#include "MantidAPI/SpectraAxis.h"
#include "MantidDataHandling/LoadDetectorsGroupingFile.h"
#include "MantidDataObjects/Workspace2D.h"
#include "MantidGeometry/ICompAssembly.h"
#include "MantidGeometry/IDTypes.h"
#include "MantidGeometry/Instrument.h"
#include "MantidKernel/ListValidator.h"
#include "MantidKernel/OptionalBool.h"
#include "MantidKernel/Strings.h"
#include "MantidKernel/System.h"

#include <Poco/DOM/DOMParser.h>
#include <Poco/DOM/Element.h>
#include <Poco/DOM/NamedNodeMap.h>
#include <Poco/DOM/NodeFilter.h>
#include <Poco/DOM/NodeIterator.h>
#include <Poco/DOM/NodeList.h>
#include <Poco/Exception.h>
#include <Poco/Path.h>
#include <Poco/String.h>

using namespace Mantid::Kernel;
using namespace Mantid::API;

namespace Mantid {
namespace DataHandling {

namespace {
namespace PropertyNames {
const std::string INPUT_FILE("InputFile");
const std::string INPUT_WKSP("InputWorkspace");
const std::string OUTPUT_WKSP("OutputWorkspace");
} // namespace PropertyNames
} // namespace

DECLARE_ALGORITHM(LoadDetectorsGroupingFile)

void LoadDetectorsGroupingFile::init() {
  /// Initialise the properties

  const std::vector<std::string> exts{".xml", ".map"};
  declareProperty(Kernel::make_unique<FileProperty>(
                      PropertyNames::INPUT_FILE, "", FileProperty::Load, exts),
                  "The XML or Map file with full path.");

  declareProperty(
      make_unique<WorkspaceProperty<>>(PropertyNames::INPUT_WKSP, "",
                                       Direction::Input,
                                       PropertyMode::Optional),
      "Optional: An input workspace with the instrument we want to use. This "
      "will override what is specified in the grouping file.");

  declareProperty(
      make_unique<WorkspaceProperty<DataObjects::GroupingWorkspace>>(
          PropertyNames::OUTPUT_WKSP, "", Direction::Output),
<<<<<<< HEAD
      "The name of the output workspace.");
=======
      "The output workspace containing the loaded grouping information.");
>>>>>>> ecafb9a4
}

/// Run the algorithm
void LoadDetectorsGroupingFile::exec() {
  Poco::Path inputFile(
      static_cast<std::string>(getProperty(PropertyNames::INPUT_FILE)));

  std::string ext = Poco::toLower(inputFile.getExtension());

  // The number of steps depends on the type of input file
  // Set them to zero for the moment
  Progress progress(this, 0.0, 1.0, 0);

  if (ext == "xml") {
    // Deal with file as xml

    progress.setNumSteps(6);
    progress.report("Parsing XML file");

    // 1. Parse XML File
    LoadGroupXMLFile loader;
    loader.loadXMLFile(inputFile.toString());

    MatrixWorkspace_sptr inputWS = getProperty(PropertyNames::INPUT_WKSP);
    if (inputWS) {
      // use the instrument from the input workspace
      m_instrument = inputWS->getInstrument();
    } else if (loader.isGivenInstrumentName()) {
      // Load an instrument, if given
      const std::string instrumentName = loader.getInstrumentName();

      std::string date;

      if (loader.isGivenDate())
        date = loader.getDate();

      // Get a relevant IDF for a given instrument name and date. If date is
      // empty -
      // the most recent will be used.
      const std::string instrumentFilename =
          ExperimentInfo::getInstrumentFilename(instrumentName, date);

      // Load an instrument
      Algorithm_sptr childAlg = this->createChildAlgorithm("LoadInstrument");
      MatrixWorkspace_sptr tempWS(new DataObjects::Workspace2D());
      childAlg->setProperty<MatrixWorkspace_sptr>("Workspace", tempWS);
      childAlg->setPropertyValue("Filename", instrumentFilename);
      childAlg->setProperty("RewriteSpectraMap",
                            Mantid::Kernel::OptionalBool(false));
      childAlg->executeAsChildAlg();
      m_instrument = tempWS->getInstrument();
    }

    progress.report("Checking detector IDs");

    // 2. Check if detector IDs are given
    if (!m_instrument) {
      std::map<int, std::vector<detid_t>>::iterator dit;
      for (dit = m_groupDetectorsMap.begin(); dit != m_groupDetectorsMap.end();
           ++dit) {
        if (!dit->second.empty())
          throw std::invalid_argument(
              "Grouping file specifies detector ID without instrument name");
      }
    }

    m_groupComponentsMap = loader.getGroupComponentsMap();
    m_groupDetectorsMap = loader.getGroupDetectorsMap();
    m_groupSpectraMap = loader.getGroupSpectraMap();

    progress.report("Creating output workspace");

    // 3. Create output workspace
    this->intializeGroupingWorkspace();
    m_groupWS->mutableRun().addProperty("Filename", inputFile.toString());
    setProperty("OutputWorkspace", m_groupWS);

    progress.report("Setting geometry");

    // 4. Translate and set geometry
    this->setByComponents();
    this->setByDetectors();
    this->setBySpectrumNos();

    progress.report("Checking grouping description");

    // 5. Add grouping description, if specified
    if (loader.isGivenDescription()) {
      std::string description = loader.getDescription();
      m_groupWS->mutableRun().addProperty("Description", description);
    }

    progress.report("Checking group names");

    // 6. Add group names, if user has specified any
    std::map<int, std::string> groupNamesMap = loader.getGroupNamesMap();

    for (auto &group : groupNamesMap) {
      std::string groupIdStr = std::to_string(group.first);
      m_groupWS->mutableRun().addProperty("GroupName_" + groupIdStr,
                                          group.second);
    }
  } else if (ext == "map") {
    // Deal with file as map

    progress.setNumSteps(3);
    progress.report("Parsing map file");

    // Load data from file
    LoadGroupMapFile loader(inputFile.toString(), g_log);
    loader.parseFile();

    progress.report("Setting spectra map");

    // In .map files we are dealing with spectra numbers only.
    m_groupSpectraMap = loader.getGroupSpectraMap();

    progress.report("Creating output workspace");

    // There is no way to specify instrument name in .map file
    generateNoInstrumentGroupWorkspace();

    m_groupWS->mutableRun().addProperty("Filename", inputFile.toString());
    setProperty("OutputWorkspace", m_groupWS);

    this->setBySpectrumNos();
  } else {
    // Unknown file type
    throw std::invalid_argument("File type is not supported: " + ext);
  }
}

/*
 * Convert Componenet -> Detector IDs -> Workspace Indices -> set group ID
 */
void LoadDetectorsGroupingFile::setByComponents() {

  // 0. Check
  if (!m_instrument) {
    std::map<int, std::vector<std::string>>::iterator mapiter;
    bool norecord = true;
    for (mapiter = m_groupComponentsMap.begin();
         mapiter != m_groupComponentsMap.end(); ++mapiter) {
      if (!mapiter->second.empty()) {
        g_log.error() << "Instrument is not specified in XML file.  "
                      << "But tag 'component' is used in XML file for Group "
                      << mapiter->first << " It is not allowed\n";
        norecord = false;
        break;
      }
    }
    if (!norecord)
      throw std::invalid_argument(
          "XML definition involving component causes error");
  }

  // 1. Prepare
  const detid2index_map indexmap =
      m_groupWS->getDetectorIDToWorkspaceIndexMap(true);

  // 2. Set
  for (auto &componentMap : m_groupComponentsMap) {
    g_log.debug() << "Group ID = " << componentMap.first << " With "
                  << componentMap.second.size() << " Components\n";

    for (auto &name : componentMap.second) {

      // a) get component
      Geometry::IComponent_const_sptr component =
          m_instrument->getComponentByName(name);

      // b) component -> component assembly --> children (more than detectors)
      boost::shared_ptr<const Geometry::ICompAssembly> asmb =
          boost::dynamic_pointer_cast<const Geometry::ICompAssembly>(component);
      std::vector<Geometry::IComponent_const_sptr> children;
      asmb->getChildren(children, true);

      g_log.debug() << "Component Name = " << name
                    << "  Component ID = " << component->getComponentID()
                    << "Number of Children = " << children.size() << '\n';

      for (const auto &child : children) {
        // c) convert component to detector
        Geometry::IDetector_const_sptr det =
            boost::dynamic_pointer_cast<const Geometry::IDetector>(child);

        if (det) {
          // Component is DETECTOR:
          int32_t detid = det->getID();
          auto itx = indexmap.find(detid);
          if (itx != indexmap.end()) {
            size_t wsindex = itx->second;
            m_groupWS->mutableY(wsindex)[0] = componentMap.first;
          } else {
            g_log.error() << "Pixel w/ ID = " << detid
                          << " Cannot Be Located\n";
          }
        } // ENDIF Detector

      } // ENDFOR (children of component)
    }   // ENDFOR (component)

  } // ENDFOR GroupID
}

/* Set workspace->group ID map by detectors (range)
 *
 */
void LoadDetectorsGroupingFile::setByDetectors() {

  // 0. Check
  if (!m_instrument && !m_groupDetectorsMap.empty()) {
    std::map<int, std::vector<detid_t>>::iterator mapiter;
    bool norecord = true;
    for (mapiter = m_groupDetectorsMap.begin();
         mapiter != m_groupDetectorsMap.end(); ++mapiter)
      if (!mapiter->second.empty()) {
        norecord = false;
        g_log.error() << "Instrument is not specified in XML file. "
                      << "But tag 'detid' is used in XML file for Group "
                      << mapiter->first << ". It is not allowed. \n";
        break;
      }

    if (!norecord)
      throw std::invalid_argument(
          "XML definition involving detectors causes error");
  }

  // 1. Prepare
  const detid2index_map indexmap =
      m_groupWS->getDetectorIDToWorkspaceIndexMap(true);

  // 2. Set GroupingWorkspace
  for (auto &detectorMap : m_groupDetectorsMap) {
    g_log.debug() << "Group ID = " << detectorMap.first << '\n';

    for (auto detid : detectorMap.second) {
      auto itx = indexmap.find(detid);

      if (itx != indexmap.end()) {
        size_t wsindex = itx->second;
        m_groupWS->mutableY(wsindex)[0] = detectorMap.first;
      } else {
        g_log.error() << "Pixel w/ ID = " << detid << " Cannot Be Located\n";
      }
    } // ENDFOR detid (in range)
  }   // ENDFOR each group ID
}

/*
 * Set workspace index/group id by spectrum Nos
 */
void LoadDetectorsGroupingFile::setBySpectrumNos() {
  // 1. Get map
  const spec2index_map s2imap = m_groupWS->getSpectrumToWorkspaceIndexMap();
  spec2index_map::const_iterator s2iter;

  // 2. Locate in loop
  //      std::map<int, std::vector<int> > m_groupSpectraMap;
  std::map<int, std::vector<int>>::iterator gsiter;
  for (gsiter = m_groupSpectraMap.begin(); gsiter != m_groupSpectraMap.end();
       ++gsiter) {
    int groupid = gsiter->first;
    for (auto specNo : gsiter->second) {
      s2iter = s2imap.find(specNo);
      if (s2iter == s2imap.end()) {
        g_log.error()
            << "Spectrum " << specNo
            << " does not have an entry in GroupWorkspace's spec2index map\n";
        throw std::runtime_error("Logic error");
      } else {
        size_t wsindex = s2iter->second;
        if (wsindex >= m_groupWS->getNumberHistograms()) {
          g_log.error() << "Group workspace's spec2index map is set wrong: "
                        << " Found workspace index = " << wsindex
                        << " for spectrum No " << specNo
                        << " with workspace size = "
                        << m_groupWS->getNumberHistograms() << '\n';
        } else {
          // Finally set the group workspace
          m_groupWS->mutableY(wsindex)[0] = groupid;
        } // IF-ELSE: ws index out of range
      }   // IF-ELSE: spectrum No has an entry
    }     // FOR: each spectrum No
  }       // FOR: each group ID
}

/* Initialize a GroupingWorkspace
 *
 */
void LoadDetectorsGroupingFile::intializeGroupingWorkspace() {

  if (m_instrument) {
    // Create GroupingWorkspace with  instrument
    m_groupWS = DataObjects::GroupingWorkspace_sptr(
        new DataObjects::GroupingWorkspace(m_instrument));
  } else {
    // 1b. Create GroupingWorkspace w/o instrument
    generateNoInstrumentGroupWorkspace();
  }
}

/*
 * Generate a GroupingWorkspace without instrument information
 */
void LoadDetectorsGroupingFile::generateNoInstrumentGroupWorkspace() {
  // 1. Generate a map
  std::map<int, int> spectrumidgroupmap;
  std::map<int, std::vector<int>>::iterator groupspeciter;
  std::vector<int> specids;
  for (groupspeciter = m_groupSpectraMap.begin();
       groupspeciter != m_groupSpectraMap.end(); ++groupspeciter) {
    int groupid = groupspeciter->first;
    for (auto specid : groupspeciter->second) {
      spectrumidgroupmap.emplace(specid, groupid);
      specids.push_back(specid);
    }
  }

  std::sort(specids.begin(), specids.end());

  if (specids.size() != spectrumidgroupmap.size()) {
    g_log.warning() << "Duplicate spectrum No is defined in input XML file!\n";
  }

  // 2. Initialize group workspace and set the spectrum workspace map
  size_t numvectors = spectrumidgroupmap.size();
  m_groupWS = DataObjects::GroupingWorkspace_sptr(
      new DataObjects::GroupingWorkspace(numvectors));

  for (size_t i = 0; i < m_groupWS->getNumberHistograms(); i++) {
    m_groupWS->getSpectrum(i).setSpectrumNo(specids[i]);
  }
}

/*
 * Initialization
 */
LoadGroupXMLFile::LoadGroupXMLFile()
    : m_instrumentName(""), m_userGiveInstrument(false), m_date(""),
      m_userGiveDate(false), m_description(""), m_userGiveDescription(false),
      m_pDoc(), m_groupComponentsMap(), m_groupDetectorsMap(),
      m_groupSpectraMap(), m_startGroupID(1), m_groupNamesMap() {}

void LoadGroupXMLFile::loadXMLFile(std::string xmlfilename) {

  this->initializeXMLParser(xmlfilename);
  this->parseXML();
}

/*
 * Initalize Poco XML Parser
 */
void LoadGroupXMLFile::initializeXMLParser(const std::string &filename) {
  const std::string xmlText = Kernel::Strings::loadFile(filename);

  // Set up the DOM parser and parse xml file
  Poco::XML::DOMParser pParser;
  try {
    m_pDoc = pParser.parseString(xmlText);
  } catch (Poco::Exception &exc) {
    throw Kernel::Exception::FileError(
        exc.displayText() + ". Unable to parse File:", filename);
  } catch (...) {
    throw Kernel::Exception::FileError("Unable to parse File:", filename);
  }
  if (!m_pDoc->documentElement()->hasChildNodes()) {
    throw Kernel::Exception::InstrumentDefinitionError(
        "No root element in XML instrument file", filename);
  }
}

/*
 * Parse XML file
 */
void LoadGroupXMLFile::parseXML() {
  // 0. Check
  if (!m_pDoc)
    throw std::runtime_error(
        "Call LoadDetectorsGroupingFile::initialize() before parseXML.");

  // 1. Parse and create a structure
  Poco::XML::NodeIterator it(m_pDoc, Poco::XML::NodeFilter::SHOW_ELEMENT);
  Poco::XML::Node *pNode = it.nextNode();

  int curgroupid = m_startGroupID - 1;
  bool isfirstgroup = true;

  // Add flag to figure out it is automatic group ID or user-defined group ID
  bool autogroupid = true;

  // While loop to go over all nodes!
  while (pNode) {

    const Poco::XML::XMLString value = pNode->innerText();

    if (pNode->nodeName() == "detector-grouping") {
      // Node "detector-grouping" (first level)

      // Optional instrument name
      m_instrumentName =
          getAttributeValueByName(pNode, "instrument", m_userGiveInstrument);

      // Optional date for which is relevant
      m_date = getAttributeValueByName(pNode, "idf-date", m_userGiveDate);

      // Optional grouping description
      m_description =
          getAttributeValueByName(pNode, "description", m_userGiveDescription);

    } // "detector-grouping"
    else if (pNode->nodeName() == "group") {
      // Group Node:  get ID, set map
      // a) Find group ID
      bool foundid;
      std::string idstr = getAttributeValueByName(pNode, "ID", foundid);

      if (isfirstgroup && foundid)
        autogroupid = false;
      else if (!isfirstgroup && !autogroupid && foundid)
        autogroupid = false;
      else
        autogroupid = true;

      isfirstgroup = false;

      if (autogroupid) {
        curgroupid++;
      } else {
        curgroupid = std::stoi(idstr);
      }

      // b) Set in map
      auto itc = m_groupComponentsMap.find(curgroupid);
      if (itc != m_groupComponentsMap.end()) {
        // Error! Duplicate Group ID defined in XML
        std::stringstream ss;
        ss << "Map (group ID, components) has group ID " << curgroupid
           << " already.  Duplicate Group ID error!\n";
        throw std::invalid_argument(ss.str());
      } else {
        // When group ID is sorted, check if user has specified a group name
        bool foundName;
        std::string name = getAttributeValueByName(pNode, "name", foundName);
        if (foundName)
          m_groupNamesMap[curgroupid] = name;

        // Set map
        std::vector<std::string> tempcomponents;
        std::vector<detid_t> tempdetids;
        std::vector<int> tempspectrumids;
        m_groupComponentsMap[curgroupid] = tempcomponents;
        m_groupDetectorsMap[curgroupid] = tempdetids;
        m_groupSpectraMap[curgroupid] = tempspectrumids;
      }
    } // "group"
    else if (pNode->nodeName() == "component") {
      // Node "component" = value
      auto it = m_groupComponentsMap.find(curgroupid);
      if (it == m_groupComponentsMap.end()) {
        std::stringstream ss;
        ss << "XML File (component) heirachial error!"
           << "  Inner Text = " << pNode->innerText() << '\n';
        throw std::invalid_argument(ss.str());
      } else {
        bool valfound;
        std::string val_value =
            this->getAttributeValueByName(pNode, "val", valfound);
        std::string finalvalue;
        if (valfound && !value.empty())
          finalvalue.append(value).append(", ").append(val_value);
        else if (value.empty())
          finalvalue = val_value;
        else
          finalvalue = value;
        it->second.push_back(finalvalue);
      }

    } // Component
    else if (pNode->nodeName() == "detids") {
      // Node "detids"
      auto it = m_groupDetectorsMap.find(curgroupid);
      if (it == m_groupDetectorsMap.end()) {
        std::stringstream ss;
        ss << "XML File (detids) hierarchal error!"
           << "  Inner Text = " << pNode->innerText() << '\n';
        throw std::invalid_argument(ss.str());
      } else {
        bool valfound;
        std::string val_value =
            this->getAttributeValueByName(pNode, "val", valfound);
        std::string finalvalue;
        if (valfound && !value.empty())
          finalvalue.append(value).append(", ").append(val_value);
        else if (value.empty())
          finalvalue = val_value;
        else
          finalvalue = value;

        std::vector<int> parsedRange = Strings::parseRange(finalvalue);
        it->second.insert(it->second.end(), parsedRange.begin(),
                          parsedRange.end());
      }
    } // "detids"
    else if (pNode->nodeName() == "ids") {
      // Node ids: for spectrum number
      auto it = m_groupSpectraMap.find(curgroupid);
      if (it == m_groupSpectraMap.end()) {
        std::stringstream ss;
        ss << "XML File (ids) hierarchal error! "
           << "  Inner Text = " << pNode->innerText() << '\n';
        throw std::invalid_argument(ss.str());
      } else {
        bool valfound;
        std::string val_value =
            this->getAttributeValueByName(pNode, "val", valfound);
        std::string finalvalue;
        if (valfound && !value.empty())
          finalvalue.append(value).append(", ").append(val_value);
        else if (value.empty())
          finalvalue = val_value;
        else
          finalvalue = value;

        std::vector<int> parsedRange = Strings::parseRange(finalvalue);
        it->second.insert(it->second.end(), parsedRange.begin(),
                          parsedRange.end());
      }
    }

    // Next Node!
    pNode = it.nextNode();

  } // ENDWHILE
}

/*
 * Get attribute's value by name from a Node
 */
std::string LoadGroupXMLFile::getAttributeValueByName(Poco::XML::Node *pNode,
                                                      std::string attributename,
                                                      bool &found) {
  // 1. Init
  Poco::AutoPtr<Poco::XML::NamedNodeMap> att = pNode->attributes();
  found = false;
  std::string value;

  // 2. Loop to find
  for (unsigned long i = 0; i < att->length(); ++i) {
    Poco::XML::Node *cNode = att->item(i);
    if (cNode->localName() == attributename) {
      value = cNode->getNodeValue();
      found = true;
      break;
    }
  } // ENDFOR

  return value;
}

// -----------------------------------------------------------------------------------------------

/**
 * Constructor. Opens a file.
 * @param fileName Full path to the .map file
 * @param log Logger to use
 */
LoadGroupMapFile::LoadGroupMapFile(const std::string &fileName,
                                   Kernel::Logger &log)
    : m_fileName(fileName), m_log(log), m_lastLineRead(0) {
  m_file.open(m_fileName.c_str(), std::ifstream::in);

  if (!m_file)
    throw Exception::FileError("Couldn't open file for reading", fileName);
}

/**
 * Destructor. Closes the file.
 */
LoadGroupMapFile::~LoadGroupMapFile() {
  // Close the file, if terminate was not called
  if (m_file.is_open())
    m_file.close();
}

/**
 * Creates a group -> [spectra list] map by parsing the input file.
 */
void LoadGroupMapFile::parseFile() {
  std::string line;

  try {
    // We don't use the total number of groups report at the top of the file but
    // we'll tell them
    // later if there is a problem with it for their diagnostic purposes
    size_t givenNoOfGroups;

    if (!nextDataLine(line))
      throw std::invalid_argument(
          "The input file doesn't appear to contain any data");

    if (Kernel::Strings::convert(line, givenNoOfGroups) != 1)
      throw std::invalid_argument(
          "Expected a single int for the number of groups");

    // Parse groups
    int currentGroupNo = 1;
    while (true) {
      // Read next line ("group spectrum no.") -> ignore the number itself
      if (!nextDataLine(line))
        // If file ended -> no more groups to read, so exit the loop silently
        break;

      // Try to read number of spectra
      size_t noOfGroupSpectra;

      if (!nextDataLine(line))
        throw std::invalid_argument(
            "Premature end of file, expecting the number of group spectra");

      if (Kernel::Strings::convert(line, noOfGroupSpectra) != 1)
        throw std::invalid_argument(
            "Expected a single int for the number of group spectra");

      std::vector<int> &groupSpectra = m_groupSpectraMap[currentGroupNo];

      groupSpectra.reserve(noOfGroupSpectra);

      // While have not read all the group spectra
      while (groupSpectra.size() < noOfGroupSpectra) {
        if (!nextDataLine(line))
          throw std::invalid_argument(
              "Premature end of file, expecting spectra list");

        // Parse line with range. Exceptions will be catched as all others.
        std::vector<int> readSpectra = Kernel::Strings::parseRange(line, " ");

        groupSpectra.insert(groupSpectra.end(), readSpectra.begin(),
                            readSpectra.end());
      }

      if (groupSpectra.size() != noOfGroupSpectra)
        throw std::invalid_argument("Bad number of spectra list");

      currentGroupNo++;
    }

    if (m_groupSpectraMap.size() != givenNoOfGroups) {
      m_log.warning() << "The input file header states there are "
                      << givenNoOfGroups << ", but the file contains "
                      << m_groupSpectraMap.size() << " groups\n";
    }
  } catch (std::invalid_argument &e) {
    throw Exception::ParseError(e.what(), m_fileName, m_lastLineRead);
  }
}

/**
 * Returns a next data line. By "data line" I mean not empty and not a comment
 * line.
 * @param line Where a line string will be stored
 * @return true if line is read, false if eof or file error
 */
bool LoadGroupMapFile::nextDataLine(std::string &line) {
  while (m_file) {
    std::getline(m_file, line);
    m_lastLineRead++;

    if (!m_file)
      return false;

    line = Poco::trim(line);

    if (!line.empty() && line[0] != '#')
      return true;
  }

  return false;
}

} // namespace DataHandling
} // namespace Mantid<|MERGE_RESOLUTION|>--- conflicted
+++ resolved
@@ -63,11 +63,7 @@
   declareProperty(
       make_unique<WorkspaceProperty<DataObjects::GroupingWorkspace>>(
           PropertyNames::OUTPUT_WKSP, "", Direction::Output),
-<<<<<<< HEAD
-      "The name of the output workspace.");
-=======
       "The output workspace containing the loaded grouping information.");
->>>>>>> ecafb9a4
 }
 
 /// Run the algorithm
