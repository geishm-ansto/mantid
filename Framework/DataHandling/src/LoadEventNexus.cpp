// Mantid Repository : https://github.com/mantidproject/mantid
//
// Copyright &copy; 2018 ISIS Rutherford Appleton Laboratory UKRI,
//   NScD Oak Ridge National Laboratory, European Spallation Source,
//   Institut Laue - Langevin & CSNS, Institute of High Energy Physics, CAS
// SPDX - License - Identifier: GPL - 3.0 +
#include "MantidDataHandling/LoadEventNexus.h"
#include "MantidAPI/Axis.h"
#include "MantidAPI/FileProperty.h"
#include "MantidAPI/IEventWorkspace.h"
#include "MantidAPI/MatrixWorkspace.h"
#include "MantidAPI/RegisterFileLoader.h"
#include "MantidAPI/Run.h"
#include "MantidAPI/Sample.h"
#include "MantidDataHandling/DefaultEventLoader.h"
#include "MantidDataHandling/EventWorkspaceCollection.h"
#include "MantidDataHandling/LoadEventNexusIndexSetup.h"
#include "MantidDataHandling/LoadHelper.h"
#include "MantidDataHandling/ParallelEventLoader.h"
#include "MantidDataObjects/EventWorkspace.h"
#include "MantidGeometry/Instrument.h"
#include "MantidGeometry/Instrument/Goniometer.h"
#include "MantidGeometry/Instrument/RectangularDetector.h"
#include "MantidIndexing/IndexInfo.h"
#include "MantidKernel/ArrayProperty.h"
#include "MantidKernel/BoundedValidator.h"
#include "MantidKernel/DateAndTimeHelpers.h"
#include "MantidKernel/ListValidator.h"
#include "MantidKernel/MultiThreaded.h"
#include "MantidKernel/TimeSeriesProperty.h"
#include "MantidKernel/Timer.h"
#include "MantidKernel/UnitFactory.h"
#include "MantidKernel/VisibleWhenProperty.h"
#include "MantidNexus/NexusIOHelper.h"

#include <H5Cpp.h>
#include <memory>

#include <regex>

using Mantid::Types::Core::DateAndTime;
using std::map;
using std::string;
using std::vector;

namespace Mantid::DataHandling {

DECLARE_NEXUS_HDF5_FILELOADER_ALGORITHM(LoadEventNexus)

using namespace Kernel;
using namespace DateAndTimeHelpers;
using namespace Geometry;
using namespace API;
using namespace DataObjects;
using Types::Core::DateAndTime;

namespace {
// detnotes the end of iteration for NeXus::getNextEntry
const std::string NULL_STR("NULL");
} // namespace

/**
 * Based on the current group in the file, does the named sub-entry exist?
 * @param file : File handle. This is not modified, but cannot be const
 * @param name : sub entry name to look for
 * @return true only if it exists
 */
bool exists(::NeXus::File &file, const std::string &name) {
  const auto entries = file.getEntries();
  return exists(entries, name);
}

bool exists(const std::map<std::string, std::string> &entries, const std::string &name) {
  return entries.find(name) != entries.end();
}

//----------------------------------------------------------------------------------------------
/** Empty default constructor
 */
LoadEventNexus::LoadEventNexus()
    : filter_tof_min(0), filter_tof_max(0), m_specMin(0), m_specMax(0), longest_tof(0), shortest_tof(0), bad_tofs(0),
      discarded_events(0), compressTolerance(0), m_instrument_loaded_correctly(false), loadlogs(false),
      event_id_is_spec(false) {}

//----------------------------------------------------------------------------------------------
/**
 * Return the confidence with with this algorithm can load the file
 * @param descriptor A descriptor for the file
 * @returns An integer specifying the confidence level. 0 indicates it will not
 * be used
 */
int LoadEventNexus::confidence(Kernel::NexusHDF5Descriptor &descriptor) const {

  int confidence = 0;
  const std::map<std::string, std::set<std::string>> &allEntries = descriptor.getAllEntries();
  if (allEntries.count("NXevent_data") == 1) {
    if (descriptor.isEntry("/entry", "NXentry") || descriptor.isEntry("/raw_data_1", "NXentry")) {
      confidence = 80;
    }
  }

  return confidence;
}

//----------------------------------------------------------------------------------------------
/** Initialisation method.
 */
void LoadEventNexus::init() {
  const std::vector<std::string> exts{".nxs.h5", ".nxs", "_event.nxs"};
  this->declareProperty(std::make_unique<FileProperty>("Filename", "", FileProperty::Load, exts),
                        "The name of the Event NeXus file to read, including its full or "
                        "relative path. "
                        "The file name is typically of the form INST_####_event.nxs (N.B. case "
                        "sensitive if running on Linux).");

  this->declareProperty(std::make_unique<WorkspaceProperty<Workspace>>("OutputWorkspace", "", Direction::Output),
                        "The name of the output EventWorkspace or WorkspaceGroup in which to "
                        "load the EventNexus file.");

  declareProperty(std::make_unique<PropertyWithValue<string>>("NXentryName", "", Direction::Input),
                  "Optional: Name of the NXentry to load if it's not the default.");

  declareProperty(std::make_unique<PropertyWithValue<double>>("FilterByTofMin", EMPTY_DBL(), Direction::Input),
                  "Optional: To exclude events that do not fall within a range "
                  "of times-of-flight. "
                  "This is the minimum accepted value in microseconds. Keep "
                  "blank to load all events.");

  declareProperty(std::make_unique<PropertyWithValue<double>>("FilterByTofMax", EMPTY_DBL(), Direction::Input),
                  "Optional: To exclude events that do not fall within a range "
                  "of times-of-flight. "
                  "This is the maximum accepted value in microseconds. Keep "
                  "blank to load all events.");

  declareProperty(std::make_unique<PropertyWithValue<double>>("FilterByTimeStart", EMPTY_DBL(), Direction::Input),
                  "Optional: To only include events after the provided start "
                  "time, in seconds (relative to the start of the run).");

  declareProperty(std::make_unique<PropertyWithValue<double>>("FilterByTimeStop", EMPTY_DBL(), Direction::Input),
                  "Optional: To only include events before the provided stop "
                  "time, in seconds (relative to the start of the run).");

  std::string grp1 = "Filter Events";
  setPropertyGroup("FilterByTofMin", grp1);
  setPropertyGroup("FilterByTofMax", grp1);
  setPropertyGroup("FilterByTimeStart", grp1);
  setPropertyGroup("FilterByTimeStop", grp1);

  declareProperty(std::make_unique<ArrayProperty<string>>("BankName", Direction::Input),
                  "Optional: To only include events from one bank. Any bank "
                  "whose name does not match the given string will have no "
                  "events.");

  declareProperty(std::make_unique<PropertyWithValue<bool>>("SingleBankPixelsOnly", true, Direction::Input),
                  "Optional: Only applies if you specified a single bank to "
                  "load with BankName. "
                  "Only pixels in the specified bank will be created if true; "
                  "all of the instrument's pixels will be created otherwise.");
  setPropertySettings("SingleBankPixelsOnly", std::make_unique<VisibleWhenProperty>("BankName", IS_NOT_DEFAULT));

  std::string grp2 = "Loading a Single Bank";
  setPropertyGroup("BankName", grp2);
  setPropertyGroup("SingleBankPixelsOnly", grp2);

  declareProperty(std::make_unique<PropertyWithValue<bool>>("Precount", true, Direction::Input),
                  "Pre-count the number of events in each pixel before allocating memory "
                  "(optional, default True). "
                  "This can significantly reduce memory use and memory fragmentation; it "
                  "may also speed up loading.");

  declareProperty(std::make_unique<PropertyWithValue<double>>("CompressTolerance", -1.0, Direction::Input),
                  "Run CompressEvents while loading (optional, leave blank or "
                  "negative to not do). "
                  "This specified the tolerance to use (in microseconds) when "
                  "compressing.");

  auto mustBePositive = std::make_shared<BoundedValidator<int>>();
  mustBePositive->setLower(1);
  declareProperty("ChunkNumber", EMPTY_INT(), mustBePositive,
                  "If loading the file by sections ('chunks'), this is the "
                  "section number of this execution of the algorithm.");
  declareProperty("TotalChunks", EMPTY_INT(), mustBePositive,
                  "If loading the file by sections ('chunks'), this is the "
                  "total number of sections.");
  // TotalChunks is only meaningful if ChunkNumber is set
  // Would be nice to be able to restrict ChunkNumber to be <= TotalChunks at
  // validation
  setPropertySettings("TotalChunks", std::make_unique<VisibleWhenProperty>("ChunkNumber", IS_NOT_DEFAULT));

  std::string grp3 = "Reduce Memory Use";
  setPropertyGroup("Precount", grp3);
  setPropertyGroup("CompressTolerance", grp3);
  setPropertyGroup("ChunkNumber", grp3);
  setPropertyGroup("TotalChunks", grp3);

  declareProperty(std::make_unique<PropertyWithValue<bool>>("LoadMonitors", false, Direction::Input),
                  "Load the monitors from the file (optional, default False).");

  std::vector<std::string> options{"", "Events", "Histogram"};
  declareProperty("MonitorsLoadOnly", "", std::make_shared<Kernel::StringListValidator>(options),
                  "If multiple repesentations exist, which one to load. "
                  "Default is to load the one that is present.");

  declareProperty(std::make_unique<PropertyWithValue<double>>("FilterMonByTofMin", EMPTY_DBL(), Direction::Input),
                  "Optional: To exclude events from monitors that do not fall "
                  "within a range of times-of-flight. "
                  "This is the minimum accepted value in microseconds.");

  declareProperty(std::make_unique<PropertyWithValue<double>>("FilterMonByTofMax", EMPTY_DBL(), Direction::Input),
                  "Optional: To exclude events from monitors that do not fall "
                  "within a range of times-of-flight. "
                  "This is the maximum accepted value in microseconds.");

  declareProperty(std::make_unique<PropertyWithValue<double>>("FilterMonByTimeStart", EMPTY_DBL(), Direction::Input),
                  "Optional: To only include events from monitors after the "
                  "provided start time, in seconds (relative to the start of "
                  "the run).");

  declareProperty(std::make_unique<PropertyWithValue<double>>("FilterMonByTimeStop", EMPTY_DBL(), Direction::Input),
                  "Optional: To only include events from monitors before the "
                  "provided stop time, in seconds (relative to the start of "
                  "the run).");

  setPropertySettings("MonitorsLoadOnly", std::make_unique<VisibleWhenProperty>("LoadMonitors", IS_EQUAL_TO, "1"));
  auto asEventsIsOn = [] {
    std::unique_ptr<IPropertySettings> prop = std::make_unique<VisibleWhenProperty>("LoadMonitors", IS_EQUAL_TO, "1");
    return prop;
  };
  setPropertySettings("FilterMonByTofMin", asEventsIsOn());
  setPropertySettings("FilterMonByTofMax", asEventsIsOn());
  setPropertySettings("FilterMonByTimeStart", asEventsIsOn());
  setPropertySettings("FilterMonByTimeStop", asEventsIsOn());

  std::string grp4 = "Monitors";
  setPropertyGroup("LoadMonitors", grp4);
  setPropertyGroup("MonitorsLoadOnly", grp4);
  setPropertyGroup("FilterMonByTofMin", grp4);
  setPropertyGroup("FilterMonByTofMax", grp4);
  setPropertyGroup("FilterMonByTimeStart", grp4);
  setPropertyGroup("FilterMonByTimeStop", grp4);

  declareProperty("SpectrumMin", EMPTY_INT(), mustBePositive, "The number of the first spectrum to read.");
  declareProperty("SpectrumMax", EMPTY_INT(), mustBePositive, "The number of the last spectrum to read.");
  declareProperty(std::make_unique<ArrayProperty<int32_t>>("SpectrumList"),
                  "A comma-separated list of individual spectra to read.");

  declareProperty(std::make_unique<PropertyWithValue<bool>>("MetaDataOnly", false, Direction::Input),
                  "If true, only the meta data and sample logs will be loaded.");

  declareProperty(std::make_unique<PropertyWithValue<bool>>("LoadLogs", true, Direction::Input),
                  "Load only the Sample/DAS logs from the file (default True).");

  declareProperty(std::make_unique<PropertyWithValue<bool>>("LoadAllLogs", false, Direction::Input),
                  "Load all the logs from the nxs, without checking or processing them; if checked, LoadLogs will be "
                  "ignored; use with caution");

  std::vector<std::string> loadType{"Default"};

#ifndef _WIN32
  loadType.emplace_back("Multiprocess (experimental)");
#endif // _WIN32

#ifdef MPI_EXPERIMENTAL
  loadType.emplace_back("MPI");
#endif // MPI_EXPERIMENTAL

  auto loadTypeValidator = std::make_shared<StringListValidator>(loadType);
  declareProperty("LoadType", "Default", loadTypeValidator,
                  "Set type of loader. 2 options {Default, Multiproceess},"
                  "'Multiprocess' should work faster for big files and it is "
                  "experimental, available only in Linux");

  declareProperty(std::make_unique<PropertyWithValue<bool>>("LoadNexusInstrumentXML", true, Direction::Input),
                  "Reads the embedded Instrument XML from the NeXus file "
                  "(optional, default True). ");

  declareProperty("NumberOfBins", 500, mustBePositive,
                  "The number of bins intially defined. Use Rebin to change "
                  "the binning later.  If there is no data loaded, or you "
                  "select meta data only you will only get 1 bin.");

  // Flexible log loading
  declareProperty(std::make_unique<PropertyWithValue<std::vector<std::string>>>("AllowList", std::vector<std::string>(),
                                                                                Direction::Input),
                  "If specified, only these logs will be loaded from the file (each "
                  "separated by a space).");
  declareProperty(std::make_unique<PropertyWithValue<std::vector<std::string>>>("BlockList", std::vector<std::string>(),
                                                                                Direction::Input),
                  "If specified, these logs will NOT be loaded from the file (each "
                  "separated by a space).");
}

//----------------------------------------------------------------------------------------------
/** set the name of the top level NXentry m_top_entry_name
 */
void LoadEventNexus::setTopEntryName() {
  std::string nxentryProperty = getProperty("NXentryName");
  if (!nxentryProperty.empty()) {
    m_top_entry_name = nxentryProperty;
    return;
  }

  try {
    while (true) {
      const auto entry = m_file->getNextEntry();
      if (entry.second == "NXentry") {
        if ((entry.first == "entry") || (entry.first == "raw_data_1")) {
          m_top_entry_name = entry.first;
          break;
        }
      } else if (entry.first == NULL_STR && entry.second == NULL_STR) {
        g_log.error() << "Unable to determine name of top level NXentry - assuming "
                         "\"entry\".\n";
        m_top_entry_name = "entry";
        break;
      }
    }
  } catch (const std::exception &) {
    g_log.error() << "Unable to determine name of top level NXentry - assuming "
                     "\"entry\".\n";
    m_top_entry_name = "entry";
  }
}

template <typename T> void LoadEventNexus::filterDuringPause(T workspace) {
  try {
    if ((!ConfigService::Instance().hasProperty("loadeventnexus.keeppausedevents")) &&
        (m_ws->run().getLogData("pause")->size() > 1)) {
      g_log.notice("Filtering out events when the run was marked as paused. "
                   "Set the loadeventnexus.keeppausedevents configuration "
                   "property to override this.");

      auto filter = createChildAlgorithm("FilterByLogValue");
      filter->setProperty("InputWorkspace", workspace);
      filter->setProperty("OutputWorkspace", workspace);
      filter->setProperty("LogName", "pause");
      // The log value is set to 1 when the run is paused, 0 otherwise.
      filter->setProperty("MinimumValue", 0.0);
      filter->setProperty("MaximumValue", 0.0);
      filter->setProperty("LogBoundary", "Left");
      filter->execute();
    }
  } catch (Exception::NotFoundError &) {
    // No "pause" log, just carry on
  }
}

template <>
void LoadEventNexus::filterDuringPause<EventWorkspaceCollection_sptr>(EventWorkspaceCollection_sptr workspace) {
  // We provide a function pointer to the filter method of the object
  using std::placeholders::_1;
  auto func = std::bind(&LoadEventNexus::filterDuringPause<MatrixWorkspace_sptr>, this, _1);
  workspace->applyFilterInPlace(func);
}

//-----------------------------------------------------------------------------
/**
 * Filter the events by pulse time - no in place version so have to return workspace
 *
 */
template <typename T>
T LoadEventNexus::filterEventsByTime(T workspace, Mantid::Types::Core::DateAndTime &startTime,
                                     Mantid::Types::Core::DateAndTime &stopTime) {

  auto filterByTime = createChildAlgorithm("FilterByTime");
  g_log.information("Filtering events by time...");
  filterByTime->setProperty("InputWorkspace", workspace);
  // sample log already filtered by time so use absolute times to be safe
  filterByTime->setProperty("AbsoluteStartTime", startTime.toISO8601String());
  filterByTime->setProperty("AbsoluteStopTime", stopTime.toISO8601String());
  filterByTime->execute();
  return filterByTime->getProperty("OutputWorkspace");
}

template <>
EventWorkspaceCollection_sptr
LoadEventNexus::filterEventsByTime<EventWorkspaceCollection_sptr>(EventWorkspaceCollection_sptr workspace,
                                                                  Mantid::Types::Core::DateAndTime &startTime,
                                                                  Mantid::Types::Core::DateAndTime &stopTime) {
  // We provide a function pointer to the filter method of the object
  using std::placeholders::_1;
  auto func = std::bind(&LoadEventNexus::filterEventsByTime<EventWorkspace_sptr>, this, _1, startTime, stopTime);
  workspace->applyFilter(func);
  return workspace;
}

//------------------------------------------------------------------------------------------------
/** Executes the algorithm. Reading in the file and creating and populating
 *  the output workspace
 */
void LoadEventNexus::execLoader() {
  // Retrieve the filename from the properties
  m_filename = getPropertyValue("Filename");

  compressTolerance = getProperty("CompressTolerance");

  loadlogs = getProperty("LoadLogs");

  // Check to see if the monitors need to be loaded later
  bool load_monitors = this->getProperty("LoadMonitors");

  // this must make absolutely sure that m_file is a valid (and open)
  // NeXus::File object
  safeOpenFile(m_filename);

  setTopEntryName();

  // Initialize progress reporting.
  int reports = 3;
  if (load_monitors)
    reports++;
  Progress prog(this, 0.0, 0.3, reports);

  // Load the detector events
  m_ws = std::make_shared<EventWorkspaceCollection>(); // Algorithm currently
                                                       // relies on an
  // object-level workspace ptr
  loadEvents(&prog, false); // Do not load monitor blocks

  if (discarded_events > 0) {
    g_log.information() << discarded_events
                        << " events were encountered coming from pixels which "
                           "are not in the Instrument Definition File."
                           "These events were discarded.\n";
  }

  // If the run was paused at any point, filter out those events (SNS only, I
  // think)
  filterDuringPause(m_ws->getSingleHeldWorkspace());

  // add filename
  m_ws->mutableRun().addProperty("Filename", m_filename);
  // Save output
  this->setProperty("OutputWorkspace", m_ws->combinedWorkspace());

  // close the file since LoadNexusMonitors will take care of its own file
  // handle
  m_file->close();

  // Load the monitors with child algorithm 'LoadNexusMonitors'
  if (load_monitors) {
    prog.report("Loading monitors");
    this->runLoadMonitors();
  }
}

std::pair<DateAndTime, DateAndTime> firstLastPulseTimes(::NeXus::File &file, Kernel::Logger &logger) {
  file.openData("event_time_zero");
  std::string isooffset; // ISO8601 offset
  DateAndTime offset;
  // According to the Nexus standard, if the offset is not present, it implies
  // the offset is and absolute timestamp, which is relative to the start of
  // Unix epoch (https://manual.nexusformat.org/classes/base_classes/NXlog.html)
  if (!file.hasAttr("offset")) {
    offset = DateAndTime("1970-01-01T00:00:00Z");
    logger.warning("In firstLastPulseTimes: no ISO8601 offset attribute "
                   "provided for event_time_zero, using UNIX epoch instead");
  } else {
    file.getAttr("offset", isooffset);
    offset = DateAndTime(isooffset);
  }
  std::string units; // time units
  if (file.hasAttr("units"))
    file.getAttr("units", units);
  // Read in the pulse times
  auto pulse_times = Mantid::NeXus::NeXusIOHelper::readNexusVector<double>(file, "event_time_zero");
  // Remember to close the entry
  file.closeData();
  // Convert to seconds
  auto conv = Kernel::Units::timeConversionValue(units, "s");
  return std::make_pair(DateAndTime(pulse_times.front() * conv, 0.0) + offset.totalNanoseconds(),
                        DateAndTime(pulse_times.back() * conv, 0.0) + offset.totalNanoseconds());
} // namespace DataHandling

/**
 * Get the number of events in the currently opened group.
 *
 * @param file The handle to the nexus file opened to the group to look at.
 * @param hasTotalCounts Whether to try looking at the total_counts field.
 * This variable will be changed if the field is not there.
 * @param oldNeXusFileNames Whether to try using old names. This variable will
 * be changed if it is determined that old names are being used.
 * @param prefix current entry name prefix (e.g. /entry)
 * @param descriptor input containing metadata information
 * @return The number of events.
 */
std::size_t numEvents(::NeXus::File &file, bool &hasTotalCounts, bool &oldNeXusFileNames, const std::string &prefix,
                      const NexusHDF5Descriptor &descriptor) {
  // try getting the value of total_counts
  if (hasTotalCounts) {
    hasTotalCounts = false;
    if (descriptor.isEntry(prefix + "/total_counts")) {
      try {
        file.openData("total_counts");
        auto info = file.getInfo();
        file.closeData();
        if (info.type == ::NeXus::UINT64) {
          uint64_t eventCount;
          file.readData("total_counts", eventCount);
          hasTotalCounts = true;
          return eventCount;
        }
      } catch (::NeXus::Exception &) {
      }
    }
  }

  // just get the length of the event pixel ids
  try {
    if (oldNeXusFileNames)
      file.openData("event_pixel_id");
    else
      file.openData("event_id");
  } catch (::NeXus::Exception &) {
    // Older files (before Nov 5, 2010) used this field.
    try {
      file.openData("event_pixel_id");
      oldNeXusFileNames = true;
    } catch (::NeXus::Exception &) {
      // Some groups have neither indicating there are not events here
      return 0;
    }
  }

  size_t numEvents = static_cast<std::size_t>(file.getInfo().dims[0]);
  file.closeData();
  return numEvents;
}

/** Load the log from the nexus file
 *
 * @param nexusfilename :: The name of the nexus file being loaded
 * @param localWorkspace :: Templated workspace in which to put the instrument
 *geometry
 * @param alg :: Handle of the algorithm
 * @param returnpulsetimes :: flag to return shared pointer for
 *BankPulseTimes, otherwise NULL.
 * @param nPeriods : Number of periods (write to)
 * @param periodLog : Period logs DateAndTime to int map.
 *
 * @return Pulse times given in the DAS logs
 */
template <typename T>
std::shared_ptr<BankPulseTimes>
LoadEventNexus::runLoadNexusLogs(const std::string &nexusfilename, T localWorkspace, API::Algorithm &alg,
                                 bool returnpulsetimes, int &nPeriods,
                                 std::unique_ptr<const TimeSeriesProperty<int>> &periodLog) {
  // --------------------- Load DAS Logs -----------------
  // The pulse times will be empty if not specified in the DAS logs.
  // BankPulseTimes * out = NULL;
  std::shared_ptr<BankPulseTimes> out;
  auto loadLogs = alg.createChildAlgorithm("LoadNexusLogs");

  // Now execute the Child Algorithm. Catch and log any error, but don't stop.
  try {
    alg.getLogger().information() << "Loading logs from NeXus file..."
                                  << "\n";
    loadLogs->setPropertyValue("Filename", nexusfilename);
    loadLogs->setProperty<API::MatrixWorkspace_sptr>("Workspace", localWorkspace);
    try {
      loadLogs->setPropertyValue("NXentryName", alg.getPropertyValue("NXentryName"));
    } catch (...) {
    }

    loadLogs->execute();

    const Run &run = localWorkspace->run();
    // Get the number of periods
    if (run.hasProperty("nperiods")) {
      nPeriods = run.getPropertyValueAsType<int>("nperiods");
    }
    // Get the period log. Map of DateAndTime to Period int values.
    if (run.hasProperty("period_log")) {
      auto *temp = run.getProperty("period_log");
      // Check for corrupted period logs
      std::unique_ptr<TimeSeriesProperty<int>> tempPeriodLog(dynamic_cast<TimeSeriesProperty<int> *>(temp->clone()));
      checkForCorruptedPeriods(std::move(tempPeriodLog), periodLog, nPeriods, nexusfilename);
    }

    // If successful, we can try to load the pulse times
    std::vector<Types::Core::DateAndTime> temp;
    if (localWorkspace->run().hasProperty("proton_charge")) {
      auto *log =
          dynamic_cast<Kernel::TimeSeriesProperty<double> *>(localWorkspace->mutableRun().getProperty("proton_charge"));
      if (log)
        temp = log->timesAsVector();
    }
    if (returnpulsetimes)
      out = std::make_shared<BankPulseTimes>(temp);

    // Use the first pulse as the run_start time.
    if (!temp.empty()) {
      if (temp[0] < Types::Core::DateAndTime("1991-01-01T00:00:00"))
        alg.getLogger().warning() << "Found entries in the proton_charge "
                                     "sample log with invalid pulse time!\n";

      Types::Core::DateAndTime run_start = localWorkspace->getFirstPulseTime();
      // add the start of the run as a ISO8601 date/time string. The start =
      // first non-zero time.
      // (this is used in LoadInstrument to find the right instrument file to
      // use).
      localWorkspace->mutableRun().addProperty("run_start", run_start.toISO8601String(), true);
    } else if (run.hasProperty("start_time")) {
      localWorkspace->mutableRun().addProperty("run_start", run.getProperty("start_time")->value(), true);
    } else {
      alg.getLogger().warning() << "Empty proton_charge sample log. You will "
                                   "not be able to filter by time.\n";
    }
    /// Attempt to make a gonoimeter from the logs
    try {
      Geometry::Goniometer gm;
      gm.makeUniversalGoniometer();
      localWorkspace->mutableRun().setGoniometer(gm, true);
    } catch (std::runtime_error &) {
    }
  } catch (const InvalidLogPeriods &) {
    // Rethrow so LoadEventNexus fails.
    // If we don't, Mantid will crash.
    throw;
  } catch (...) {
    alg.getLogger().error() << "Error while loading Logs from SNS Nexus. Some "
                               "sample logs may be missing."
                            << "\n";
    return out;
  }
  return out;
}

/** Load the log from the nexus file
 *
 * @param nexusfilename :: The name of the nexus file being loaded
 * @param localWorkspace :: Templated workspace in which to put the instrument
 *geometry
 * @param alg :: Handle of the algorithm
 * @param returnpulsetimes :: flag to return shared pointer for
 *BankPulseTimes, otherwise NULL.
 * @param nPeriods : Number of periods (write to)
 * @param periodLog : Period logs DateAndTime to int map.
 * @param allow_list: list of properties that will be loaded
 * @param block_list: list of properties that will be excluded from loading
 *
 * @return Pulse times given in the DAS logs
 */
template <typename T>
std::shared_ptr<BankPulseTimes> LoadEventNexus::runLoadNexusLogs(
    const std::string &nexusfilename, T localWorkspace, API::Algorithm &alg, bool returnpulsetimes, int &nPeriods,
    std::unique_ptr<const TimeSeriesProperty<int>> &periodLog, const std::vector<std::string> &allow_list,
    const std::vector<std::string> &block_list) {
  // --------------------- Load DAS Logs -----------------
  // The pulse times will be empty if not specified in the DAS logs.
  // BankPulseTimes * out = NULL;
  std::shared_ptr<BankPulseTimes> out;
  auto loadLogs = alg.createChildAlgorithm("LoadNexusLogs");

  // Now execute the Child Algorithm. Catch and log any error, but don't stop.
  try {
    alg.getLogger().information() << "Loading logs from NeXus file..."
                                  << "\n";
    loadLogs->setPropertyValue("Filename", nexusfilename);
    loadLogs->setProperty<API::MatrixWorkspace_sptr>("Workspace", localWorkspace);
    loadLogs->setProperty<std::vector<std::string>>("AllowList", allow_list);
    loadLogs->setProperty<std::vector<std::string>>("BlockList", block_list);

    try {
      loadLogs->setPropertyValue("NXentryName", alg.getPropertyValue("NXentryName"));
    } catch (...) {
    }

    loadLogs->execute();

    const Run &run = localWorkspace->run();
    // Get the number of periods
    if (run.hasProperty("nperiods")) {
      nPeriods = run.getPropertyValueAsType<int>("nperiods");
    }
    // Get the period log. Map of DateAndTime to Period int values.
    if (run.hasProperty("period_log")) {
      auto *temp = run.getProperty("period_log");
      // Check for corrupted period logs
      std::unique_ptr<TimeSeriesProperty<int>> tempPeriodLog(dynamic_cast<TimeSeriesProperty<int> *>(temp->clone()));
      checkForCorruptedPeriods(std::move(tempPeriodLog), periodLog, nPeriods, nexusfilename);
    }

    // If successful, we can try to load the pulse times
    std::vector<Types::Core::DateAndTime> temp;
    if (localWorkspace->run().hasProperty("proton_charge")) {
      auto *log =
          dynamic_cast<Kernel::TimeSeriesProperty<double> *>(localWorkspace->mutableRun().getProperty("proton_charge"));
      if (log)
        temp = log->timesAsVector();
    }
    if (returnpulsetimes)
      out = std::make_shared<BankPulseTimes>(temp);

    // Use the first pulse as the run_start time.
    if (!temp.empty()) {
      if (temp[0] < Types::Core::DateAndTime("1991-01-01T00:00:00"))
        alg.getLogger().warning() << "Found entries in the proton_charge "
                                     "sample log with invalid pulse time!\n";

      Types::Core::DateAndTime run_start = localWorkspace->getFirstPulseTime();
      // add the start of the run as a ISO8601 date/time string. The start =
      // first non-zero time.
      // (this is used in LoadInstrument to find the right instrument file to
      // use).
      localWorkspace->mutableRun().addProperty("run_start", run_start.toISO8601String(), true);
    } else {
      alg.getLogger().warning() << "Empty proton_charge sample log. You will "
                                   "not be able to filter by time.\n";
    }
    /// Attempt to make a gonoimeter from the logs
    try {
      Geometry::Goniometer gm;
      gm.makeUniversalGoniometer();
      localWorkspace->mutableRun().setGoniometer(gm, true);
    } catch (std::runtime_error &) {
    }
  } catch (const InvalidLogPeriods &) {
    // Rethrow so LoadEventNexus fails.
    // If we don't, Mantid will crash.
    throw;
  } catch (...) {
    alg.getLogger().error() << "Error while loading Logs from SNS Nexus. Some "
                               "sample logs may be missing."
                            << "\n";
    return out;
  }
  return out;
}

/** Check for corrupted period logs
 * If data is historical (1 periods, period is labelled 0) then change period
 * labels to 1 If number of periods does not match expected number of periods
 * then throw an error
 * @param tempPeriodLog :: a temporary local copy of period logs, which will
 * change
 * @param periodLog :: unique pointer which will point to period logs once they
 * have been changed
 * @param nPeriods :: the value in the nperiods log of the run. Number of
 * expected periods
 * @param nexusfilename :: the filename of the run to load
 */
void LoadEventNexus::checkForCorruptedPeriods(std::unique_ptr<TimeSeriesProperty<int>> tempPeriodLog,
                                              std::unique_ptr<const TimeSeriesProperty<int>> &periodLog,
                                              const int &nPeriods, const std::string &nexusfilename) {
  const auto valuesAsVector = tempPeriodLog->valuesAsVector();
  const auto nPeriodsInLog = *std::max_element(valuesAsVector.begin(), valuesAsVector.end());

  // Check for historic files
  if (nPeriodsInLog == 0 && nPeriods == 1) {
    // "modernize" the local copy here by making period_log
    // a vector of 1s
    const std::vector<int> newValues(tempPeriodLog->realSize(), 1);
    const auto times = tempPeriodLog->timesAsVector();
    periodLog.reset(new const TimeSeriesProperty<int>("period_log", times, newValues));
  } else if (nPeriodsInLog != nPeriods) {
    // Sanity check here that period_log only contains period numbers up to
    // nperiods. These values can be different due to instrument noise, and
    // cause undescriptive crashes if not caught.
    // We throw here to make it clear
    // that the file is corrupted and must be manually assessed.
    const auto msg = "File " + nexusfilename +
                     " has been corrupted. The log framelog/period_log/value "
                     "contains " +
                     std::to_string(nPeriodsInLog) + " periods, but periods/number contains " +
                     std::to_string(nPeriods) + ". This file should be manually inspected and corrected.";
    throw InvalidLogPeriods(msg);
  } else {
    // periodLog should point to a copy of the period logs
    periodLog = std::make_unique<const TimeSeriesProperty<int>>(*tempPeriodLog);
    tempPeriodLog.reset();
  }
}

/** Load the instrument from the nexus file
 *
 * @param nexusfilename :: The name of the nexus file being loaded
 * @param localWorkspace :: EventWorkspaceCollection in which to put the
 *instrument
 *geometry
 * @param alg :: Handle of the algorithm
 * @param returnpulsetimes :: flag to return shared pointer for
 *BankPulseTimes, otherwise NULL.
 * @param nPeriods : Number of periods (write to)
 * @param periodLog : Period logs DateAndTime to int map.
 *
 * @return Pulse times given in the DAS logs
 */
template <>
std::shared_ptr<BankPulseTimes> LoadEventNexus::runLoadNexusLogs<EventWorkspaceCollection_sptr>(
    const std::string &nexusfilename, EventWorkspaceCollection_sptr localWorkspace, API::Algorithm &alg,
    bool returnpulsetimes, int &nPeriods, std::unique_ptr<const TimeSeriesProperty<int>> &periodLog) {
  auto ws = localWorkspace->getSingleHeldWorkspace();
  auto ret = runLoadNexusLogs<MatrixWorkspace_sptr>(nexusfilename, ws, alg, returnpulsetimes, nPeriods, periodLog);
  return ret;
}

/** Load the instrument from the nexus file
 *
 * @param nexusfilename :: The name of the nexus file being loaded
 * @param localWorkspace :: EventWorkspaceCollection in which to put the
 *instrument
 *geometry
 * @param alg :: Handle of the algorithm
 * @param returnpulsetimes :: flag to return shared pointer for
 *BankPulseTimes, otherwise NULL.
 * @param nPeriods : Number of periods (write to)
 * @param periodLog : Period logs DateAndTime to int map.
 * @param allow_list: log entry that will be loaded
 * @param block_list: log entry that will be excluded
 *
 * @return Pulse times given in the DAS logs
 */
template <>
std::shared_ptr<BankPulseTimes> LoadEventNexus::runLoadNexusLogs<EventWorkspaceCollection_sptr>(
    const std::string &nexusfilename, EventWorkspaceCollection_sptr localWorkspace, API::Algorithm &alg,
    bool returnpulsetimes, int &nPeriods, std::unique_ptr<const TimeSeriesProperty<int>> &periodLog,
    const std::vector<std::string> &allow_list, const std::vector<std::string> &block_list) {
  auto ws = localWorkspace->getSingleHeldWorkspace();
  auto ret = runLoadNexusLogs<MatrixWorkspace_sptr>(nexusfilename, ws, alg, returnpulsetimes, nPeriods, periodLog,
                                                    allow_list, block_list);
  return ret;
}

enum class LoadEventNexus::LoaderType { MPI, MULTIPROCESS, DEFAULT };

//-----------------------------------------------------------------------------
/**
 * Load events from the file.
 * @param prog :: A pointer to the progress reporting object
 * @param monitors :: If true the events from the monitors are loaded and not
 *the main banks
 *
 * This also loads the instrument, but only if it has not been set in the
 *workspace
 * being used as input (m_ws data member). Same applies to the logs.
 */
void LoadEventNexus::loadEvents(API::Progress *const prog, const bool monitors) {
  bool metaDataOnly = getProperty("MetaDataOnly");

  // Get the time filters
  setTimeFilters(monitors);

  // Get the log filter if provided
  std::vector<std::string> allow_list = getProperty("AllowList");
  std::vector<std::string> block_list = getProperty("BlockList");

  // The run_start will be loaded from the pulse times.
  DateAndTime run_start(0, 0);
  bool takeTimesFromEvents = false;
  // Initialize the counter of bad TOFs
  bad_tofs = 0;
  int nPeriods = 1;
  auto periodLog = std::make_unique<const TimeSeriesProperty<int>>("period_log");

  bool loadAllLogs = getProperty("LoadAllLogs");

  if (loadlogs) {
    if (!loadAllLogs) {
      prog->doReport("Loading DAS logs");

      if (allow_list.empty() && block_list.empty()) {
        m_allBanksPulseTimes =
            runLoadNexusLogs<EventWorkspaceCollection_sptr>(m_filename, m_ws, *this, true, nPeriods, periodLog);
      } else {
        m_allBanksPulseTimes = runLoadNexusLogs<EventWorkspaceCollection_sptr>(m_filename, m_ws, *this, true, nPeriods,
                                                                               periodLog, allow_list, block_list);
      }

      try {
        run_start = m_ws->getFirstPulseTime();
      } catch (Kernel::Exception::NotFoundError &) {
        /*
          This is added to (a) support legacy behaviour of continuing to take
          times from the proto_charge log, but (b) allowing a fall back of
          getting run start and end from actual pulse times within the
          NXevent_data group. Note that the latter is better Nexus compliant.
        */
        takeTimesFromEvents = true;
      }
    } else {
      prog->doReport("Loading all logs");
      // Open NeXus file
      NXhandle nxHandle;
      NXstatus nxStat = NXopen(m_filename.c_str(), NXACC_READ, &nxHandle);

      if (nxStat != NX_ERROR) {
        LoadHelper loadHelper;
        loadHelper.addNexusFieldsToWsRun(nxHandle, m_ws->mutableRun());
        NXclose(&nxHandle);
      }
    }
  } else {
    g_log.information() << "Skipping the loading of sample logs!\n"
                        << "Reading the start time directly from /" << m_top_entry_name << "/start_time\n";
    // start_time is read and set
    m_file->openPath("/");
    m_file->openGroup(m_top_entry_name, "NXentry");
    std::string tmp;
    m_file->readData("start_time", tmp);
    m_file->closeGroup();
    run_start = createFromSanitizedISO8601(tmp);
    m_ws->mutableRun().addProperty("run_start", run_start.toISO8601String(), true);
  }
  // set more properties on the workspace
  const std::shared_ptr<NexusHDF5Descriptor> descriptor = getFileInfo();

  try {
    // this is a static method that is why it is passing the
    // file object and the file path

    loadEntryMetadata<EventWorkspaceCollection_sptr>(m_filename, m_ws, m_top_entry_name, *descriptor);
  } catch (std::runtime_error &e) {
    // Missing metadata is not a fatal error. Log and go on with your life
    g_log.error() << "Error loading metadata: " << e.what() << '\n';
  }

  m_ws->setNPeriods(static_cast<size_t>(nPeriods),
                    periodLog); // This is how many workspaces we are going to make.

  // Make sure you have a non-NULL m_allBanksPulseTimes
  if (m_allBanksPulseTimes == nullptr) {
    std::vector<DateAndTime> temp;
    m_allBanksPulseTimes = std::make_shared<BankPulseTimes>(temp);
  }

  if (!m_ws->getInstrument() || !m_instrument_loaded_correctly) {
    // Load the instrument (if not loaded before)
    prog->report("Loading instrument");
    // Note that closing an re-opening the file is needed here for loading
    // instruments directly from the nexus file containing the event data.
    // This may not be needed in the future if both LoadEventNexus and
    // LoadInstrument are made to use the same Nexus/HDF5 library
    m_file->close();
    m_instrument_loaded_correctly = loadInstrument(m_filename, m_ws, m_top_entry_name, this, descriptor.get());

    if (!m_instrument_loaded_correctly)
      throw std::runtime_error("Instrument was not initialized correctly! "
                               "Loading cannot continue.");
    // reopen file
    safeOpenFile(m_filename);
  }

  // top level file information
  m_file->openPath("/");
  // Start with the base entry
  m_file->openGroup(m_top_entry_name, "NXentry");

  // Now we want to go through all the bankN_event entries
  vector<string> bankNames;
  vector<std::size_t> bankNumEvents;
  std::string classType = monitors ? "NXmonitor" : "NXevent_data";
  ::NeXus::Info info;
  bool oldNeXusFileNames(false);
  bool haveWeights = false;
  auto firstPulseT = DateAndTime::maximum();

  const std::map<std::string, std::set<std::string>> &allEntries = descriptor->getAllEntries();

  auto itClassEntries = allEntries.find(classType);

  if (itClassEntries != allEntries.end()) {

    const std::set<std::string> &classEntries = itClassEntries->second;
    const std::regex classRegex("(/" + m_top_entry_name + "/)([^/]*)");
    std::smatch groups;

    for (const std::string &classEntry : classEntries) {

      if (std::regex_match(classEntry, groups, classRegex)) {
        const std::string entry_name(groups[2].str());

        // skip entries with junk data
        if (entry_name == "bank_error_events" || entry_name == "bank_unmapped_events")
          continue;

        m_file->openGroup(entry_name, classType);

        if (takeTimesFromEvents) {
          /* If we are here, we are loading logs, but have failed to establish
           * the run_start from the proton_charge log. We are going to get this
           * from our event_time_zero instead
           */
          auto localFirstLast = firstLastPulseTimes(*m_file, this->g_log);
          firstPulseT = std::min(firstPulseT, localFirstLast.first);
        }
        // get the number of events
        const std::string prefix = "/" + m_top_entry_name + "/" + entry_name;
        bool hasTotalCounts = true;
        std::size_t num = numEvents(*m_file, hasTotalCounts, oldNeXusFileNames, prefix, *descriptor);
        bankNames.emplace_back(entry_name);
        bankNumEvents.emplace_back(num);

        // Look for weights in simulated file
        const std::string absoluteEventWeightName = prefix + "/event_weight";
        haveWeights = descriptor->isEntry(absoluteEventWeightName);
        m_file->closeGroup();
      }
    }
  }

  if (takeTimesFromEvents)
    run_start = firstPulseT;

  loadSampleDataISIScompatibility(*m_file, *m_ws);

  // Close the 'top entry' group (raw_data_1 for NexusProcessed, etc.)
  m_file->closeGroup();

  // Delete the output workspace name if it existed
  std::string outName = getPropertyValue("OutputWorkspace");
  if (AnalysisDataService::Instance().doesExist(outName))
    AnalysisDataService::Instance().remove(outName);

  // --------------------------- Time filtering
  // ------------------------------------
  double filter_time_start_sec, filter_time_stop_sec;
  filter_time_start_sec = getProperty("FilterByTimeStart");
  filter_time_stop_sec = getProperty("FilterByTimeStop");

  // Default to ALL pulse times
  bool is_time_filtered = false;
  filter_time_start = Types::Core::DateAndTime::minimum();
  filter_time_stop = Types::Core::DateAndTime::maximum();

  if (m_allBanksPulseTimes->pulseTimes.size() > 0) {
    // If not specified, use the limits of doubles. Otherwise, convert from
    // seconds to absolute PulseTime
    if (filter_time_start_sec != EMPTY_DBL()) {
      filter_time_start = run_start + filter_time_start_sec;
      is_time_filtered = true;
    }

    if (filter_time_stop_sec != EMPTY_DBL()) {
      filter_time_stop = run_start + filter_time_stop_sec;
      is_time_filtered = true;
    }

    // Silly values?
    if (filter_time_stop < filter_time_start) {
      std::string msg = "Your ";
      if (monitors)
        msg += "monitor ";
      msg += "filter for time's Stop value is smaller than the Start value.";
      throw std::invalid_argument(msg);
    }
  }

  if (metaDataOnly) {
    // Now, create a default X-vector for histogramming, with just 2 bins.
    auto axis = HistogramData::BinEdges{1, static_cast<double>(std::numeric_limits<uint32_t>::max()) * 0.1 - 1};
    // Set the binning axis using this.
    m_ws->setAllX(axis);

    createSpectraMapping(m_filename, monitors, std::vector<std::string>());
    return;
  }

  // --------- Loading only one bank ? ----------------------------------
  std::vector<std::string> someBanks = getProperty("BankName");
  const bool SingleBankPixelsOnly = getProperty("SingleBankPixelsOnly");
  if ((!someBanks.empty()) && (!monitors)) {
    std::vector<std::string> eventedBanks;
    eventedBanks.reserve(someBanks.size());
    std::transform(someBanks.cbegin(), someBanks.cend(), std::back_inserter(eventedBanks),
                   [](const auto &bank) { return bank + "_events"; });
<<<<<<< HEAD
=======

>>>>>>> 444fec2d
    // check that all of the requested banks are in the file
    const auto invalidBank =
        std::find_if(eventedBanks.cbegin(), eventedBanks.cend(), [&bankNames](const auto &someBank) {
          return std::none_of(bankNames.cbegin(), bankNames.cend(),
                              [&someBank](const auto &name) { return name == someBank; });
        });
    if (invalidBank != eventedBanks.cend()) {
      throw std::invalid_argument("No entry named '" + *invalidBank + "' was found in the .NXS file.");
    }

    // change the number of banks to load
    bankNames.assign(eventedBanks.cbegin(), eventedBanks.cend());

    // TODO this equally weights the banks
    bankNumEvents.assign(someBanks.size(), 1);

    if (!SingleBankPixelsOnly)
      someBanks.clear(); // Marker to load all pixels
  }

  prog->report("Initializing all pixels");

  // Remove unused banks if parameter is set
  if (m_ws->getInstrument()->hasParameter("remove-unused-banks")) {
    std::vector<double> instrumentUnused = m_ws->getInstrument()->getNumberParameter("remove-unused-banks", true);
    if (!instrumentUnused.empty()) {
      const auto unused = static_cast<int>(instrumentUnused.front());
      if (unused == 1)
        deleteBanks(m_ws, bankNames);
    }
  }
  //----------------- Pad Empty Pixels -------------------------------
  createSpectraMapping(m_filename, monitors, someBanks);

  // Set all (empty) event lists as sorted by pulse time. That way, calling
  // SortEvents will not try to sort these empty lists.
  for (size_t i = 0; i < m_ws->getNumberHistograms(); i++)
    m_ws->getSpectrum(i).setSortOrder(DataObjects::PULSETIME_SORT);

  // Count the limits to time of flight
  shortest_tof = static_cast<double>(std::numeric_limits<uint32_t>::max()) * 0.1;
  longest_tof = 0.;

  bool loaded{false};
  auto loaderType = defineLoaderType(haveWeights, oldNeXusFileNames, classType);
  if (loaderType != LoaderType::DEFAULT) {
    auto ws = m_ws->getSingleHeldWorkspace();
    m_file->close();
    if (loaderType == LoaderType::MPI) {
      try {
        ParallelEventLoader::loadMPI(*ws, m_filename, m_top_entry_name, bankNames, event_id_is_spec);
        g_log.information() << "Used MPI ParallelEventLoader.\n";
        loaded = true;
        shortest_tof = 0.0;
        longest_tof = 1e10;
      } catch (const std::runtime_error &) {
        g_log.warning() << "MPI event loader failed, falling back to default loader.\n";
      }
    } else {

      struct ExceptionOutput {
        static void out(decltype(g_log) &log, const std::exception &except, int level = 0) {
          log.warning() << std::string(level, ' ') << "exception: " << except.what() << '\n';
          try {
            std::rethrow_if_nested(except);
          } catch (const std::exception &e) {
            ExceptionOutput::out(log, e, level + 1);
          } catch (...) {
          }
        }
      };

      try {
        ParallelEventLoader::loadMultiProcess(*ws, m_filename, m_top_entry_name, bankNames, event_id_is_spec,
                                              getProperty("Precount"));
        g_log.information() << "Used Multiprocess ParallelEventLoader.\n";
        loaded = true;
        shortest_tof = 0.0;
        longest_tof = 1e10;
      } catch (const std::exception &e) {
        ExceptionOutput::out(g_log, e);
        g_log.warning() << "\nMultiprocess event loader failed, falling back "
                           "to default loader.\n";
      }
    }

    safeOpenFile(m_filename);
  }
  if (!loaded) {
    bool precount = getProperty("Precount");
    int chunk = getProperty("ChunkNumber");
    int totalChunks = getProperty("TotalChunks");
    DefaultEventLoader::load(this, *m_ws, haveWeights, event_id_is_spec, bankNames, periodLog->valuesAsVector(),
                             classType, bankNumEvents, oldNeXusFileNames, precount, chunk, totalChunks);
  }

  // Info reporting
  const std::size_t eventsLoaded = m_ws->getNumberEvents();
  g_log.information() << "Read " << eventsLoaded << " events"
                      << ". Shortest TOF: " << shortest_tof << " microsec; longest TOF: " << longest_tof
                      << " microsec.\n";

  if (shortest_tof < 0)
    g_log.warning() << "The shortest TOF was negative! At least 1 event has an "
                       "invalid time-of-flight.\n";
  if (bad_tofs > 0)
    g_log.warning() << "Found " << bad_tofs
                    << " events with TOF > 2e8. This "
                       "may indicate errors in the raw "
                       "TOF data.\n";

  // Use T0 offset from TOPAZ Parameter file if it exists
  if (m_ws->getInstrument()->hasParameter("T0")) {
    std::vector<double> instrumentT0 = m_ws->getInstrument()->getNumberParameter("T0", true);
    if (!instrumentT0.empty()) {
      const double mT0 = instrumentT0.front();
      if (mT0 != 0.0) {
        auto numHistograms = static_cast<int64_t>(m_ws->getNumberHistograms());
        PARALLEL_FOR_IF(Kernel::threadSafe(*m_ws))
        for (int64_t i = 0; i < numHistograms; ++i) {
          PARALLEL_START_INTERRUPT_REGION
          // Do the offsetting
          m_ws->getSpectrum(i).addTof(mT0);
          PARALLEL_END_INTERRUPT_REGION
        }
        PARALLEL_CHECK_INTERRUPT_REGION
        // set T0 in the run parameters
        API::Run &run = m_ws->mutableRun();
        run.addProperty<double>("T0", mT0, true);
      }
    }
  }
  // Now, create a default X-vector for histogramming, with just 2 bins.
  if (eventsLoaded > 0) {
    int nBins = getProperty("NumberOfBins");
    auto binEdgesVec = std::vector<double>(nBins + 1);
    binEdgesVec[0] = shortest_tof - 1;
    binEdgesVec[nBins] = longest_tof + 1;
    double binStep = (binEdgesVec[nBins] - binEdgesVec[0]) / nBins;
    for (int binIndex = 1; binIndex < nBins; binIndex++) {
      binEdgesVec[binIndex] = binEdgesVec[0] + (binStep * binIndex);
    }
    m_ws->setAllX(HistogramData::BinEdges{binEdgesVec});
  } else
    m_ws->setAllX(HistogramData::BinEdges{0.0, 1.0});

  // if there is time_of_flight load it
  adjustTimeOfFlightISISLegacy(*m_file, m_ws, m_top_entry_name, classType, descriptor.get());

  if (is_time_filtered) {
    // Now filter out the run and events, using the DateAndTime type.
    // This will sort both by pulse time
    filterEventsByTime(m_ws, filter_time_start, filter_time_stop);
  }
}

//-----------------------------------------------------------------------------
/** Load the instrument from the nexus file
 *
 *  @param nexusfilename :: The name of the nexus file being loaded
 *  @param localWorkspace :: EventWorkspaceCollection in which to put the
 *instrument
 *geometry
 *  @param top_entry_name :: entry name at the top of the Nexus file
 *  @param alg :: Handle of the algorithm
 *  @return true if successful
 */
template <>
bool LoadEventNexus::runLoadIDFFromNexus<EventWorkspaceCollection_sptr>(const std::string &nexusfilename,
                                                                        EventWorkspaceCollection_sptr localWorkspace,
                                                                        const std::string &top_entry_name,
                                                                        Algorithm *alg) {
  auto ws = localWorkspace->getSingleHeldWorkspace();
  auto hasLoaded = runLoadIDFFromNexus<MatrixWorkspace_sptr>(nexusfilename, ws, top_entry_name, alg);
  localWorkspace->setInstrument(ws->getInstrument());
  return hasLoaded;
}

/** method used to return instrument name for some old ISIS files where it is
 * not written properly within the instrument
 * @param hFile :: A reference to the NeXus file opened at the root entry
 */
std::string LoadEventNexus::readInstrumentFromISIS_VMSCompat(::NeXus::File &hFile) {
  std::string instrumentName;
  try {
    hFile.openGroup("isis_vms_compat", "IXvms");
  } catch (std::runtime_error &) {
    return instrumentName;
  }
  try {
    hFile.openData("NAME");
  } catch (std::runtime_error &) {
    hFile.closeGroup();
    return instrumentName;
  }

  instrumentName = hFile.getStrData();
  hFile.closeData();
  hFile.closeGroup();

  return instrumentName;
}

//-----------------------------------------------------------------------------
/** Load the instrument definition file specified by info in the NXS file for
 * a EventWorkspaceCollection
 *
 *  @param nexusfilename :: Used to pick the instrument.
 *  @param localWorkspace :: EventWorkspaceCollection in which to put the
 *instrument
 *geometry
 *  @param top_entry_name :: entry name at the top of the NXS file
 *  @param alg :: Handle of the algorithm
 *  @param descriptor :: input containing metadata information
 *  @return true if successful
 */
template <>
bool LoadEventNexus::runLoadInstrument<EventWorkspaceCollection_sptr>(const std::string &nexusfilename,
                                                                      EventWorkspaceCollection_sptr localWorkspace,
                                                                      const std::string &top_entry_name, Algorithm *alg,
                                                                      const Kernel::NexusHDF5Descriptor *descriptor) {
  auto ws = localWorkspace->getSingleHeldWorkspace();
  auto hasLoaded = runLoadInstrument<MatrixWorkspace_sptr>(nexusfilename, ws, top_entry_name, alg, descriptor);
  localWorkspace->setInstrument(ws->getInstrument());
  return hasLoaded;
}

//-----------------------------------------------------------------------------
/**
 * Deletes banks for a workspace given the bank names.
 * @param workspace :: The workspace to contain the spectra mapping
 * @param bankNames :: Bank names that are in Nexus file
 */
void LoadEventNexus::deleteBanks(const EventWorkspaceCollection_sptr &workspace,
                                 const std::vector<std::string> &bankNames) {
  Instrument_sptr inst = std::const_pointer_cast<Instrument>(workspace->getInstrument()->baseInstrument());
  // Build a list of Rectangular Detectors
  std::vector<std::shared_ptr<RectangularDetector>> detList;
  for (int i = 0; i < inst->nelements(); i++) {
    std::shared_ptr<RectangularDetector> det;
    std::shared_ptr<ICompAssembly> assem;
    std::shared_ptr<ICompAssembly> assem2;

    det = std::dynamic_pointer_cast<RectangularDetector>((*inst)[i]);
    if (det) {
      detList.emplace_back(det);
    } else {
      // Also, look in the first sub-level for RectangularDetectors (e.g.
      // PG3). We are not doing a full recursive search since that will be
      // very long for lots of pixels.
      assem = std::dynamic_pointer_cast<ICompAssembly>((*inst)[i]);
      if (assem) {
        for (int j = 0; j < assem->nelements(); j++) {
          det = std::dynamic_pointer_cast<RectangularDetector>((*assem)[j]);
          if (det) {
            detList.emplace_back(det);

          } else {
            // Also, look in the second sub-level for RectangularDetectors
            // (e.g. PG3). We are not doing a full recursive search since that
            // will be very long for lots of pixels.
            assem2 = std::dynamic_pointer_cast<ICompAssembly>((*assem)[j]);
            if (assem2) {
              for (int k = 0; k < assem2->nelements(); k++) {
                det = std::dynamic_pointer_cast<RectangularDetector>((*assem2)[k]);
                if (det) {
                  detList.emplace_back(det);
                }
              }
            }
          }
        }
      }
    }
  }
  if (detList.empty())
    return;
  for (auto &det : detList) {
    bool keep = false;
    std::string det_name = det->getName();
    for (auto &bankName : bankNames) {
      size_t pos = bankName.find("_events");
      if (det_name == bankName.substr(0, pos))
        keep = true;
      if (keep)
        break;
    }
    if (!keep) {
      std::shared_ptr<const IComponent> parent = inst->getComponentByName(det_name);
      std::vector<Geometry::IComponent_const_sptr> children;
      std::shared_ptr<const Geometry::ICompAssembly> asmb =
          std::dynamic_pointer_cast<const Geometry::ICompAssembly>(parent);
      asmb->getChildren(children, false);
      for (auto &col : children) {
        std::shared_ptr<const Geometry::ICompAssembly> asmb2 =
            std::dynamic_pointer_cast<const Geometry::ICompAssembly>(col);
        std::vector<Geometry::IComponent_const_sptr> grandchildren;
        asmb2->getChildren(grandchildren, false);

        for (auto &row : grandchildren) {
          auto *d = dynamic_cast<Detector *>(const_cast<IComponent *>(row.get()));
          if (d)
            inst->removeDetector(d);
        }
      }
      auto *comp = dynamic_cast<IComponent *>(det.get());
      inst->remove(comp);
    }
  }
}
//-----------------------------------------------------------------------------
/**
 * Create the required spectra mapping. If the file contains an
 * isis_vms_compat block then the mapping is read from there, otherwise a 1:1
 * map with the instrument is created (along with the associated spectra axis)
 * @param nxsfile :: The name of a nexus file to load the mapping from
 * @param monitorsOnly :: Load only the monitors is true
 * @param bankNames :: An optional bank name for loading specified banks
 */
void LoadEventNexus::createSpectraMapping(const std::string &nxsfile, const bool monitorsOnly,
                                          const std::vector<std::string> &bankNames) {
  LoadEventNexusIndexSetup indexSetup(m_ws->getSingleHeldWorkspace(), getProperty("SpectrumMin"),
                                      getProperty("SpectrumMax"), getProperty("SpectrumList"), communicator());
  if (!monitorsOnly && !bankNames.empty()) {
    if (!isDefault("SpectrumMin") || !isDefault("SpectrumMax") || !isDefault("SpectrumList"))
      g_log.warning() << "Spectrum min/max/list selection ignored when "
                         "`SingleBankPixelsOnly` is enabled\n";
    m_ws->setIndexInfo(indexSetup.makeIndexInfo(bankNames));
    g_log.debug() << "Populated spectra map for select banks\n";
  } else if (auto mapping = loadISISVMSSpectraMapping(m_top_entry_name)) {
    if (monitorsOnly) {
      g_log.debug() << "Loading only monitor spectra from " << nxsfile << "\n";
    } else {
      g_log.debug() << "Loading only detector spectra from " << nxsfile << "\n";
    }
    m_ws->setIndexInfo(indexSetup.makeIndexInfo(*mapping, monitorsOnly));
  } else {
    g_log.debug() << "No custom spectra mapping found, continuing with default "
                     "1:1 mapping of spectrum:detectorID\n";
    m_ws->setIndexInfo(indexSetup.makeIndexInfo());
    g_log.debug() << "Populated 1:1 spectra map for the whole instrument \n";
  }
  std::tie(m_specMin, m_specMax) = indexSetup.eventIDLimits();
}

//-----------------------------------------------------------------------------
/**
 * Load the Monitors from the NeXus file into a workspace. The original
 * workspace name is used and appended with _monitors.
 *
 */
void LoadEventNexus::runLoadMonitors() {
  std::string mon_wsname = this->getProperty("OutputWorkspace");
  mon_wsname.append("_monitors");

  auto loadMonitors = createChildAlgorithm("LoadNexusMonitors");
  g_log.information("Loading monitors from NeXus file...");
  loadMonitors->setPropertyValue("Filename", m_filename);
  g_log.information() << "New workspace name for monitors: " << mon_wsname << '\n';
  loadMonitors->setPropertyValue("OutputWorkspace", mon_wsname);
  loadMonitors->setPropertyValue("LoadOnly", this->getProperty("MonitorsLoadOnly"));
  loadMonitors->setPropertyValue("NXentryName", this->getProperty("NXentryName"));
  loadMonitors->execute();
  Workspace_sptr monsOut = loadMonitors->getProperty("OutputWorkspace");
  // create the output workspace property on the fly
  this->declareProperty(
      std::make_unique<WorkspaceProperty<Workspace>>("MonitorWorkspace", mon_wsname, Direction::Output),
      "Monitors from the Event NeXus file");
  this->setProperty("MonitorWorkspace", monsOut);

  // The output will either be a group workspace or a matrix workspace
  MatrixWorkspace_sptr mons = std::dynamic_pointer_cast<MatrixWorkspace>(monsOut);
  if (mons) {
    // Set the internal monitor workspace pointer as well
    m_ws->setMonitorWorkspace(mons);

    filterDuringPause(mons);
  } else {
    WorkspaceGroup_sptr monsGrp = std::dynamic_pointer_cast<WorkspaceGroup>(monsOut);
    if (monsGrp) {
      // declare a property for each member of the group
      for (int i = 0; i < monsGrp->getNumberOfEntries(); i++) {
        std::stringstream ssWsName;
        ssWsName << mon_wsname << "_" << i + 1;
        std::stringstream ssPropName;
        ssPropName << "MonitorWorkspace"
                   << "_" << i + 1;
        this->declareProperty(
            std::make_unique<WorkspaceProperty<MatrixWorkspace>>(ssPropName.str(), ssWsName.str(), Direction::Output),
            "Monitors from the Event NeXus file");
        this->setProperty(ssPropName.str(), monsGrp->getItem(i));
      }
    }
  }
}

//
/**
 * Load a spectra mapping from the given file. This currently checks for the
 * existence of
 * an isis_vms_compat block in the file, if it exists it pulls out the spectra
 * mapping listed there
 * @param entry_name :: name of the NXentry to open.
 * @returns True if the mapping was loaded or false if the block does not
 * exist
 */
std::unique_ptr<std::pair<std::vector<int32_t>, std::vector<int32_t>>>
LoadEventNexus::loadISISVMSSpectraMapping(const std::string &entry_name) {
  const std::string vms_str = "/isis_vms_compat";
  try {
    g_log.debug() << "Attempting to load custom spectra mapping from '" << entry_name << vms_str << "'.\n";
    m_file->openPath("/" + entry_name + vms_str);
  } catch (::NeXus::Exception &) {
    return nullptr; // Doesn't exist
  }

  // The ISIS spectrum mapping is defined by 2 arrays in isis_vms_compat
  // block:
  //   UDET - An array of detector IDs
  //   SPEC - An array of spectrum numbers
  // There sizes must match. Hardware allows more than one detector ID to be
  // mapped to a single spectrum
  // and this is encoded in the SPEC/UDET arrays by repeating the spectrum
  // number in the array
  // for each mapped detector, e.g.
  //
  // 1 1001
  // 1 1002
  // 2 2001
  // 3 3001
  //
  // defines 3 spectra, where the first spectrum contains 2 detectors

  // UDET
  m_file->openData("UDET");
  std::vector<int32_t> udet;
  m_file->getData(udet);
  m_file->closeData();
  // SPEC
  m_file->openData("SPEC");
  std::vector<int32_t> spec;
  m_file->getData(spec);
  m_file->closeData();
  // Go up/back. this assumes one level for entry name and a second level
  // for /isis_vms_compat, typically: /raw_data_1/isis_vms_compat
  m_file->closeGroup();
  m_file->closeGroup();

  // The spec array will contain a spectrum number for each udet but the
  // spectrum number
  // may be the same for more that one detector
  const size_t ndets(udet.size());
  if (ndets != spec.size()) {
    std::ostringstream os;
    os << "UDET/SPEC list size mismatch. UDET=" << udet.size() << ", SPEC=" << spec.size() << "\n";
    throw std::runtime_error(os.str());
  }
  // If mapping loaded the event ID is the spectrum number and not det ID
  this->event_id_is_spec = true;
  return std::make_unique<std::pair<std::vector<int32_t>, std::vector<int32_t>>>(std::move(spec), std::move(udet));
}

/**
 * Set the filters on TOF.
 * @param monitors :: If true check the monitor properties else use the
 * standard ones
 */
void LoadEventNexus::setTimeFilters(const bool monitors) {
  // Get the limits to the filter
  std::string prefix("Filter");
  if (monitors)
    prefix += "Mon";

  filter_tof_min = getProperty(prefix + "ByTofMin");
  filter_tof_max = getProperty(prefix + "ByTofMax");
  if ((filter_tof_min == EMPTY_DBL()) && (filter_tof_max == EMPTY_DBL())) {
    // Nothing specified. Include everything
    filter_tof_min = -1e20;
    filter_tof_max = +1e20;
  } else if ((filter_tof_min != EMPTY_DBL()) && (filter_tof_max != EMPTY_DBL())) {
    // Both specified. Keep these values
  } else {
    std::string msg("You must specify both min & max or neither TOF filters");
    if (monitors)
      msg = " for the monitors.";
    throw std::invalid_argument(msg);
  }
}

//-----------------------------------------------------------------------------

/**
 * Load information of the sample. It is valid only for ISIS it get the
 * information from the group isis_vms_compat.
 *
 * If it does not find this group, it assumes that there is nothing to do.
 * But, if the information is there, but not in the way it was expected, it
 * will log the occurrence.
 *
 * @note: It does essentially the same thing of the
 * method: LoadISISNexus2::loadSampleData
 *
 * @param file : handle to the nexus file
 * @param WS : pointer to the workspace
 */
void LoadEventNexus::loadSampleDataISIScompatibility(::NeXus::File &file, EventWorkspaceCollection &WS) {
  try {
    file.openGroup("isis_vms_compat", "IXvms");
  } catch (::NeXus::Exception &) {
    // No problem, it just means that this entry does not exist
    return;
  }

  // read the data
  try {
    std::vector<int32_t> spb;
    std::vector<float> rspb;
    file.readData("SPB", spb);
    file.readData("RSPB", rspb);

    WS.setGeometryFlag(spb[2]); // the flag is in the third value
    WS.setThickness(rspb[3]);
    WS.setHeight(rspb[4]);
    WS.setWidth(rspb[5]);
  } catch (::NeXus::Exception &ex) {
    // it means that the data was not as expected, report the problem
    std::stringstream s;
    s << "Wrong definition found in isis_vms_compat :> " << ex.what();
    file.closeGroup();
    throw std::runtime_error(s.str());
  }

  file.closeGroup();
}

/**
 * Makes sure that m_file is a valid and open NeXus::File object.
 * Throws if there is an exception opening the file.
 *
 * @param fname name of the nexus file to open
 */
void LoadEventNexus::safeOpenFile(const std::string &fname) {
  try {
    m_file = std::make_unique<::NeXus::File>(m_filename, NXACC_READ);
  } catch (std::runtime_error &e) {
    throw std::runtime_error("Severe failure when trying to open NeXus file: " + std::string(e.what()));
  }
  // make sure that by no means we could dereference NULL later on
  if (!m_file) {
    throw std::runtime_error("An unexpected failure happened, unable to "
                             "initialize file object when trying to open NeXus "
                             "file: " +
                             fname);
  }
}

/// The parallel loader currently has no support for a series of special
/// cases, as indicated by the return value of this method.
LoadEventNexus::LoaderType LoadEventNexus::defineLoaderType(const bool haveWeights, const bool oldNeXusFileNames,
                                                            const std::string &classType) const {
  auto propVal = getPropertyValue("LoadType");
  if (propVal == "Default")
    return LoaderType::DEFAULT;

  bool noParallelConstrictions = true;
  noParallelConstrictions &= !(m_ws->nPeriods() != 1);
  noParallelConstrictions &= !haveWeights;
  noParallelConstrictions &= !oldNeXusFileNames;
  noParallelConstrictions &= !(filter_tof_min != -1e20 || filter_tof_max != 1e20);
  noParallelConstrictions &= !((filter_time_start != Types::Core::DateAndTime::minimum() ||
                                filter_time_stop != Types::Core::DateAndTime::maximum()));
  noParallelConstrictions &= !((!isDefault("CompressTolerance") || !isDefault("SpectrumMin") ||
                                !isDefault("SpectrumMax") || !isDefault("SpectrumList") || !isDefault("ChunkNumber")));
  noParallelConstrictions &= !(classType != "NXevent_data");

  if (!noParallelConstrictions)
    return LoaderType::DEFAULT;
#ifndef MPI_EXPERIMENTAL
  return LoaderType::MULTIPROCESS;
#else
  return propVal == "MPI" ? LoaderType::MPI : LoaderType::MULTIPROCESS;
#endif
}

Parallel::ExecutionMode
LoadEventNexus::getParallelExecutionMode(const std::map<std::string, Parallel::StorageMode> &storageModes) const {
  static_cast<void>(storageModes);
  return Parallel::ExecutionMode::Distributed;
}
} // namespace Mantid::DataHandling<|MERGE_RESOLUTION|>--- conflicted
+++ resolved
@@ -1064,10 +1064,7 @@
     eventedBanks.reserve(someBanks.size());
     std::transform(someBanks.cbegin(), someBanks.cend(), std::back_inserter(eventedBanks),
                    [](const auto &bank) { return bank + "_events"; });
-<<<<<<< HEAD
-=======
-
->>>>>>> 444fec2d
+
     // check that all of the requested banks are in the file
     const auto invalidBank =
         std::find_if(eventedBanks.cbegin(), eventedBanks.cend(), [&bankNames](const auto &someBank) {
