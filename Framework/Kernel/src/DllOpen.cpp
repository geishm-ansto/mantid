#include "MantidKernel/DllOpen.h"
#include "MantidKernel/Logger.h"

#if _WIN32
#define _WIN32_WINNT 0x0510
#include <windows.h>
#else
#include <dlfcn.h>
#endif /* _WIN32 */

#include <boost/algorithm/string/predicate.hpp>

#include <boost/algorithm/string/predicate.hpp>

#include <string>

namespace Mantid {
namespace Kernel {

namespace {
// Static logger object
Logger g_log("DllOpen");
}

// -----------------------------------------------------------------------------
// Windows-specific implementations
// -----------------------------------------------------------------------------
#if defined(_WIN32)

const std::string LIB_SUFFIX = ".dll";

/**
 * Does the file have the expected form for this platform
<<<<<<< HEAD
 * @param fileName The file name of the library
=======
 * @param filename The file name of the library
>>>>>>> 7f466b14
 * @return True if it matches the expected format, false otherwise
 */
bool DllOpen::isValidFilename(const std::string &filename) {
  return boost::ends_with(filename, LIB_SUFFIX);
}

/* Opens the Windows .dll file.
 * @param filePath :: Filepath of the library.
 * @return Pointer to library (of type void).
 **/
void *DllOpen::openDll(const std::string &filePath) {
  void *handle = LoadLibrary(filePath.c_str());
  if (!handle) {

    LPVOID lpMsgBuf;
    LPVOID lpDisplayBuf;
    DWORD dw = GetLastError();

    FormatMessage(FORMAT_MESSAGE_ALLOCATE_BUFFER | FORMAT_MESSAGE_FROM_SYSTEM |
                      FORMAT_MESSAGE_IGNORE_INSERTS,
                  NULL, dw, MAKELANGID(LANG_NEUTRAL, SUBLANG_DEFAULT),
                  (LPTSTR)&lpMsgBuf, 0, NULL);

    // Display the error message and exit the process
    size_t n = lstrlen((LPCTSTR)lpMsgBuf) + 40;

    lpDisplayBuf = (LPVOID)LocalAlloc(LMEM_ZEROINIT, n * sizeof(TCHAR));
    _snprintf((char *)lpDisplayBuf, n, "failed with error %lu: %s", dw,
              (char *)lpMsgBuf);
    g_log.error() << "Could not open library " << filePath << ": "
                  << (LPCTSTR)lpDisplayBuf << '\n';

    LocalFree(lpMsgBuf);
    LocalFree(lpDisplayBuf);
  }
  return handle;
}

/* Closes an open .dll file.
 * @param handle :: A handle to the open library.
 **/
void DllOpen::closeDll(void *handle) { FreeLibrary((HINSTANCE)handle); }

#else

const std::string LIB_PREFIX = "lib";
#ifdef __linux__
const std::string LIB_SUFFIX = ".so";
#elif defined __APPLE__
const std::string LIB_SUFFIX = ".dylib";
#endif

/**
 * Does the file have the expected form for this platform
<<<<<<< HEAD
 * @param fileName The file name of the library
=======
 * @param filename The file name of the library
>>>>>>> 7f466b14
 * @return True if it matches the expected format, false otherwise
 */
bool DllOpen::isValidFilename(const std::string &filename) {
  return boost::starts_with(filename, LIB_PREFIX) &&
         boost::ends_with(filename, LIB_SUFFIX);
}

/* Opens the Linux .so file
 * @param filePath :: Filepath of the library.
 * @return Pointer to library (of type void).
 **/
void *DllOpen::openDll(const std::string &filepath) {
  void *handle = dlopen(filepath.c_str(), RTLD_NOW | RTLD_GLOBAL);
  if (!handle) {
    g_log.error("Could not open library " + filepath + ": " + dlerror());
  }
  return handle;
}

/* Closes an open .so file.
 * @param handle :: A handle to the open library.
 **/
void DllOpen::closeDll(void *handle) {
  UNUSED_ARG(handle);
  // A bug in glibc prevents us from calling this.
  // dlclose(handle);
}

#endif /* _WIN32 */

} // namespace Kernel
} // namespace Mantid<|MERGE_RESOLUTION|>--- conflicted
+++ resolved
@@ -31,11 +31,7 @@
 
 /**
  * Does the file have the expected form for this platform
-<<<<<<< HEAD
- * @param fileName The file name of the library
-=======
  * @param filename The file name of the library
->>>>>>> 7f466b14
  * @return True if it matches the expected format, false otherwise
  */
 bool DllOpen::isValidFilename(const std::string &filename) {
@@ -90,11 +86,7 @@
 
 /**
  * Does the file have the expected form for this platform
-<<<<<<< HEAD
- * @param fileName The file name of the library
-=======
  * @param filename The file name of the library
->>>>>>> 7f466b14
  * @return True if it matches the expected format, false otherwise
  */
 bool DllOpen::isValidFilename(const std::string &filename) {
