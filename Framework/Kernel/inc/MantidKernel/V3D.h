// Mantid Repository : https://github.com/mantidproject/mantid
//
// Copyright &copy; 2007 ISIS Rutherford Appleton Laboratory UKRI,
//     NScD Oak Ridge National Laboratory, European Spallation Source
//     & Institut Laue - Langevin
// SPDX - License - Identifier: GPL - 3.0 +
#ifndef MANTID_KERNEL_V3D_H_
#define MANTID_KERNEL_V3D_H_

#include "MantidKernel/DllConfig.h"
#include "MantidKernel/Exception.h"
#include "MantidKernel/Tolerance.h"
#include <array>
#include <cassert>
#include <cmath>
#include <numeric>
#include <sstream>
#include <vector>

namespace NeXus {
class File;
}

namespace Mantid {
namespace Kernel {
template <class T> class Matrix;
/** @class V3D V3D.h Kernel\V3D.h

Class for 3D vectors.

@author Laurent C Chapon, ISIS, RAL
@date 09/10/2007
*/
class MANTID_KERNEL_DLL V3D final {
public:
  constexpr V3D() noexcept : m_pt({{0., 0., 0.}}) {}
  constexpr V3D(double xx, double yy, double zz) noexcept
      : m_pt({xx, yy, zz}) {}

  /// Convenience method for sorting list of V3D objects based on magnitude
  static bool compareMagnitude(const Kernel::V3D &v1, const Kernel::V3D &v2);

  // explicit conversion into vector
  operator std::vector<double>() const {
    return std::vector<double>(m_pt.cbegin(), m_pt.cend());
  }

  /**
    Addtion operator
     @param v :: Vector to add
     @return *this+v;
  */
  constexpr V3D operator+(const V3D &v) const noexcept {
    return V3D(m_pt[0] + v.m_pt[0], m_pt[1] + v.m_pt[1], m_pt[2] + v.m_pt[2]);
  }

  /**
    Subtraction operator
    @param v :: Vector to sub.
    @return *this-v;
  */
  constexpr V3D operator-(const V3D &v) const noexcept {
    return V3D(m_pt[0] - v.m_pt[0], m_pt[1] - v.m_pt[1], m_pt[2] - v.m_pt[2]);
  }

  /**
    Inner product
    @param v :: Vector to sub.
    @return *this * v;
  */
  constexpr V3D operator*(const V3D &v) const noexcept {
    return V3D(m_pt[0] * v.m_pt[0], m_pt[1] * v.m_pt[1], m_pt[2] * v.m_pt[2]);
  }

  /**
    Inner division
    @param v :: Vector to divide
    @return *this * v;
  */
  constexpr V3D operator/(const V3D &v) const noexcept {
    return V3D(m_pt[0] / v.m_pt[0], m_pt[1] / v.m_pt[1], m_pt[2] / v.m_pt[2]);
  }

  /**
    Self-Addition operator
    @param v :: Vector to add.
    @return *this+=v;
  */
  V3D &operator+=(const V3D &v) noexcept {
    for (size_t i = 0; i < m_pt.size(); ++i) {
      m_pt[i] += v.m_pt[i];
    }
    return *this;
  }

  /**
    Self-Subtraction operator
    @param v :: Vector to sub.
    @return *this-v;
  */
  V3D &operator-=(const V3D &v) noexcept {
    for (size_t i = 0; i < m_pt.size(); ++i) {
      m_pt[i] -= v.m_pt[i];
    }
    return *this;
  }

  /**
    Self-Inner product
    @param v :: Vector to multiply
    @return *this*=v;
  */
  V3D &operator*=(const V3D &v) noexcept {
    for (size_t i = 0; i < m_pt.size(); ++i) {
      m_pt[i] *= v.m_pt[i];
    }
    return *this;
  }

  /**
    Self-Inner division
    @param v :: Vector to divide
    @return *this*=v;
  */
  V3D &operator/=(const V3D &v) noexcept {
    for (size_t i = 0; i < m_pt.size(); ++i) {
      m_pt[i] /= v.m_pt[i];
    }
    return *this;
  }

  /**
    Scalar product
    @param D :: value to scale
    @return this * D
   */
  constexpr V3D operator*(const double D) const noexcept {
    return V3D(m_pt[0] * D, m_pt[1] * D, m_pt[2] * D);
  }

  /**
    Scalar divsion
    @param D :: value to scale
    @return this / D
  */
  constexpr V3D operator/(const double D) const noexcept {
    return V3D(m_pt[0] / D, m_pt[1] / D, m_pt[2] / D);
  }

  /**
    Scalar product
    @param D :: value to scale
    @return this *= D
  */
  V3D &operator*=(const double D) noexcept {
    for (size_t i = 0; i < m_pt.size(); ++i) {
      m_pt[i] *= D;
    }
    return *this;
  }

  /**
    Scalar division
    @param D :: value to scale
    @return this /= D
    \todo ADD TOLERANCE
  */
  V3D &operator/=(const double D) noexcept {
    for (size_t i = 0; i < m_pt.size(); ++i) {
      m_pt[i] /= D;
    }
    return *this;
  }

  /**
    Negation
   * @return a vector with same magnitude but in opposite direction
   */
  constexpr V3D operator-() const noexcept {
    return V3D(-m_pt[0], -m_pt[1], -m_pt[2]);
  }

  /**
    Equals operator with tolerance factor
    @param v :: V3D for comparison
    @return true if the items are equal
  */
  bool operator==(const V3D &v) const {
    using namespace std;
    return !(fabs(m_pt[0] - v.m_pt[0]) > Tolerance ||
             fabs(m_pt[1] - v.m_pt[1]) > Tolerance ||
             fabs(m_pt[2] - v.m_pt[2]) > Tolerance);
  }

  /** Not equals operator with tolerance factor.
   *  @param other :: The V3D to compare against
   *  @returns True if the vectors are different
   */
  bool operator!=(const V3D &other) const { return !(this->operator==(other)); }

  /**
    compare
    @return true if V is greater
   */
  constexpr bool operator<(const V3D &V) const noexcept {
    if (m_pt[0] != V.m_pt[0])
      return m_pt[0] < V.m_pt[0];
    if (m_pt[1] != V.m_pt[1])
      return m_pt[1] < V.m_pt[1];
    return m_pt[2] < V.m_pt[2];
  }

  /// Comparison operator greater than.
  constexpr bool operator>(const V3D &rhs) const noexcept {
    return rhs < *this;
  }

  /**
    Sets the vector position from a triplet of doubles x,y,z
    @param xx :: The X coordinate
    @param yy :: The Y coordinate
    @param zz :: The Z coordinate
  */
  void operator()(const double xx, const double yy, const double zz) noexcept {
    m_pt = {{xx, yy, zz}};
  }

  // Access
  // Setting x, y and z values
  void spherical(const double R, const double theta, const double phi);
  void spherical_rad(const double R, const double polar, const double azimuth);
  void azimuth_polar_SNS(const double R, const double azimuth,
                         const double polar);
  /**
    Set is x position
    @param xx :: The X coordinate
  */
  void setX(const double xx) noexcept { m_pt[0] = xx; }

  /**
    Set is y position
    @param yy :: The Y coordinate
  */
  void setY(const double yy) noexcept { m_pt[1] = yy; }

  /**
    Set is z position
    @param zz :: The Z coordinate
  */
  void setZ(const double zz) noexcept { m_pt[2] = zz; }

  constexpr double X() const noexcept { return m_pt[0]; } ///< Get x
  constexpr double Y() const noexcept { return m_pt[1]; } ///< Get y
  constexpr double Z() const noexcept { return m_pt[2]; } ///< Get z

  /**
    Returns the axis value based in the index provided
    @param index :: 0=x, 1=y, 2=z
    @return a double value of the requested axis
  */
  constexpr double operator[](const size_t index) const {
    assert(index < m_pt.size());
    return m_pt[index];
  }

  /**
    Returns the axis value based in the index provided
    @param index :: 0=x, 1=y, 2=z
    @return a double value of the requested axis
  */
  double &operator[](const size_t index) {
    assert(index < m_pt.size());
    return m_pt[index];
  }

  void getSpherical(double &R, double &theta, double &phi) const;

  void rotate(const Matrix<double> &);

  void round();
  /// Make a normalized vector (return norm value)
  double normalize();
  double norm() const;
  /// Vector length squared
  constexpr double norm2() const noexcept {
    return m_pt[0] * m_pt[0] + m_pt[1] * m_pt[1] + m_pt[2] * m_pt[2];
  }
  /// transform vector into form, used to describe directions in
  /// crystallogaphical coodinate system
  double toMillerIndexes(double eps = 1.e-3);
  /**
    Calculates the cross product. Returns (this * v).
    @param v :: The second vector to include in the calculation
    @return The cross product of the two vectors (this * v)
  */
  constexpr double scalar_prod(const V3D &v) const noexcept {
    return m_pt[0] * v.m_pt[0] + m_pt[1] * v.m_pt[1] + m_pt[2] * v.m_pt[2];
  }
  /// Cross product (this * argument)
  constexpr V3D cross_prod(const V3D &v) const noexcept {
    return V3D(m_pt[1] * v.m_pt[2] - m_pt[2] * v.m_pt[1],
               m_pt[2] * v.m_pt[0] - m_pt[0] * v.m_pt[2],
               m_pt[0] * v.m_pt[1] - m_pt[1] * v.m_pt[0]);
  }
  /**
    Calculates the distance between two vectors
    @param v :: The second vector to include in the calculation
    @return The distance between the two vectors
  */
  double distance(const V3D &v) const { return (*this - v).norm(); }
  /// Zenith (theta) angle between this and another vector
  double zenith(const V3D &) const;
  /// Angle between this and another vector
  double angle(const V3D &) const;
  /// Direction angles
  V3D directionAngles(bool inDegrees = true) const;

  // Make 2 vectors into 3 orthogonal vectors
  static std::vector<V3D> makeVectorsOrthogonal(std::vector<V3D> &vectors);

  // Send to a stream
  void printSelf(std::ostream &) const;
  void readPrinted(std::istream &);
  void read(std::istream &);
  void write(std::ostream &) const;
  std::string toString() const;
  void fromString(const std::string &str);

<<<<<<< HEAD
  /// Calculate the volume of a cube X*Y*Z
  double volume() const { return fabs(m_pt[0] * m_pt[1] * m_pt[2]); }
  /// rebase to new basis vector
  int reBase(const V3D &, const V3D &, const V3D &);
  /// Determine if there is a master direction
  int masterDir(const double Tol = 1e-3) const;
  /// Determine if the point is null
  bool nullVector(const double tolerance = 1e-3) const;
=======
  double volume() const {
    return fabs(x * y * z);
  } ///< Calculate the volume of a cube X*Y*Z

  int reBase(const V3D &, const V3D &,
             const V3D &); ///< rebase to new basis vector
  int masterDir(const double Tol =
                    1e-3) const; ///< Determine if there is a master direction
  bool
  nullVector(const double Tol = 1e-3) const; ///< Determine if the point is null
  bool unitVector(const double tolerance = Kernel::Tolerance) const noexcept;
>>>>>>> cf298bc5
  bool coLinear(const V3D &, const V3D &) const;

  void saveNexus(::NeXus::File *file, const std::string &name) const;
  void loadNexus(::NeXus::File *file, const std::string &name);

private:
  std::array<double, 3> m_pt;
};

// Overload operator <<
MANTID_KERNEL_DLL std::ostream &operator<<(std::ostream &, const V3D &);
MANTID_KERNEL_DLL std::istream &operator>>(std::istream &, V3D &);

} // Namespace Kernel
} // Namespace Mantid

#endif /*MANTID_KERNEL_V3D_H_*/<|MERGE_RESOLUTION|>--- conflicted
+++ resolved
@@ -153,8 +153,8 @@
     @return this *= D
   */
   V3D &operator*=(const double D) noexcept {
-    for (size_t i = 0; i < m_pt.size(); ++i) {
-      m_pt[i] *= D;
+    for (auto &pt : m_pt) {
+      pt *= D;
     }
     return *this;
   }
@@ -166,8 +166,8 @@
     \todo ADD TOLERANCE
   */
   V3D &operator/=(const double D) noexcept {
-    for (size_t i = 0; i < m_pt.size(); ++i) {
-      m_pt[i] /= D;
+    for (auto &pt : m_pt) {
+      pt /= D;
     }
     return *this;
   }
@@ -326,7 +326,6 @@
   std::string toString() const;
   void fromString(const std::string &str);
 
-<<<<<<< HEAD
   /// Calculate the volume of a cube X*Y*Z
   double volume() const { return fabs(m_pt[0] * m_pt[1] * m_pt[2]); }
   /// rebase to new basis vector
@@ -335,19 +334,7 @@
   int masterDir(const double Tol = 1e-3) const;
   /// Determine if the point is null
   bool nullVector(const double tolerance = 1e-3) const;
-=======
-  double volume() const {
-    return fabs(x * y * z);
-  } ///< Calculate the volume of a cube X*Y*Z
-
-  int reBase(const V3D &, const V3D &,
-             const V3D &); ///< rebase to new basis vector
-  int masterDir(const double Tol =
-                    1e-3) const; ///< Determine if there is a master direction
-  bool
-  nullVector(const double Tol = 1e-3) const; ///< Determine if the point is null
   bool unitVector(const double tolerance = Kernel::Tolerance) const noexcept;
->>>>>>> cf298bc5
   bool coLinear(const V3D &, const V3D &) const;
 
   void saveNexus(::NeXus::File *file, const std::string &name) const;
