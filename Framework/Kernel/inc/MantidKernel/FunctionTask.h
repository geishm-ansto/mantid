#ifndef MANTID_KERNEL_FUNCTIONTASK_H_
#define MANTID_KERNEL_FUNCTIONTASK_H_

#include "MantidKernel/DllConfig.h"
#include "MantidKernel/Task.h"
#include <stdexcept>

#ifndef Q_MOC_RUN
#include <boost/bind.hpp>
#include <boost/function.hpp>
#endif

namespace Mantid {

namespace Kernel {

//==============================================================================================
/** A FunctionTask can easily create a Task from a method pointer.
 *
 * The FunctionTask will simply run the provided method.
 *
 * @author Janik Zikovsky, SNS
 * @date Feb 8, 2011
 */
class DLLExport FunctionTask : public Task {
public:
  /// Typedef for a function with no arguments and no return
  typedef void (*voidFunction)();
  //---------------------------------------------------------------------------------------------
  /** Constructor for a simple void function.
   *
   * Pro-tip: use boost::bind(f, argument1, argument2) (for example) to turn a
   *function that takes
   * an argument into a argument-less function pointer.
   *
   * Use boost::bind(&ClassName::function, &*this, arg1, arg2) to bind to a
   *class method of this.
   *
   * @param func :: pointer to a void function()
   * @param cost :: computational cost
   */
  FunctionTask(voidFunction func, double cost = 1.0)
      : Task(cost), m_voidFunc(func) {}

  //---------------------------------------------------------------------------------------------
  /** Constructor for a simple boost bound function.
   *
   * Pro-tip: use boost::bind(f, argument1, argument2) (for example) to turn a
   *function that takes
   * an argument into a argument-less function pointer.
   *
   * Use boost::bind(&ClassName::function, &*this, arg1, arg2) to bind to a
   *class method of this.
   *
   * @param func :: boost::function<> returned by boost::bind()
   * @param cost :: computational cost
   */
  FunctionTask(boost::function<void()> func, double cost = 1.0)
      : Task(cost), m_voidFunc(func) {}

  //---------------------------------------------------------------------------------------------
  /** Main method that performs the work for the task. */
<<<<<<< HEAD
  virtual void run() {
    if (m_voidFunc != nullptr)
=======
  void run() override {
    if (m_voidFunc != NULL)
>>>>>>> 566f38fe
      m_voidFunc();
    else
      throw std::runtime_error("FunctionTask: NULL method pointer provided.");
  }

protected:
  boost::function<void()> m_voidFunc;
};

} // namespace Kernel
} // namespace Mantid

#endif /* MANTID_KERNEL_FUNCTIONTASK_H_ */<|MERGE_RESOLUTION|>--- conflicted
+++ resolved
@@ -60,13 +60,8 @@
 
   //---------------------------------------------------------------------------------------------
   /** Main method that performs the work for the task. */
-<<<<<<< HEAD
-  virtual void run() {
+  void run() override {
     if (m_voidFunc != nullptr)
-=======
-  void run() override {
-    if (m_voidFunc != NULL)
->>>>>>> 566f38fe
       m_voidFunc();
     else
       throw std::runtime_error("FunctionTask: NULL method pointer provided.");
