#ifndef MANTID_KERNEL_INSTANTIATOR_H_
#define MANTID_KERNEL_INSTANTIATOR_H_

#ifndef Q_MOC_RUN
#include <boost/shared_ptr.hpp>
#endif

namespace Mantid {
namespace Kernel {
/** @class Instantiator Instantiator.h Kernel/Instantiator.h

    The instantiator is a generic class for creating objects of the template
   type.
    It is used by DynamicFactory.

    @author Nick Draper, Tessella Support Services plc
    @date 10/10/2007

    Copyright &copy; 2007 ISIS Rutherford Appleton Laboratory, NScD Oak Ridge
   National Laboratory & European Spallation Source

    This file is part of Mantid.

    Mantid is free software; you can redistribute it and/or modify
    it under the terms of the GNU General Public License as published by
    the Free Software Foundation; either version 3 of the License, or
    (at your option) any later version.

    Mantid is distributed in the hope that it will be useful,
    but WITHOUT ANY WARRANTY; without even the implied warranty of
    MERCHANTABILITY or FITNESS FOR A PARTICULAR PURPOSE.  See the
    GNU General Public License for more details.

    You should have received a copy of the GNU General Public License
    along with this program.  If not, see <http://www.gnu.org/licenses/>.

    File change history is stored at: <https://github.com/mantidproject/mantid>.
    Code Documentation is available at: <http://doxygen.mantidproject.org>
*/
template <class Base>
class DLLExport AbstractInstantiator
    /// The base class for instantiators
    {
public:
  /// Creates the AbstractInstantiator.
  AbstractInstantiator() = default;

  /// Destroys the AbstractInstantiator.
  virtual ~AbstractInstantiator() = default;

  /// Creates an instance of a concrete subclass of Base.
  virtual boost::shared_ptr<Base> createInstance() const = 0;

  /// Creates an instance of a concrete subclass of Base, which is
  /// not wrapped in a boost shared_ptr
  virtual Base *createUnwrappedInstance() const = 0;

private:
  /// Private copy constructor
  AbstractInstantiator(const AbstractInstantiator &);
  /// Private assignment operator
  AbstractInstantiator &operator=(const AbstractInstantiator &);
};

// A template class for the easy instantiation of
// instantiators.
//
// For the Instantiator to work, the class of which
// instances are to be instantiated must have a no-argument
// constructor.
template <class C, class Base>
class DLLExport Instantiator : public AbstractInstantiator<Base> {
public:
  /// Creates the Instantiator.
  Instantiator() = default;

  /// Destroys the Instantiator.
<<<<<<< HEAD
  virtual ~Instantiator() = default;
=======
  ~Instantiator() override {}
>>>>>>> fa8a40d8

  /** Creates an instance of a concrete subclass of Base.
   *  @return A pointer to the base type
   */
  boost::shared_ptr<Base> createInstance() const override {
    boost::shared_ptr<Base> ptr(new C);
    return ptr;
  }

  /** Creates an instance of a concrete subclass of Base that is not wrapped in
   * a boost shared_ptr.
   *  @return A bare pointer to the base type
   */
  Base *createUnwrappedInstance() const override {
    return static_cast<Base *>(new C);
  }
};

} // namespace Kernel
} // namespace Mantid

#endif /*MANTID_KERNEL_INSTANTIATOR_H_*/<|MERGE_RESOLUTION|>--- conflicted
+++ resolved
@@ -74,13 +74,6 @@
   /// Creates the Instantiator.
   Instantiator() = default;
 
-  /// Destroys the Instantiator.
-<<<<<<< HEAD
-  virtual ~Instantiator() = default;
-=======
-  ~Instantiator() override {}
->>>>>>> fa8a40d8
-
   /** Creates an instance of a concrete subclass of Base.
    *  @return A pointer to the base type
    */
