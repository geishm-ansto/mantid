--- conflicted
+++ resolved
@@ -445,38 +445,12 @@
 class ConvertSpiceDataToRealSpaceTestPerformance : public CxxTest::TestSuite {
 public:
   static ConvertSpiceDataToRealSpaceTestPerformance *createSuite() {
-<<<<<<< HEAD
-    return new ConvertSpiceDataToRealSpaceTestPerformance;
-=======
     return new ConvertSpiceDataToRealSpaceTestPerformance();
->>>>>>> cff761ba
   }
   static void destroySuite(ConvertSpiceDataToRealSpaceTestPerformance *suite) {
     delete suite;
   }
 
-<<<<<<< HEAD
-  ConvertSpiceDataToRealSpaceTestPerformance() {}
-
-  void test_ConvertMDhistoToMatrixWorkspace() {
-    MatrixWorkspace_sptr dataws =
-        WorkspaceFactory::Instance().create("Workspace2D", 44, 2, 1);
-    AnalysisDataService::Instance().addOrReplace("EmptyWS", dataws);
-
-    LoadInstrument loader;
-    loader.initialize();
-
-    loader.setProperty("InstrumentName", "HB2A");
-    loader.setProperty("Workspace", dataws);
-    loader.setProperty("RewriteSpectraMap", Mantid::Kernel::OptionalBool(true));
-
-    loader.execute();
-    TS_ASSERT(loader.isExecuted());
-  }
-
-private:
-};
-=======
   void setUp() override {
     spcloader.initialize();
     spcloader.setProperty("Filename", "HB2A_exp0231_scan0001.dat");
@@ -523,5 +497,4 @@
   TableWorkspace_sptr deteffws;
 };
 
->>>>>>> cff761ba
 #endif /* MANTID_MDALGORITHMS_CONVERTSPICEDATATOREALSPACETEST_H_ */