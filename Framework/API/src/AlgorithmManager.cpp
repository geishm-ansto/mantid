--- conflicted
+++ resolved
@@ -61,18 +61,8 @@
   std::lock_guard<std::mutex> _lock(this->m_managedMutex);
   IAlgorithm_sptr alg;
   try {
-<<<<<<< HEAD
     alg = AlgorithmFactory::Instance().create(algName,
                                               version); // Throws on fail:
-=======
-    Algorithm_sptr unmanagedAlg = AlgorithmFactory::Instance().create(
-        algName, version); // Throws on fail:
-    if (makeProxy)
-      alg = IAlgorithm_sptr(new AlgorithmProxy(unmanagedAlg));
-    else
-      alg = unmanagedAlg;
->>>>>>> 3f1896ac
-
     auto count = removeFinishedAlgorithms();
     g_log.debug()
         << count
