#ifndef MANTID_API_INSTRUMENTDATASERVICE_
#define MANTID_API_INSTRUMENTDATASERVICE_

#include "MantidAPI/DllConfig.h"
#include "MantidKernel/DataService.h"
#include "MantidGeometry/Instrument.h"
#include "MantidKernel/SingletonHolder.h"

namespace Mantid {
namespace API {
/** InstrumentDataService Class. Derived from DataService.
Class to store shared_pointer to Instrument Objects.

@author Laurent C Chapon, ISIS, Rutherford Appleton Laboratory
@date 30/05/2008

Copyright &copy; 2007 ISIS Rutherford Appleton Laboratory, NScD Oak Ridge
National Laboratory & European Spallation Source

This file is part of Mantid.

Mantid is free software; you can redistribute it and/or modify
it under the terms of the GNU General Public License as published by
the Free Software Foundation; either version 3 of the License, or
(at your option) any later version.

Mantid is distributed in the hope that it will be useful,
but WITHOUT ANY WARRANTY; without even the implied warranty of
MERCHANTABILITY or FITNESS FOR A PARTICULAR PURPOSE.  See the
GNU General Public License for more details.

You should have received a copy of the GNU General Public License
along with this program.  If not, see <http://www.gnu.org/licenses/>.

File change history is stored at: <https://github.com/mantidproject/mantid>.
Code Documentation is available at: <http://doxygen.mantidproject.org>
*/
class MANTID_API_DLL InstrumentDataServiceImpl
    : public Mantid::Kernel::DataService<Mantid::Geometry::Instrument> {
private:
  friend struct Mantid::Kernel::CreateUsingNew<InstrumentDataServiceImpl>;
  /// Constructor
  InstrumentDataServiceImpl();
  /// Private, unimplemented copy constructor
  InstrumentDataServiceImpl(const InstrumentDataServiceImpl &);
  /// Private, unimplemented copy assignment operator
  InstrumentDataServiceImpl &operator=(const InstrumentDataServiceImpl &);
  /// Destructor
<<<<<<< HEAD
  ~InstrumentDataServiceImpl() = default;
=======
  ~InstrumentDataServiceImpl() override;
>>>>>>> fa8a40d8
};

/// Forward declaration of a specialisation of SingletonHolder for
/// AnalysisDataServiceImpl (needed for dllexport/dllimport) and a typedef for
/// it.
#ifdef _WIN32
// this breaks new namespace declaraion rules; need to find a better fix
template class MANTID_API_DLL
    Mantid::Kernel::SingletonHolder<InstrumentDataServiceImpl>;
#endif /* _WIN32 */
typedef MANTID_API_DLL Mantid::Kernel::SingletonHolder<
    InstrumentDataServiceImpl> InstrumentDataService;

} // Namespace API
} // Namespace Mantid
#endif /*INSTRUMENTDATASERVICE_*/<|MERGE_RESOLUTION|>--- conflicted
+++ resolved
@@ -45,12 +45,6 @@
   InstrumentDataServiceImpl(const InstrumentDataServiceImpl &);
   /// Private, unimplemented copy assignment operator
   InstrumentDataServiceImpl &operator=(const InstrumentDataServiceImpl &);
-  /// Destructor
-<<<<<<< HEAD
-  ~InstrumentDataServiceImpl() = default;
-=======
-  ~InstrumentDataServiceImpl() override;
->>>>>>> fa8a40d8
 };
 
 /// Forward declaration of a specialisation of SingletonHolder for
