#ifndef MANTID_API_WORKSPACEPROPERTY_H_
#define MANTID_API_WORKSPACEPROPERTY_H_

//----------------------------------------------------------------------
// Includes
//----------------------------------------------------------------------
#include "MantidKernel/PropertyWithValue.h"
#include "MantidAPI/IWorkspaceProperty.h"
#include "MantidAPI/AnalysisDataService.h"
#include "MantidKernel/Logger.h"
#include "MantidKernel/Exception.h"
#include "MantidAPI/WorkspaceGroup.h"

#include <string>

namespace Mantid {
namespace API {
// -------------------------------------------------------------------------
// Forward decaration
// -------------------------------------------------------------------------
class MatrixWorkspace;

/// Enumeration for a mandatory/optional property
struct PropertyMode {
  enum Type { Mandatory, Optional };
};
/// Enumeration for locking behaviour
struct LockMode {
  enum Type { Lock, NoLock };
};

/** A property class for workspaces. Inherits from PropertyWithValue, with the
value being
a pointer to the workspace type given to the WorkspaceProperty constructor. This
kind
of property also holds the name of the workspace (as used by the
AnalysisDataService)
and an indication of whether it is an input or output to an algorithm (or both).

The pointers to the workspaces are fetched from the ADS when the properties are
validated
(i.e. when the PropertyManager::validateProperties() method calls isValid() ).
Pointers to output workspaces are also fetched, if they exist, and can then be
used within
an algorithm. (An example of when this might be useful is if the user wants to
write the
output into the same workspace as is used for input - this avoids creating a new
workspace
and the overwriting the old one at the end.)

@author Russell Taylor, Tessella Support Services plc
@date 10/12/2007

Copyright &copy; 2007-2010 ISIS Rutherford Appleton Laboratory, NScD Oak Ridge
National Laboratory & European Spallation Source

This file is part of Mantid.

Mantid is free software; you can redistribute it and/or modify
it under the terms of the GNU General Public License as published by
the Free Software Foundation; either version 3 of the License, or
(at your option) any later version.

Mantid is distributed in the hope that it will be useful,
but WITHOUT ANY WARRANTY; without even the implied warranty of
MERCHANTABILITY or FITNESS FOR A PARTICULAR PURPOSE.  See the
GNU General Public License for more details.

You should have received a copy of the GNU General Public License
along with this program.  If not, see <http://www.gnu.org/licenses/>.

File change history is stored at: <https://github.com/mantidproject/mantid>.
Code Documentation is available at: <http://doxygen.mantidproject.org>
*/
template <typename TYPE = MatrixWorkspace>
class WorkspaceProperty
    : public Kernel::PropertyWithValue<boost::shared_ptr<TYPE>>,
      public IWorkspaceProperty {
public:
  /** Constructor.
  *  Sets the property and workspace names but initializes the workspace pointer
  * to null.
  *  @param name :: The name to assign to the property
  *  @param wsName :: The name of the workspace
  *  @param direction :: Whether this is a Direction::Input, Direction::Output
  * or Direction::InOut (Input & Output) workspace
  *  @param validator :: The (optional) validator to use for this property
  *  @throw std::out_of_range if the direction argument is not a member of the
  * Direction enum (i.e. 0-2)
  */
  explicit WorkspaceProperty(
      const std::string &name, const std::string &wsName,
      const unsigned int direction,
      Kernel::IValidator_sptr validator =
          Kernel::IValidator_sptr(new Kernel::NullValidator))
      : Kernel::PropertyWithValue<boost::shared_ptr<TYPE>>(
            name, boost::shared_ptr<TYPE>(), validator, direction),
        m_workspaceName(wsName), m_initialWSName(wsName),
        m_optional(PropertyMode::Mandatory), m_locking(LockMode::Lock) {}

  /** Constructor.
  *  Sets the property and workspace names but initialises the workspace pointer
  * to null.
  *  @param name :: The name to assign to the property
  *  @param wsName :: The name of the workspace
  *  @param direction :: Whether this is a Direction::Input, Direction::Output
  * or Direction::InOut (Input & Output) workspace
  *  @param optional :: If true then the property is optional
  *  @param validator :: The (optional) validator to use for this property
  *  @throw std::out_of_range if the direction argument is not a member of the
  * Direction enum (i.e. 0-2)
  */
  explicit WorkspaceProperty(
      const std::string &name, const std::string &wsName,
      const unsigned int direction, const PropertyMode::Type optional,
      Kernel::IValidator_sptr validator =
          Kernel::IValidator_sptr(new Kernel::NullValidator))
      : Kernel::PropertyWithValue<boost::shared_ptr<TYPE>>(
            name, boost::shared_ptr<TYPE>(), validator, direction),
        m_workspaceName(wsName), m_initialWSName(wsName), m_optional(optional),
        m_locking(LockMode::Lock) {}

  /** Constructor.
  *  Sets the property and workspace names but initialises the workspace pointer
  * to null.
  *  @param name :: The name to assign to the property
  *  @param wsName :: The name of the workspace
  *  @param direction :: Whether this is a Direction::Input, Direction::Output
  * or Direction::InOut (Input & Output) workspace
  *  @param optional :: A boolean indicating whether the property is mandatory
  * or not. Only matters
  *                     for input properties
  *  @param locking :: A boolean indicating whether the workspace should read or
  *                    write-locked when an algorithm begins. Default=true.
  *  @param validator :: The (optional) validator to use for this property
  *  @throw std::out_of_range if the direction argument is not a member of the
  * Direction enum (i.e. 0-2)
  */
  explicit WorkspaceProperty(
      const std::string &name, const std::string &wsName,
      const unsigned int direction, const PropertyMode::Type optional,
      const LockMode::Type locking,
      Kernel::IValidator_sptr validator =
          Kernel::IValidator_sptr(new Kernel::NullValidator))
      : Kernel::PropertyWithValue<boost::shared_ptr<TYPE>>(
            name, boost::shared_ptr<TYPE>(), validator, direction),
        m_workspaceName(wsName), m_initialWSName(wsName), m_optional(optional),
        m_locking(locking) {}

  /// Copy constructor, the default name stored in the new object is the same as
  /// the default name from the original object
  WorkspaceProperty(const WorkspaceProperty &right)
      : Kernel::PropertyWithValue<boost::shared_ptr<TYPE>>(right),
        m_workspaceName(right.m_workspaceName),
        m_initialWSName(right.m_initialWSName), m_optional(right.m_optional),
        m_locking(right.m_locking) {}

  /// Copy assignment operator. Only copies the value (i.e. the pointer to the
  /// workspace)
  WorkspaceProperty &operator=(const WorkspaceProperty &right) {
    if (&right == this)
      return *this;
    Kernel::PropertyWithValue<boost::shared_ptr<TYPE>>::operator=(right);
    return *this;
  }

  /** Bring in the PropertyWithValue assignment operator explicitly (avoids
   * VSC++ warning)
   * @param value :: The value to set to
   * @return assigned PropertyWithValue
   */
  boost::shared_ptr<TYPE> &
  operator=(const boost::shared_ptr<TYPE> &value) override {
    std::string wsName = value->name();
    if (this->direction() == Kernel::Direction::Input && !wsName.empty()) {
      m_workspaceName = wsName;
    }
    return Kernel::PropertyWithValue<boost::shared_ptr<TYPE>>::operator=(value);
  }

  //--------------------------------------------------------------------------------------
  /// Add the value of another property
  WorkspaceProperty &operator+=(Kernel::Property const *) override {
    throw Kernel::Exception::NotImplementedError(
        "+= operator is not implemented for WorkspaceProperty.");
    return *this;
  }

  /// 'Virtual copy constructor'
  WorkspaceProperty<TYPE> *clone() const override {
    return new WorkspaceProperty<TYPE>(*this);
  }

  /// Virtual destructor
<<<<<<< HEAD
  virtual ~WorkspaceProperty() = default;
=======
  ~WorkspaceProperty() override {}
>>>>>>> fa8a40d8

  /** Get the name of the workspace
  *  @return The workspace's name
  */
  std::string value() const override { return m_workspaceName; }

  /** Get the value the property was initialised with -its default value
  *  @return The default value
  */
  std::string getDefault() const override { return m_initialWSName; }

  /** Set the name of the workspace.
  *  Also tries to retrieve it from the AnalysisDataService.
  *  @param value :: The new name for the workspace
  *  @return
  */
  std::string setValue(const std::string &value) override {
    m_workspaceName = value;
    // Try and get the workspace from the ADS, but don't worry if we can't
    try {
      Kernel::PropertyWithValue<boost::shared_ptr<TYPE>>::m_value =
          AnalysisDataService::Instance().retrieveWS<TYPE>(m_workspaceName);
    } catch (Kernel::Exception::NotFoundError &) {
      // Set to null property if not found
      this->clear();
      // the workspace name is not reset here, however.
    }

    return isValid();
  }

  /** Set a value from a data item
   *  @param value :: A shared pointer to a DataItem. If it is of the correct
   *  type it will set validated, if not the property's value will be cleared.
   *  @return
   */
  std::string
  setDataItem(const boost::shared_ptr<Kernel::DataItem> value) override {
    boost::shared_ptr<TYPE> typed = boost::dynamic_pointer_cast<TYPE>(value);
    if (typed) {
      std::string wsName = typed->name();
      if (this->direction() == Kernel::Direction::Input && !wsName.empty()) {
        m_workspaceName = wsName;
      }
      Kernel::PropertyWithValue<boost::shared_ptr<TYPE>>::m_value = typed;
    } else {
      this->clear();
    }
    return isValid();
  }

  /** Checks whether the entered workspace is valid.
  *  To be valid, in addition to satisfying the conditions of any validators,
  *  an output property must not have an empty name and an input one must point
  * to
  *  a workspace of the correct type.
  *  @returns A user level description of the problem or "" if it is valid.
  */
  std::string isValid() const override {
    // start with the no error condition
    std::string error = "";

    // If an output workspace it must have a name, although it might not exist
    // in the ADS yet
    if (this->direction() == Kernel::Direction::Output) {
      return isValidOutputWs();
    }

    // If an input (or inout) workspace, must point to something, although it
    // doesn't have to have a name
    // unless it's optional
    if (this->direction() == Kernel::Direction::Input ||
        this->direction() == Kernel::Direction::InOut) {
      // Workspace groups will not have a value since they are not of type TYPE
      if (!Kernel::PropertyWithValue<boost::shared_ptr<TYPE>>::m_value) {
        Mantid::API::Workspace_sptr wksp;
        // if the workspace name is empty then there is no point asking the ADS
        if (m_workspaceName.empty())
          return isOptionalWs();

        try {
          wksp = AnalysisDataService::Instance().retrieve(m_workspaceName);
        } catch (Kernel::Exception::NotFoundError &) {
          // Check to see if the workspace is not logged with the ADS because it
          // is optional.
          return isOptionalWs();
        }

        // At this point we have a valid pointer to a Workspace so we need to
        // test whether it is a group
        if (boost::dynamic_pointer_cast<Mantid::API::WorkspaceGroup>(wksp)) {
          return isValidGroup(
              boost::dynamic_pointer_cast<Mantid::API::WorkspaceGroup>(wksp));
        } else {
          error = "Workspace " + this->value() + " is not of the correct type";
        }
        return error;
      }
    }
    // Call superclass method to access any attached validators (which do their
    // own logging)
    return Kernel::PropertyWithValue<boost::shared_ptr<TYPE>>::isValid();
  }

  /** Indicates if the object is still pointing to the same workspace, using the
  * workspace name
  *  @return true if the value is the same as the initial value or false
  * otherwise
  */
  bool isDefault() const override { return m_initialWSName == m_workspaceName; }

  /** Is the workspace property optional
   * @return true if the workspace can be blank   */
  bool isOptional() const override {
    return (m_optional == PropertyMode::Optional);
  }
  /** Does the workspace need to be locked before starting an algorithm?
   * @return true (default) if the workspace will be locked */
  bool isLocking() const override { return (m_locking == LockMode::Lock); }

  /** Returns the current contents of the AnalysisDataService for input
   * workspaces.
   *  For output workspaces, an empty set is returned
   *  @return set of objects in AnalysisDataService
   */
  std::vector<std::string> allowedValues() const override {
    if (this->direction() == Kernel::Direction::Input ||
        this->direction() == Kernel::Direction::InOut) {
      // If an input workspace, get the list of workspaces currently in the ADS
      std::set<std::string> vals =
          AnalysisDataService::Instance().getObjectNames();
      if (isOptional()) // Insert an empty option
      {
        vals.insert("");
      }
      // Copy-construct a temporary workspace property to test the validity of
      // each workspace
      WorkspaceProperty<TYPE> tester(*this);
      std::set<std::string>::iterator it;
      for (it = vals.begin(); it != vals.end();) {
        // Remove any workspace that's not valid for this algorithm
        if (!tester.setValue(*it).empty()) {
          vals.erase(
              it++); // Post-fix so that it erase the previous when returned
        } else
          ++it;
      }
      return std::vector<std::string>(vals.begin(), vals.end());
    } else {
      // For output workspaces, just return an empty set
      return std::vector<std::string>();
    }
  }

  /// Create a history record
  /// @return A populated PropertyHistory for this class
  const Kernel::PropertyHistory createHistory() const override {
    std::string wsName = m_workspaceName;
    bool isdefault = this->isDefault();

    if ((wsName.empty() || this->hasTemporaryValue()) && this->operator()()) {
      // give the property a temporary name in the history
      std::ostringstream os;
      os << "__TMP" << this->operator()().get();
      wsName = os.str();
      isdefault = false;
    }
    return Kernel::PropertyHistory(this->name(), wsName, this->type(),
                                   isdefault, this->direction());
  }

  /** If this is an output workspace, store it into the AnalysisDataService
  *  @return True if the workspace is an output workspace and has been stored
  *  @throw std::runtime_error if unable to store the workspace successfully
  */
  bool store() override {
    bool result = false;
    if (!this->operator()() && isOptional())
      return result;
    if (this->direction()) // Output or InOut
    {
      // Check that workspace exists
      if (!this->operator()())
        throw std::runtime_error(
            "WorkspaceProperty doesn't point to a workspace");
      // Note use of addOrReplace rather than add
      API::AnalysisDataService::Instance().addOrReplace(m_workspaceName,
                                                        this->operator()());
      result = true;
    }
    // always clear the internal pointer after storing
    clear();

    return result;
  }

  Workspace_sptr getWorkspace() const override { return this->operator()(); }

private:
  /** Checks whether the entered workspace group is valid.
  *  To be valid *all* members of the group have to be valid.
  *  @param wsGroup :: the WorkspaceGroup of which to check the validity
  *  @returns A user level description of the problem or "" if it is valid.
  */
  std::string isValidGroup(boost::shared_ptr<WorkspaceGroup> wsGroup) const {
    g_log.debug() << " Input WorkspaceGroup found " << std::endl;

    std::vector<std::string> wsGroupNames = wsGroup->getNames();
    std::vector<std::string>::iterator it = wsGroupNames.begin();

    std::string error;

    // Cycle through each workspace in the group ...
    for (; it != wsGroupNames.end(); ++it) {
      std::string memberWsName = *it;
      boost::shared_ptr<Workspace> memberWs =
          AnalysisDataService::Instance().retrieve(memberWsName);

      // Table Workspaces are ignored
      if ("TableWorkspace" == memberWs->id()) {
        error = "Workspace " + memberWsName + " is of type TableWorkspace and "
                                              "will therefore be ignored as "
                                              "part of the GroupedWorkspace.";

        g_log.debug() << error << std::endl;
      } else {
        // ... and if it is a workspace of incorrect type, exclude the group by
        // returning an error.
        if (NULL == boost::dynamic_pointer_cast<TYPE>(memberWs)) {
          error = "Workspace " + memberWsName + " is not of type " +
                  Kernel::PropertyWithValue<boost::shared_ptr<TYPE>>::type() +
                  ".";

          g_log.debug() << error << std::endl;

          return error;
        }
        // If it is of the correct type, it may still be invalid. Check.
        else {
          Mantid::API::WorkspaceProperty<TYPE> memberWsProperty(*this);
          std::string memberError = memberWsProperty.setValue(memberWsName);
          if (!memberError.empty())
            return memberError; // Since if this member is invalid, then the
                                // whole group is invalid.
        }
      }
    }

    return ""; // Since all members of the group are valid.
  }

  /** Checks whether the entered output workspace is valid.
  *  To be valid the only thing it needs is a name that is allowed by the ADS,
  * @see AnalysisDataServiceImpl
  *  @returns A user level description of the problem or "" if it is valid.
  */
  std::string isValidOutputWs() const {
    std::string error("");
    const std::string value = this->value();
    if (!value.empty()) {
      // Will the ADS accept it
      error = AnalysisDataService::Instance().isValid(value);
    } else {
      if (isOptional())
        error = ""; // Optional ones don't need a name
      else
        error = "Enter a name for the Output workspace";
    }
    return error;
  }

  /** Checks whether the entered workspace (that by this point we've found is
  * not in the ADS)
  *  is actually an optional workspace and so still valid.
  *  @returns A user level description of the problem or "" if it is valid.
  */
  std::string isOptionalWs() const {
    std::string error;

    if (m_workspaceName.empty()) {
      if (isOptional()) {
        error = "";
      } else {
        error = "Enter a name for the Input/InOut workspace";
      }
    } else {
      error = "Workspace \"" + this->value() +
              "\" was not found in the Analysis Data Service";
    }

    return error;
  }

  /// Reset the pointer to the workspace
  void clear() override {
    Kernel::PropertyWithValue<boost::shared_ptr<TYPE>>::m_value =
        boost::shared_ptr<TYPE>();
  }

  /** Attempts to retreive the data from the ADS
  *  if the data is not foung the internal pointer is set to null.
  */
  void retrieveWorkspaceFromADS() {
    // Try and get the workspace from the ADS, but don't worry if we can't
    try {
      Kernel::PropertyWithValue<boost::shared_ptr<TYPE>>::m_value =
          AnalysisDataService::Instance().retrieveWS<TYPE>(m_workspaceName);
    } catch (Kernel::Exception::NotFoundError &) {
      // Set to null property if not found
      this->clear();
    }
  }

  /// The name of the workspace (as used by the AnalysisDataService)
  std::string m_workspaceName;
  /// The name of the workspace that the this this object was created for
  std::string m_initialWSName;
  /// A flag indicating whether the property should be considered optional. Only
  /// matters for input workspaces
  PropertyMode::Type m_optional;
  /** A flag indicating whether the workspace should be read or write-locked
   * when an algorithm begins. Default=true. */
  LockMode::Type m_locking;

  /// for access to logging streams
  static Kernel::Logger g_log;
};

template <typename TYPE>
Kernel::Logger WorkspaceProperty<TYPE>::g_log("WorkspaceProperty");

} // namespace API
} // namespace Mantid

#endif /*MANTID_API_WORKSPACEPROPERTY_H_*/<|MERGE_RESOLUTION|>--- conflicted
+++ resolved
@@ -190,13 +190,6 @@
   WorkspaceProperty<TYPE> *clone() const override {
     return new WorkspaceProperty<TYPE>(*this);
   }
-
-  /// Virtual destructor
-<<<<<<< HEAD
-  virtual ~WorkspaceProperty() = default;
-=======
-  ~WorkspaceProperty() override {}
->>>>>>> fa8a40d8
 
   /** Get the name of the workspace
   *  @return The workspace's name
