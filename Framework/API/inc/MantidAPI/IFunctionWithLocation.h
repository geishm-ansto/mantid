#ifndef MANTID_API_IIFUNCTIONWITHLOCATION_H_
#define MANTID_API_IIFUNCTIONWITHLOCATION_H_

//----------------------------------------------------------------------
// Includes
//----------------------------------------------------------------------
#include "MantidAPI/DllConfig.h"
#include "MantidAPI/ParamFunction.h"
#include "MantidAPI/IFunction1D.h"

namespace Mantid {
namespace API {
/** An interface to a function with location, which here means a
    function for which the user may ask what is its centre and  height.
    Also allow the user to set these values. Setting the centre and height
    may e.g. be used to get better starting values for the fitting.

    @author Anders Markvardsen, ISIS, RAL
    @date 2/11/2009

    Copyright &copy; 2009 ISIS Rutherford Appleton Laboratory, NScD Oak Ridge
   National Laboratory & European Spallation Source

    This file is part of Mantid.

    Mantid is free software; you can redistribute it and/or modify
    it under the terms of the GNU General Public License as published by
    the Free Software Foundation; either version 3 of the License, or
    (at your option) any later version.

    Mantid is distributed in the hope that it will be useful,
    but WITHOUT ANY WARRANTY; without even the implied warranty of
    MERCHANTABILITY or FITNESS FOR A PARTICULAR PURPOSE.  See the
    GNU General Public License for more details.

    You should have received a copy of the GNU General Public License
    along with this program.  If not, see <http://www.gnu.org/licenses/>.

    File change history is stored at: <https://github.com/mantidproject/mantid>.
    Code Documentation is available at: <http://doxygen.mantidproject.org>
*/
class MANTID_API_DLL IFunctionWithLocation : public virtual ParamFunction,
                                             public virtual IFunction1D {
public:
  /// Virtual destructor
  /// (avoids warnings about non-trivial move assignment in virtually inheriting
  /// classes)
<<<<<<< HEAD
  virtual ~IFunctionWithLocation() = default;
=======
  ~IFunctionWithLocation() override {}
>>>>>>> fa8a40d8

  /// Returns the centre of the function, which may be something as simple as
  /// the centre of
  /// the fitting range in the case of a background function or peak shape
  /// function this
  /// return value reflects the centre of the peak
  virtual double centre() const = 0;

  /// Returns the height of the function. For a background function this may
  /// return an average height of the background. For a peak function this
  /// return value is the height of the peak
  virtual double height() const = 0;

  /// Sets the parameters such that centre == c
  virtual void setCentre(const double c) = 0;

  /// Sets the parameters such that height == h
  virtual void setHeight(const double h) = 0;
};

} // namespace API
} // namespace Mantid

#endif /*MANTID_API_IIFUNCTIONWITHLOCATION_H_*/<|MERGE_RESOLUTION|>--- conflicted
+++ resolved
@@ -42,15 +42,6 @@
 class MANTID_API_DLL IFunctionWithLocation : public virtual ParamFunction,
                                              public virtual IFunction1D {
 public:
-  /// Virtual destructor
-  /// (avoids warnings about non-trivial move assignment in virtually inheriting
-  /// classes)
-<<<<<<< HEAD
-  virtual ~IFunctionWithLocation() = default;
-=======
-  ~IFunctionWithLocation() override {}
->>>>>>> fa8a40d8
-
   /// Returns the centre of the function, which may be something as simple as
   /// the centre of
   /// the fitting range in the case of a background function or peak shape
