#ifndef MANTID_API_IMMUTABLECOMPOSITEFUNCTION_H_
#define MANTID_API_IMMUTABLECOMPOSITEFUNCTION_H_

//----------------------------------------------------------------------
// Includes
//----------------------------------------------------------------------
#include "MantidAPI/CompositeFunction.h"

#include <map>

namespace Mantid {
namespace API {
/**
    Immutable composite function is a composite function which members cannot be
   added or removed
    after creation. Only a derived class can add functions in its contructor (or
   methods).
    The function factory treat an ImmutableCompositeFunction as a simple
   function.

    Copyright &copy; 2009 ISIS Rutherford Appleton Laboratory, NScD Oak Ridge
   National Laboratory & European Spallation Source

    This file is part of Mantid.

    Mantid is free software; you can redistribute it and/or modify
    it under the terms of the GNU General Public License as published by
    the Free Software Foundation; either version 3 of the License, or
    (at your option) any later version.

    Mantid is distributed in the hope that it will be useful,
    but WITHOUT ANY WARRANTY; without even the implied warranty of
    MERCHANTABILITY or FITNESS FOR A PARTICULAR PURPOSE.  See the
    GNU General Public License for more details.

    You should have received a copy of the GNU General Public License
    along with this program.  If not, see <http://www.gnu.org/licenses/>.

    File change history is stored at: <https://github.com/mantidproject/mantid>.
    Code Documentation is available at: <http://doxygen.mantidproject.org>
*/
class MANTID_API_DLL ImmutableCompositeFunction : public CompositeFunction {
public:
  /// Default constructor
  ImmutableCompositeFunction() : CompositeFunction() {}
  // Destructor
<<<<<<< HEAD
  ~ImmutableCompositeFunction() = default;
=======
  ~ImmutableCompositeFunction() override {}
>>>>>>> fa8a40d8

  /* Overriden methods */

  /// Returns the function's name
  std::string name() const override { return "ImmutableCompositeFunction"; }
  /// Writes itself into a string
  std::string asString() const override;
  /// Set i-th parameter
  void setParameter(size_t i, const double &value,
                    bool explicitlySet = true) override {
    CompositeFunction::setParameter(i, value, explicitlySet);
  }
  /// Set i-th parameter description
  void setParameterDescription(size_t i,
                               const std::string &description) override {
    CompositeFunction::setParameterDescription(i, description);
  }
  /// Set parameter by name.
  void setParameter(const std::string &name, const double &value,
                    bool explicitlySet = true) override;
  /// Set description of parameter by name.
  void setParameterDescription(const std::string &name,
                               const std::string &description) override;
  /// Get i-th parameter
  double getParameter(size_t i) const override {
    return CompositeFunction::getParameter(i);
  }
  /// Get parameter by name.
  double getParameter(const std::string &name) const override;
  /// Returns the index of parameter name
  size_t parameterIndex(const std::string &name) const override;
  /// Returns the name of parameter i
  std::string parameterName(size_t i) const override;

protected:
  /// Make it protected
  using CompositeFunction::addFunction;
  /// Overload addFunction to take a bare pointer
  void addFunction(IFunction *fun);
  /// Define an alias for a parameter
  void setAlias(const std::string &parName, const std::string &alias);
  /// Add default ties
  void addDefaultTies(const std::string &ties);
  /// Add default constraints
  void addDefaultConstraints(const std::string &constraints);

private:
  /// Keep paramater aliases
  std::map<std::string, size_t> m_aliases;
};

} // namespace API
} // namespace Mantid

#endif /*MANTID_API_IMMUTABLECOMPOSITEFUNCTION_H_*/<|MERGE_RESOLUTION|>--- conflicted
+++ resolved
@@ -43,12 +43,6 @@
 public:
   /// Default constructor
   ImmutableCompositeFunction() : CompositeFunction() {}
-  // Destructor
-<<<<<<< HEAD
-  ~ImmutableCompositeFunction() = default;
-=======
-  ~ImmutableCompositeFunction() override {}
->>>>>>> fa8a40d8
 
   /* Overriden methods */
 
