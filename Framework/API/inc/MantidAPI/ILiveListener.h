--- conflicted
+++ resolved
@@ -141,12 +141,6 @@
 
   /// Constructor.
   ILiveListener();
-  /// Destructor. Should handle termination of any socket connections.
-<<<<<<< HEAD
-  virtual ~ILiveListener() = default;
-=======
-  ~ILiveListener() override;
->>>>>>> fa8a40d8
 
 protected:
   bool m_dataReset; ///< Indicates the receipt of a reset signal from the DAS.
