--- conflicted
+++ resolved
@@ -400,17 +400,9 @@
   return detail::ShapeInfo::GeometryShape::NOSHAPE;
 }
 
-<<<<<<< HEAD
 void MeshObject2D::GetObjectGeom(detail::ShapeInfo::GeometryShape &,
                                  std::vector<Kernel::V3D> &, double &, double &,
                                  double &) const {
-=======
-void MeshObject2D::GetObjectGeom(detail::ShapeInfo::GeometryShape & /*type*/,
-                                 std::vector<Kernel::V3D> & /*vectors*/,
-                                 double & /*myradius*/,
-                                 double & /*myheight*/) const {
->>>>>>> 417ca765
-
   throw std::runtime_error("Not implemented");
 }
 
