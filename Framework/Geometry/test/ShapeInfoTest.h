--- conflicted
+++ resolved
@@ -136,7 +136,6 @@
     shapeInfo.setSphere(center, radius);
 
     ShapeInfo::GeometryShape testShape;
-<<<<<<< HEAD
     std::vector<V3D> testPoints;
     double testHeight;
     double testRadius;
@@ -149,17 +148,6 @@
     TS_ASSERT_EQUALS(testInnerRadius, 0);
     TS_ASSERT(testPoints.size() == 1);
     TS_ASSERT_EQUALS(testPoints[0], center);
-=======
-    std::vector<V3D> testPoint;
-    double testHeight;
-    double testRadius;
-
-    shapeInfo.getObjectGeometry(testShape, testPoint, testRadius, testHeight);
-    TS_ASSERT_EQUALS(testRadius, radius);
-    TS_ASSERT(testHeight == 0);
-    TS_ASSERT(testPoint.size() == 1);
-    TS_ASSERT_EQUALS(testPoint[0], center);
->>>>>>> 417ca765
     TS_ASSERT_EQUALS(testShape, ShapeInfo::GeometryShape::SPHERE);
   }
 
@@ -174,33 +162,21 @@
                                 outerRadius, height);
 
     ShapeInfo::GeometryShape testShape;
-<<<<<<< HEAD
-    std::vector<V3D> testPoints;
-=======
     std::vector<V3D> testPoint;
->>>>>>> 417ca765
+
     double testHeight;
     double tinnerRadius;
     double touterRadius;
 
-<<<<<<< HEAD
-    shapeInfo.getObjectGeometry(testShape, testPoints, tinnerRadius,
-=======
     shapeInfo.getObjectGeometry(testShape, testPoint, tinnerRadius,
->>>>>>> 417ca765
+
                                 touterRadius, testHeight);
     TS_ASSERT_EQUALS(tinnerRadius, innerRadius);
     TS_ASSERT_EQUALS(touterRadius, outerRadius);
     TS_ASSERT_EQUALS(testHeight, height);
-<<<<<<< HEAD
-    TS_ASSERT(testPoints.size() == 2);
-    TS_ASSERT_EQUALS(testPoints[0], centreBottomBase);
-    TS_ASSERT_EQUALS(testPoints[1], symmetryAxis);
-=======
     TS_ASSERT(testPoint.size() == 2);
     TS_ASSERT_EQUALS(testPoint[0], centreBottomBase);
     TS_ASSERT_EQUALS(testPoint[1], symmetryAxis);
->>>>>>> 417ca765
     TS_ASSERT_EQUALS(testShape, ShapeInfo::GeometryShape::HOLLOWCYLINDER);
   }
 
