--- conflicted
+++ resolved
@@ -222,16 +222,10 @@
     // No rotation
     const double radius = 1.0;
     auto rotation = Eigen::Quaterniond(Eigen::Affine3d::Identity().rotation());
-<<<<<<< HEAD
-    auto internalInfo =
-        std::move(makeSingleBeamlineComponentInfo(position, rotation));
-    Mantid::Geometry::ObjComponent comp1(
-        "component1", ComponentCreationHelper::createSphere(radius));
-=======
+    
     auto internalInfo = makeSingleComponentInfo(position, rotation);
     Mantid::Geometry::ObjComponent comp1("component1", createCappedCylinder());
->>>>>>> 67508495
-
+    
     auto componentIds =
         boost::make_shared<std::vector<Mantid::Geometry::ComponentID>>(
             std::vector<Mantid::Geometry::ComponentID>{&comp1});
@@ -264,12 +258,7 @@
     auto position = Eigen::Vector3d{10, 0, 0};
     auto rotation = Eigen::Quaterniond(
         Eigen::AngleAxisd(M_PI / 2, Eigen::Vector3d::UnitZ()));
-<<<<<<< HEAD
-    auto internalInfo =
-        std::move(makeSingleBeamlineComponentInfo(position, rotation));
-=======
     auto internalInfo = makeSingleComponentInfo(position, rotation);
->>>>>>> 67508495
     Mantid::Geometry::ObjComponent comp1("component1", createCappedCylinder());
 
     auto componentIds =
@@ -288,18 +277,13 @@
   }
 
   void test_boundingBox_single_component() {
-
-<<<<<<< HEAD
+    
     const double radius = 2;
     Eigen::Vector3d position{1, 1, 1};
-    auto internalInfo = std::move(makeSingleBeamlineComponentInfo(position));
+    auto internalInfo = makeSingleBeamlineComponentInfo(position);
     Mantid::Geometry::ObjComponent comp1(
         "component1", ComponentCreationHelper::createSphere(radius));
-=======
-    auto internalInfo = makeSingleComponentInfo();
-    Mantid::Geometry::ObjComponent comp1("component1", createCappedCylinder());
->>>>>>> 67508495
-
+    
     auto componentIds =
         boost::make_shared<std::vector<Mantid::Geometry::ComponentID>>(
             std::vector<Mantid::Geometry::ComponentID>{&comp1});
