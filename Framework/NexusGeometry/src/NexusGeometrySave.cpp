--- conflicted
+++ resolved
@@ -1060,28 +1060,6 @@
 
   const auto &detIds = detInfo.detectorIDs();
   // save NXdetectors
-<<<<<<< HEAD
-
-  std::list<size_t> nxDetectorCandidates;
-  for (size_t index = compInfo.root() - 1; index >= detInfo.size(); --index) {
-    if (Geometry::ComponentInfoBankHelpers::isSaveableBank(compInfo, index)) {
-      nxDetectorCandidates.push_back(index);
-    }
-  }
-
-  for (std::list<size_t>::iterator index = nxDetectorCandidates.begin();
-       index != nxDetectorCandidates.end(); ++index) {
-    auto saveable =
-        !std::any_of(nxDetectorCandidates.begin(), nxDetectorCandidates.end(),
-                     [&compInfo, &index](const size_t idx) {
-                       return Geometry::ComponentInfoBankHelpers::isAncestorOf(
-                           compInfo, idx, *index);
-                     });
-    if (saveable || nxDetectorCandidates.size() == 1) {
-      if (reporter != nullptr)
-        reporter->report();
-      writer.detector(instrument, compInfo, detIds, *index);
-=======
   std::list<size_t> saved_indices;
   // Looping from highest to lowest component index is critical
   for (size_t index = compInfo.root() - 1; index >= detInfo.size(); --index) {
@@ -1094,7 +1072,6 @@
         saved_indices.push_back(index); // Now record the fact that children of
                                         // this are not needed as NXdetectors
       }
->>>>>>> 1e3e974c
     }
   }
 
@@ -1111,7 +1088,7 @@
 
 } // saveInstrument
 
-/*
+/**
  * Function: saveInstrument (overload)
  * calls the save methods to write components to file after exception checking.
  * Produces a Nexus format file containing the Instrument geometry and metadata.
