set ( SRC_FILES
	src/AlignAndFocusPowder.cpp
	src/ComputeSensitivity.cpp
	src/ConvolutionFitSequential.cpp
	src/DgsAbsoluteUnitsReduction.cpp
	src/DgsConvertToEnergyTransfer.cpp
	src/DgsDiagnose.cpp
	src/DgsPreprocessData.cpp
	src/DgsProcessDetectorVanadium.cpp
	src/DgsReduction.cpp
	src/DgsRemap.cpp
	src/EQSANSDarkCurrentSubtraction.cpp
	src/EQSANSDarkCurrentSubtraction2.cpp
	src/EQSANSInstrument.cpp
	src/EQSANSLoad.cpp
	src/EQSANSMonitorTOF.cpp
	src/EQSANSPatchSensitivity.cpp
	src/EQSANSQ2D.cpp
	src/HFIRDarkCurrentSubtraction.cpp
	src/HFIRInstrument.cpp
	src/HFIRLoad.cpp
	src/HFIRSANSNormalise.cpp
	src/IMuonAsymmetryCalculator.cpp
	src/LoadEventAndCompress.cpp
	src/MuonGroupAsymmetryCalculator.cpp
	src/MuonGroupCalculator.cpp
	src/MuonGroupCountsCalculator.cpp
	src/MuonProcess.cpp
	src/MuonPairAsymmetryCalculator.cpp
	src/ProcessIndirectFitParameters.cpp
	src/RefReduction.cpp
	src/RefRoi.cpp
	src/SANSBeamFinder.cpp
	src/SANSBeamFluxCorrection.cpp
	src/SANSSensitivityCorrection.cpp
	src/SANSSolidAngleCorrection.cpp
	src/SendUsage.cpp
	src/SetupEQSANSReduction.cpp
	src/SetupHFIRReduction.cpp
	src/SetupILLD33Reduction.cpp
	src/StepScan.cpp
	src/WorkflowAlgorithmHelpers.cpp
)

set ( SRC_UNITY_IGNORE_FILES
)

set ( INC_FILES
	inc/MantidWorkflowAlgorithms/AlignAndFocusPowder.h
	inc/MantidWorkflowAlgorithms/ComputeSensitivity.h
	inc/MantidWorkflowAlgorithms/ConvolutionFitSequential.h
	inc/MantidWorkflowAlgorithms/DgsAbsoluteUnitsReduction.h
	inc/MantidWorkflowAlgorithms/DgsConvertToEnergyTransfer.h
	inc/MantidWorkflowAlgorithms/DgsDiagnose.h
	inc/MantidWorkflowAlgorithms/DgsPreprocessData.h
	inc/MantidWorkflowAlgorithms/DgsProcessDetectorVanadium.h
	inc/MantidWorkflowAlgorithms/DgsReduction.h
	inc/MantidWorkflowAlgorithms/DgsRemap.h
	inc/MantidWorkflowAlgorithms/EQSANSDarkCurrentSubtraction.h
	inc/MantidWorkflowAlgorithms/EQSANSDarkCurrentSubtraction2.h
	inc/MantidWorkflowAlgorithms/EQSANSInstrument.h
	inc/MantidWorkflowAlgorithms/EQSANSLoad.h
	inc/MantidWorkflowAlgorithms/EQSANSMonitorTOF.h
	inc/MantidWorkflowAlgorithms/EQSANSPatchSensitivity.h
	inc/MantidWorkflowAlgorithms/EQSANSQ2D.h
	inc/MantidWorkflowAlgorithms/HFIRDarkCurrentSubtraction.h
	inc/MantidWorkflowAlgorithms/HFIRInstrument.h
	inc/MantidWorkflowAlgorithms/HFIRLoad.h
	inc/MantidWorkflowAlgorithms/HFIRSANSNormalise.h
	inc/MantidWorkflowAlgorithms/IMuonAsymmetryCalculator.h
	inc/MantidWorkflowAlgorithms/LoadEventAndCompress.h
	inc/MantidWorkflowAlgorithms/MuonGroupAsymmetryCalculator.h
	inc/MantidWorkflowAlgorithms/MuonGroupCalculator.h
	inc/MantidWorkflowAlgorithms/MuonGroupCountsCalculator.h
	inc/MantidWorkflowAlgorithms/MuonProcess.h
	inc/MantidWorkflowAlgorithms/MuonPairAsymmetryCalculator.h
	inc/MantidWorkflowAlgorithms/ProcessIndirectFitParameters.h
	inc/MantidWorkflowAlgorithms/RefReduction.h
	inc/MantidWorkflowAlgorithms/RefRoi.h
	inc/MantidWorkflowAlgorithms/SANSBeamFinder.h
	inc/MantidWorkflowAlgorithms/SANSBeamFluxCorrection.h
	inc/MantidWorkflowAlgorithms/SANSSensitivityCorrection.h
	inc/MantidWorkflowAlgorithms/SANSSolidAngleCorrection.h
	inc/MantidWorkflowAlgorithms/SendUsage.h
	inc/MantidWorkflowAlgorithms/SetupEQSANSReduction.h
	inc/MantidWorkflowAlgorithms/SetupHFIRReduction.h
	inc/MantidWorkflowAlgorithms/SetupILLD33Reduction.h
	inc/MantidWorkflowAlgorithms/StepScan.h
	inc/MantidWorkflowAlgorithms/WorkflowAlgorithmHelpers.h
)

set ( TEST_FILES
<<<<<<< HEAD
    ConvolutionFitSequentialTest.h
    HFIRLoadTest.h
=======
	ConvolutionFitSequentialTest.h
	IMuonAsymmetryCalculatorTest.h
>>>>>>> 0f65b84e
	LoadEventAndCompressTest.h
	MuonProcessTest.h
	ProcessIndirectFitParametersTest.h
	SANSSolidAngleCorrectionTest.h
	SendUsageTest.h
	StepScanTest.h
)

set ( TEST_PY_FILES
  EQSANSQ2DTest.py
  SANSBeamFluxCorrectionTest.py
)

if (COVERALLS)
    foreach( loop_var ${SRC_FILES} ${INC_FILES})
      set_property(GLOBAL APPEND PROPERTY COVERAGE_SRCS "${CMAKE_CURRENT_SOURCE_DIR}/${loop_var}")
    endforeach(loop_var)
endif()

if(UNITY_BUILD)
  include(UnityBuild)
  enable_unity_build(WorkflowAlgorithms SRC_FILES SRC_UNITY_IGNORE_FILES 10)
endif(UNITY_BUILD)

# Use a precompiled header where they are supported
enable_precompiled_headers( inc/MantidWorkflowAlgorithms/PrecompiledHeader.h SRC_FILES )

# Add the target for this directory
add_library ( WorkflowAlgorithms ${SRC_FILES} ${INC_FILES})
# Set the name of the generated library
set_target_properties ( WorkflowAlgorithms PROPERTIES OUTPUT_NAME MantidWorkflowAlgorithms )

if (OSX_VERSION VERSION_GREATER 10.8)
  set_target_properties ( WorkflowAlgorithms PROPERTIES INSTALL_RPATH "@loader_path/../Contents/MacOS")
endif ()

# Add to the 'Framework' group in VS
set_property ( TARGET WorkflowAlgorithms PROPERTY FOLDER "MantidFramework" )

include_directories ( inc ../Nexus/inc )

target_link_libraries ( WorkflowAlgorithms LINK_PRIVATE ${TCMALLOC_LIBRARIES_LINKTIME} ${MANTIDLIBS} Nexus ${GSL_LIBRARIES} )

# Add the unit tests directory
add_subdirectory ( test )

###########################################################################
# Installation settings
###########################################################################

install ( TARGETS WorkflowAlgorithms ${SYSTEM_PACKAGE_TARGET} DESTINATION ${PLUGINS_DIR} )<|MERGE_RESOLUTION|>--- conflicted
+++ resolved
@@ -90,13 +90,8 @@
 )
 
 set ( TEST_FILES
-<<<<<<< HEAD
-    ConvolutionFitSequentialTest.h
-    HFIRLoadTest.h
-=======
 	ConvolutionFitSequentialTest.h
 	IMuonAsymmetryCalculatorTest.h
->>>>>>> 0f65b84e
 	LoadEventAndCompressTest.h
 	MuonProcessTest.h
 	ProcessIndirectFitParametersTest.h
