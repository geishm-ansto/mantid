--- conflicted
+++ resolved
@@ -340,11 +340,7 @@
 */
 bool ConvertUnits::getDetectorValues(
     const Kernel::Unit &outputUnit, const Geometry::IComponent &source,
-<<<<<<< HEAD
     const Geometry::IComponent &sample, double &l1, int &emode,
-=======
-    const Geometry::IComponent &sample, double l1, int emode,
->>>>>>> 43096d2b
     const MatrixWorkspace &ws,
     function<double(const Geometry::IDetector &)> thetaFunction,
     int64_t wsIndex, double &efixed, double &l2, double &twoTheta) {
@@ -626,18 +622,11 @@
  *  @param WS The workspace to operate on
  */
 void ConvertUnits::reverse(API::MatrixWorkspace_sptr WS) {
-<<<<<<< HEAD
-
-=======
->>>>>>> 43096d2b
   EventWorkspace_sptr eventWS = boost::dynamic_pointer_cast<EventWorkspace>(WS);
   bool isInputEvents = static_cast<bool>(eventWS);
   size_t numberOfSpectra = WS->getNumberHistograms();
   if (WorkspaceHelpers::commonBoundaries(WS) && !isInputEvents) {
-<<<<<<< HEAD
     // common boundaries and histogram
-=======
->>>>>>> 43096d2b
     std::reverse(WS->mutableX(0).begin(), WS->mutableX(0).end());
     std::reverse(WS->mutableY(0).begin(), WS->mutableY(0).end());
     std::reverse(WS->mutableE(0).begin(), WS->mutableE(0).end());
