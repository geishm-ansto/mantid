//----------------------------------------------------------------------
// Includes
//----------------------------------------------------------------------

#include "MantidAlgorithms/CalculateMuonAsymmetry.h"
#include "MantidAlgorithms/MuonAsymmetryHelper.h"

#include "MantidAPI/AlgorithmManager.h"
#include "MantidAPI/FuncMinimizerFactory.h"
#include "MantidAPI/IFuncMinimizer.h"
#include "MantidAPI/IFunction.h"
#include "MantidAPI/MatrixWorkspace.h"
#include "MantidAPI/Run.h"
#include "MantidAPI/Workspace_fwd.h"
#include "MantidAPI/WorkspaceFactory.h"

#include "MantidKernel/ArrayProperty.h"
#include "MantidKernel/BoundedValidator.h"
#include "MantidKernel/ListValidator.h"
#include "MantidKernel/PhysicalConstants.h"
#include "MantidKernel/StartsWithValidator.h"

#include <cmath>
#include <numeric>
#include <vector>

namespace Mantid {
namespace Algorithms {

using namespace Kernel;
using API::Progress;
using std::size_t;

// Register the class into the algorithm factory
DECLARE_ALGORITHM(CalculateMuonAsymmetry)

/** Initialisation method. Declares properties to be used in algorithm.
 *
 */
void CalculateMuonAsymmetry::init() {
  declareProperty(make_unique<API::WorkspaceProperty<API::MatrixWorkspace>>(
                      "InputWorkspace", "", Direction::Input),
                  "The name of the input 2D workspace.");
  declareProperty(make_unique<API::WorkspaceProperty<API::MatrixWorkspace>>(
                      "OutputWorkspace", "", Direction::Output),
                  "The name of the output 2D workspace.");
  std::vector<int> empty;
  declareProperty(
      Kernel::make_unique<Kernel::ArrayProperty<int>>("Spectra", empty),
      "The workspace indices to remove the exponential decay from.");
  declareProperty(
      "StartX", 0.1,
      "The lower limit for calculating the asymmetry (an X value).");
  declareProperty(
      "EndX", 15.0,
      "The upper limit for calculating the asymmetry  (an X value).");
  declareProperty(
      "FittingFunction",
      "name = GausOsc, A = 10.0, Sigma = 0.2, Frequency = 1.0, Phi = 0.0",
      "The additional fitting functions to be used.");
  declareProperty("InputDataType", "counts",
                  boost::make_shared<Mantid::Kernel::StringListValidator>(
                      std::vector<std::string>{"counts", "asymmetry"}),
                  "If the data is raw counts or asymmetry");
  std::vector<std::string> minimizerOptions =
      API::FuncMinimizerFactory::Instance().getKeys();
  Kernel::IValidator_sptr minimizerValidator =
      boost::make_shared<Kernel::StartsWithValidator>(minimizerOptions);
  declareProperty("Minimizer", "Levenberg-MarquardtMD", minimizerValidator,
                  "Minimizer to use for fitting.");
  auto mustBePositive = boost::make_shared<Kernel::BoundedValidator<int>>();
  mustBePositive->setLower(0);
  declareProperty(
      "MaxIterations", 500, mustBePositive->clone(),
      "Stop after this number of iterations if a good fit is not found");
  declareProperty(Kernel::make_unique<Kernel::ArrayProperty<double>>(
      "NormalizationConstant", Direction::Output));
  std::vector<double> emptyDoubles;
  declareProperty(Kernel::make_unique<Kernel::ArrayProperty<double>>(
                      "PreviousNormalizationConstant", emptyDoubles),
                  "Normalization constant used"
                  " to estimate asymmetry");
}
/*
* Validate the input parameters
* @returns map with keys corresponding to properties with errors and values
* containing the error messages.
*/
std::map<std::string, std::string> CalculateMuonAsymmetry::validateInputs() {
  // create the map
  std::map<std::string, std::string> validationOutput;
  // check start and end times
  double startX = getProperty("StartX");
  double endX = getProperty("EndX");
  if (startX > endX) {
    validationOutput["StartX"] = "Start time is after the end time.";
  } else if (startX == endX) {
    validationOutput["StartX"] = "Start and end times are equal, there is no "
                                 "data to apply the algorithm to.";
  }
  std::string dataType = getProperty("InputDataType");
  std::vector<double> oldNorm = getProperty("PreviousNormalizationConstant");
  std::vector<int> spectra = getProperty("Spectra");
  if (dataType == "asymmetry" && oldNorm.empty()) {
    validationOutput["PreviousNormalizationConstant"] =
        "Asymmetry data has been provided but"
        " no normalization constants have been provided.";
  }
  if (dataType == "asymmetry" && oldNorm.size() != spectra.size()) {

    validationOutput["PreviousNormalizationConstant"] =
        "Number of spectra and the list"
        " of normalization constants are inconsistant.";
  }
  return validationOutput;
}
/** Executes the algorithm
 *
 */

void CalculateMuonAsymmetry::exec() {
  std::vector<int> spectra = getProperty("Spectra");
  std::vector<double> oldNorm = getProperty("PreviousNormalizationConstant");
  // Get original workspace
  API::MatrixWorkspace_const_sptr inputWS = getProperty("InputWorkspace");
  auto numSpectra = inputWS->getNumberHistograms();
  // Create output workspace with same dimensions as input
  API::MatrixWorkspace_sptr outputWS = getProperty("OutputWorkspace");
  if (inputWS != outputWS) {
    outputWS = API::WorkspaceFactory::Instance().create(inputWS);
  }
  double startX = getProperty("StartX");
  double endX = getProperty("EndX");
  auto dataType = getPropertyValue("InputDataType");

  const Mantid::API::Run &run = inputWS->run();
  const double numGoodFrames = std::stod(run.getProperty("goodfrm")->value());

  g_log.warning("Assuming that the spectra and normalization constants are in "
                "the same order");

  // Share the X values
  for (size_t i = 0; i < static_cast<size_t>(numSpectra); ++i) {
    outputWS->setSharedX(i, inputWS->sharedX(i));
  }

  // No spectra specified = process all spectra
  if (spectra.empty()) {
    spectra = std::vector<int>(numSpectra);
    std::iota(spectra.begin(), spectra.end(), 0);
  }

  Progress prog(this, 0.0, 1.0, numSpectra + spectra.size());
  if (inputWS != outputWS) {

    // Copy all the Y and E data
    PARALLEL_FOR_IF(Kernel::threadSafe(*inputWS, *outputWS))
    for (int64_t i = 0; i < int64_t(numSpectra); ++i) {
      PARALLEL_START_INTERUPT_REGION
      const auto index = static_cast<size_t>(i);
      outputWS->setSharedY(index, inputWS->sharedY(index));
      outputWS->setSharedE(index, inputWS->sharedE(index));
      prog.report();
      PARALLEL_END_INTERUPT_REGION
    }
    PARALLEL_CHECK_INTERUPT_REGION
  }

  // Do the specified spectra only
  int specLength = static_cast<int>(spectra.size());
  std::vector<double> norm(specLength, 0.0);
  PARALLEL_FOR_IF(Kernel::threadSafe(*inputWS, *outputWS))
<<<<<<< HEAD
	  for (int i = 0; i < specLength; ++i) {
		  PARALLEL_START_INTERUPT_REGION
			  const auto specNum = static_cast<size_t>(spectra[i]);
		  if (spectra[i] > static_cast<int>(numSpectra)) {
			  g_log.error("The spectral index " + std::to_string(spectra[i]) +
				  " is greater than the number of spectra!");
			  throw std::invalid_argument("The spectral index " +
				  std::to_string(spectra[i]) +
				  " is greater than the number of spectra " +std::to_string(specLength)+ "!");
		  }
		  double estNormConst;
		  if (dataType == "counts") {
			  // inital estimate of N0
			  estNormConst = estimateNormalisationConst(inputWS->histogram(specNum),
				  numGoodFrames, startX, endX);
			  // Calculate the normalised counts
			  outputWS->setHistogram(
				  specNum, normaliseCounts(inputWS->histogram(specNum), numGoodFrames));

		  }
		  else {
			  estNormConst =oldNorm[i];
			  outputWS->setHistogram(specNum, inputWS->histogram(specNum));
			  // convert the data back to normalised counts
			  outputWS->mutableY(specNum) += 1.0; 
			  outputWS->mutableY(specNum) *= estNormConst;
			  outputWS->mutableE(specNum) *= estNormConst;
		  }
		  // get the normalisation constant
		  const double normConst =
			  getNormConstant(outputWS, spectra[i], estNormConst, startX, endX);
		  // calculate the asymmetry
		  outputWS->mutableY(specNum) /= normConst;
		  outputWS->mutableY(specNum) -= 1.0;
		  outputWS->mutableE(specNum) /= normConst;
		  norm[i]=normConst;
		  prog.report();
		  PARALLEL_END_INTERUPT_REGION
	  }
=======
  for (int i = 0; i < specLength; ++i) {
    PARALLEL_START_INTERUPT_REGION
    const auto specNum = static_cast<size_t>(spectra[i]);
    if (spectra[i] > static_cast<int>(numSpectra)) {
      g_log.error("The spectral index " + std::to_string(spectra[i]) +
                  " is greater than the number of spectra!");
      throw std::invalid_argument("The spectral index " +
                                  std::to_string(spectra[i]) +
                                  " is greater than the number of spectra!");
    }
    double estNormConst;
    if (dataType == "counts") {
      // inital estimate of N0
      estNormConst = estimateNormalisationConst(inputWS->histogram(specNum),
                                                numGoodFrames, startX, endX);
      // Calculate the normalised counts
      outputWS->setHistogram(
          specNum, normaliseCounts(inputWS->histogram(specNum), numGoodFrames));

    } else {
      estNormConst = oldNorm[i];
      outputWS->setHistogram(specNum, inputWS->histogram(specNum));
      // convert the data back to normalised counts
      outputWS->mutableY(specNum) += 1.0;
      outputWS->mutableY(specNum) *= estNormConst;
      outputWS->mutableE(specNum) *= estNormConst;
    }
    // get the normalisation constant
    const double normConst =
        getNormConstant(outputWS, spectra[i], estNormConst, startX, endX);
    // calculate the asymmetry
    outputWS->mutableY(specNum) /= normConst;
    outputWS->mutableY(specNum) -= 1.0;
    outputWS->mutableE(specNum) /= normConst;
    norm[i] = normConst;
    prog.report();
    PARALLEL_END_INTERUPT_REGION
  }
>>>>>>> d3c062ad
  PARALLEL_CHECK_INTERUPT_REGION

  // Update Y axis units
  outputWS->setYUnit("Asymmetry");
  setProperty("NormalizationConstant", norm);
  setProperty("OutputWorkspace", outputWS);
}

/**
 * Calculate normalisation constant after the exponential decay has been removed
 * to a linear fitting function
 * @param ws ::  workspace
 * @param wsIndex :: workspace index
 * @param estNormConstant :: estimate of normalisation constant
 * @param startX :: the smallest x value for the fit
 * @param endX :: the largest x value for the fit
 * @return normalisation constant
*/

double CalculateMuonAsymmetry::getNormConstant(API::MatrixWorkspace_sptr ws,
                                               int wsIndex,
                                               const double estNormConstant,
                                               const double startX,
                                               const double endX) {
  double retVal = 1.0;
  int maxIterations = getProperty("MaxIterations");
  auto minimizer = getProperty("Minimizer");
  API::IAlgorithm_sptr fit;
  fit = createChildAlgorithm("Fit", -1, -1, true);
  std::string tmpString = getProperty("FittingFunction");

  std::string function;
  function = "composite=ProductFunction;name=FlatBackground,A0=" +
             std::to_string(estNormConstant);
  function += ";(name=FlatBackground,A0=1.0,ties=(A0=1.0);";
  function += tmpString + ")";

  fit->setProperty("MaxIterations", maxIterations);
  fit->setPropertyValue("Function", function);
  fit->setProperty("InputWorkspace", ws);
  fit->setProperty("WorkspaceIndex", wsIndex);
  fit->setPropertyValue("Minimizer", minimizer);
  fit->setProperty("StartX", startX);
  fit->setProperty("EndX", endX);
  fit->execute();


  std::string fitStatus = fit->getProperty("OutputStatus");
  API::IFunction_sptr result = fit->getProperty("Function");
  const double A0 = result->getParameter(0);
  if (fitStatus == "success") { // to be explicit

    if (A0 < 0) {
      g_log.warning() << "When trying to fit Asymmetry normalisation constant "
                         "this constant comes out negative. For workspace "
                      << wsIndex << "."
                      << "To proceed Asym norm constant set to 1.0\n";
      retVal = 1.0;
    } else {
      retVal = A0;
    }
  } else {
    g_log.warning() << "Fit falled. Status = " << fitStatus
                    << "\nFor workspace index " << wsIndex
                    << "\nAsym norm constant set to 1.0\n";
    retVal = 1.0;
  }

  return retVal;
}

} // namespace Algorithm
} // namespace Mantid<|MERGE_RESOLUTION|>--- conflicted
+++ resolved
@@ -170,47 +170,6 @@
   int specLength = static_cast<int>(spectra.size());
   std::vector<double> norm(specLength, 0.0);
   PARALLEL_FOR_IF(Kernel::threadSafe(*inputWS, *outputWS))
-<<<<<<< HEAD
-	  for (int i = 0; i < specLength; ++i) {
-		  PARALLEL_START_INTERUPT_REGION
-			  const auto specNum = static_cast<size_t>(spectra[i]);
-		  if (spectra[i] > static_cast<int>(numSpectra)) {
-			  g_log.error("The spectral index " + std::to_string(spectra[i]) +
-				  " is greater than the number of spectra!");
-			  throw std::invalid_argument("The spectral index " +
-				  std::to_string(spectra[i]) +
-				  " is greater than the number of spectra " +std::to_string(specLength)+ "!");
-		  }
-		  double estNormConst;
-		  if (dataType == "counts") {
-			  // inital estimate of N0
-			  estNormConst = estimateNormalisationConst(inputWS->histogram(specNum),
-				  numGoodFrames, startX, endX);
-			  // Calculate the normalised counts
-			  outputWS->setHistogram(
-				  specNum, normaliseCounts(inputWS->histogram(specNum), numGoodFrames));
-
-		  }
-		  else {
-			  estNormConst =oldNorm[i];
-			  outputWS->setHistogram(specNum, inputWS->histogram(specNum));
-			  // convert the data back to normalised counts
-			  outputWS->mutableY(specNum) += 1.0; 
-			  outputWS->mutableY(specNum) *= estNormConst;
-			  outputWS->mutableE(specNum) *= estNormConst;
-		  }
-		  // get the normalisation constant
-		  const double normConst =
-			  getNormConstant(outputWS, spectra[i], estNormConst, startX, endX);
-		  // calculate the asymmetry
-		  outputWS->mutableY(specNum) /= normConst;
-		  outputWS->mutableY(specNum) -= 1.0;
-		  outputWS->mutableE(specNum) /= normConst;
-		  norm[i]=normConst;
-		  prog.report();
-		  PARALLEL_END_INTERUPT_REGION
-	  }
-=======
   for (int i = 0; i < specLength; ++i) {
     PARALLEL_START_INTERUPT_REGION
     const auto specNum = static_cast<size_t>(spectra[i]);
@@ -249,7 +208,6 @@
     prog.report();
     PARALLEL_END_INTERUPT_REGION
   }
->>>>>>> d3c062ad
   PARALLEL_CHECK_INTERUPT_REGION
 
   // Update Y axis units
