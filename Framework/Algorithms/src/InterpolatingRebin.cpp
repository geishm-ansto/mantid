#include "MantidAlgorithms/InterpolatingRebin.h"
#include "MantidAPI/Axis.h"
#include "MantidAPI/MatrixWorkspace.h"
#include "MantidAPI/WorkspaceFactory.h"
#include "MantidKernel/ArrayProperty.h"
#include "MantidKernel/RebinParamsValidator.h"
#include "MantidKernel/VectorHelper.h"

#include <gsl/gsl_errno.h>
#include <gsl/gsl_interp.h>
#include <gsl/gsl_spline.h>

#include <boost/lexical_cast.hpp>

namespace Mantid {
namespace Algorithms {

// Register the class into the algorithm factory
DECLARE_ALGORITHM(InterpolatingRebin)

using namespace Kernel;
using namespace API;
using namespace HistogramData;

/** Only calls its parent's (Rebin) init()
*
*/
void InterpolatingRebin::init() {
  declareProperty(
      make_unique<WorkspaceProperty<>>("InputWorkspace", "", Direction::Input),
      "Workspace containing the input data");
  declareProperty(make_unique<WorkspaceProperty<>>("OutputWorkspace", "",
                                                   Direction::Output),
                  "The name to give the output workspace");

  declareProperty(
      make_unique<ArrayProperty<double>>(
          "Params", boost::make_shared<RebinParamsValidator>()),
      "A comma separated list of first bin boundary, width, last bin boundary. "
      "Optionally "
      "this can be followed by a comma and more widths and last boundary "
      "pairs. "
      "Optionally this can also be a single number, which is the bin width. "
      "In this case, the boundary of binning will be determined by minimum and "
      "maximum TOF "
      "values among all events, or previous binning boundary, in case of event "
      "Workspace, or "
      "non-event Workspace, respectively. Negative width values indicate "
      "logarithmic binning. ");
}

/** Executes the rebin algorithm
*
*  @throw runtime_error Thrown if the bin range does not intersect the range of
*the input workspace
*/
void InterpolatingRebin::exec() {
  // Get the input workspace
  MatrixWorkspace_sptr inputW = getProperty("InputWorkspace");

  // retrieve the properties
  std::vector<double> rb_params =
      Rebin::rebinParamsFromInput(getProperty("Params"), *inputW, g_log);
  HistogramData::BinEdges XValues_new(0);
  // create new output X axis
  const int ntcnew = VectorHelper::createAxisFromRebinParams(
      rb_params, XValues_new.mutableRawData());

  const int nHists = static_cast<int>(inputW->getNumberHistograms());
  // make output Workspace the same type as the input but with the new axes
  MatrixWorkspace_sptr outputW =
      WorkspaceFactory::Instance().create(inputW, nHists, ntcnew, ntcnew - 1);
  // Copy over the 'vertical' axis
  if (inputW->axes() > 1)
    outputW->replaceAxis(1, inputW->getAxis(1)->clone(outputW.get()));
  outputW->setDistribution(true);

  // this calculation requires a distribution workspace but deal with the
  // situation when we don't get this
  bool distCon(false);
  if (!inputW->isDistribution()) {
    g_log.debug() << "Converting the input workspace to a distribution\n";
    WorkspaceHelpers::makeDistribution(inputW);
    distCon = true;
  }

  try {
    // evaluate the rebinned data
    outputYandEValues(inputW, XValues_new, outputW);
  } catch (std::exception &) {

    if (distCon) {
      // we need to return the input workspace to the state we found it in
      WorkspaceHelpers::makeDistribution(inputW, false);
    }
    throw;
  }

  // check if there was a convert to distribution done previously
  if (distCon) {
    g_log.debug()
        << "Converting the input and output workspaces _from_ distributions\n";
    WorkspaceHelpers::makeDistribution(inputW, false);
    // the calculation produces a distribution workspace but if they passed a
    // non-distribution workspace they maybe not expect it, so convert back to
    // the same form that was given
    WorkspaceHelpers::makeDistribution(outputW, false);
    outputW->setDistribution(false);
  }

  // Now propagate any masking correctly to the output workspace
  // More efficient to have this in a separate loop because
  // MatrixWorkspace::maskBins blocks multi-threading
  for (int i = 0; i < nHists; ++i) {
    if (inputW->hasMaskedBins(
            i)) // Does the current spectrum have any masked bins?
    {
      this->propagateMasks(inputW, outputW, i);
    }
  }

  for (int i = 0; i < outputW->axes(); ++i) {
    outputW->getAxis(i)->unit() = inputW->getAxis(i)->unit();
  }

  // Assign it to the output workspace property
  setProperty("OutputWorkspace", outputW);
}
/** Calls the interpolation function for each histogram in the workspace
*  @param[in] inputW workspace with un-interpolated data
*  @param[in] XValues_new new x-values to interpolated to
*  @param[out] outputW this will contain the interpolated data, the lengths of
* the histograms must corrospond with the number of x-values in XValues_new
*/
void InterpolatingRebin::outputYandEValues(
    API::MatrixWorkspace_const_sptr inputW,
    const HistogramData::BinEdges &XValues_new,
    API::MatrixWorkspace_sptr outputW) {
  g_log.debug()
      << "Preparing to calculate y-values using splines and estimate errors\n";

  // prepare to use GSL functions but don't let them terminate Mantid
  gsl_error_handler_t *old_handler = gsl_set_error_handler(nullptr);

  const int histnumber = static_cast<int>(inputW->getNumberHistograms());
  Progress prog(this, 0.0, 1.0, histnumber);
  for (int hist = 0; hist < histnumber; ++hist) {

    try {
      // output data arrays are implicitly filled by function
      outputW->setHistogram(
          hist, cubicInterpolation(inputW->histogram(hist), XValues_new));
    } catch (std::exception &ex) {
      g_log.error() << "Error in rebin function: " << ex.what() << '\n';
      throw;
    }

    // Populate the output workspace X values
    outputW->setBinEdges(hist, XValues_new);

    prog.report();
  }

  gsl_set_error_handler(old_handler);
}

/**Uses cubic splines to interpolate the mean rate of change of the integral
*  over the inputed data bins to that for the user supplied bins.
*  Note that this algorithm was implemented to provide a little more resolution
*  on high count rate data. Whether it is more accurate than the standard rebin
*  for all, or your, application needs more thought.
*  The input data must be a distribution (proportional to the rate of change
*e.g.
*  raw_counts/bin_widths) but note that these mean rate of counts data
*  are integrals not (instanteously) sampled data. The error values on each
*point
*  are a weighted mean of the error values from the surrounding input data. This
*  makes sense if the interpolation error is low compared to the statistical
*  errors on each input data point. The weighting is inversely proportional to
*  the distance from the original data point to the new interpolated one.
*
*  @param[in] oldHistogram :: the histogram of the output workspace that will
*be interpolated
*  @param[in] xNew :: x-values to rebin to, must be monotonically increasing
*  @return Histogram :: A new Histogram containing the BinEdges xNew and
*the calculated HistogramY and HistogramE
*  @throw runtime_error :: if there is a problem executing one of the GSL
*functions
*  @throw invalid_argument :: if any output x-values are outside the range of
*input
*x-values
**/
Histogram InterpolatingRebin::cubicInterpolation(const Histogram &oldHistogram,
                                                 const BinEdges &xNew) const {
  const auto &yOld = oldHistogram.y();

  const size_t size_old = yOld.size();
  if (size_old == 0)
    throw std::runtime_error("Empty spectrum found, aborting!");

  const size_t size_new = xNew.size() - 1; // -1 because BinEdges

  // get the bin centres of the input data
<<<<<<< HEAD
  std::vector<double> xCensOld(size_new);
  VectorHelper::convertToBinCentre(oldHistogram.x().rawData(), xCensOld);
=======
  auto xCensOld = oldHistogram.points();
  VectorHelper::convertToBinCentre(oldHistogram.x().rawData(),
                                   xCensOld.mutableRawData());
>>>>>>> 19b32f3b
  // the centres of the output data
  Points xCensNew(size_new);
  VectorHelper::convertToBinCentre(xNew.rawData(), xCensNew.mutableRawData());

  // find the range of input values whose x-values just suround the output
  // x-values
  size_t oldIn1 =
      std::lower_bound(xCensOld.begin(), xCensOld.end(), xCensNew.front()) -
      xCensOld.begin();
  if (oldIn1 == 0) { // the lowest interpolation value might be out of range but
                     // if it is almost on the boundary let it through
    if (std::abs(xCensOld.front() - xCensNew.front()) <
        1e-8 * (xCensOld.back() - xCensOld.front())) {
      oldIn1 = 1;
      // make what should be a very small correction
      xCensNew.mutableRawData().front() = xCensOld.front();
    }
  }

  size_t oldIn2 =
      std::lower_bound(xCensOld.begin(), xCensOld.end(), xCensNew.back()) -
      xCensOld.begin();
  if (oldIn2 == size_old) { // the highest point is nearly out of range of the
                            // input data but if it's very near the boundary let
                            // it through
    if (std::abs(xCensOld.back() - xCensNew.back()) <
        1e-8 * (xCensOld.back() - xCensOld.front())) {
      oldIn2 = size_old - 1;
      // make what should be a very small correction
      xCensNew.mutableRawData().back() = xCensOld.back();
    }
  }

  // check that the intepolation points fit well enough within the data for
  // reliable intepolation to be done
  bool goodRangeLow(false), goodRangeHigh(false), canInterpol(false);
  if (oldIn1 > 1) { // set the range of the fit, including more input data to
                    // improve accuracy
    oldIn1 -= 2;
    goodRangeLow = true;
    canInterpol = true;
  } else {
    if (oldIn1 > 0) {
      canInterpol = true;
      oldIn1--;
    }
  }

  if (oldIn2 < size_old - 1) {
    oldIn2++;
    goodRangeHigh = true;
  } else {
    if (oldIn2 >= size_old) {
      canInterpol = false;
    }
  }

  const auto &xOld = oldHistogram.x();
  const auto &eOld = oldHistogram.e();

  // No Interpolation branch
  if (!canInterpol) {
    if (VectorHelper::isConstantValue(yOld.rawData())) {
      // this copies the single y-value into the output array, errors are still
      // calculated from the nearest input data points
      // this is as much as we need to do in this (trival) case
      return noInterpolation(oldHistogram, xNew);
    } else { // some points are two close to the edge of the data

      throw std::invalid_argument(
          std::string("At least one x-value to interpolate to is outside the "
                      "range of the original data.\n") +
          "original data range: " +
          boost::lexical_cast<std::string>(xOld.front()) + " to " +
          boost::lexical_cast<std::string>(xOld.back()) + "\n" +
          "range to try to interpolate to " +
          boost::lexical_cast<std::string>(xNew.front()) + " to " +
          boost::lexical_cast<std::string>(xNew.back()));
    }
  }

  // Can Interpolate
  // Create Histogram
  Histogram newHistogram{xNew, Frequencies(xNew.size() - 1)};

  auto &yNew = newHistogram.mutableY();
  auto &eNew = newHistogram.mutableE();

  if ((!goodRangeLow) || (!goodRangeHigh)) {
    g_log.information() << "One or more points in the interpolation are near "
                           "the boundary of the input data, these points will "
                           "have slightly less accuracy\n";
  }

  // get the GSL to allocate the memory
  gsl_interp_accel *acc = nullptr;
  gsl_spline *spline = nullptr;
  try {
    acc = gsl_interp_accel_alloc();
    const size_t nPoints = oldIn2 - oldIn1 + 1;
    spline = gsl_spline_alloc(gsl_interp_cspline, nPoints);

    // test the allocation
    if (!acc || !spline ||
        // calculate those splines, GSL uses pointers to the vector array (which
        // is always contiguous)
        gsl_spline_init(spline, &xCensOld[oldIn1], &yOld[oldIn1], nPoints)) {
      throw std::runtime_error("Error setting up GSL spline functions");
    }

    // todo std transform?
    for (size_t i = 0; i < size_new; ++i) {
      yNew[i] = gsl_spline_eval(spline, xCensNew[i], acc);
      //(basic) error estimate the based on a weighted mean of the errors of the
      // surrounding input data points
      eNew[i] = estimateError(xCensOld, eOld, xCensNew[i]);
    }
  }
  // for GSL to clear up its memory use
  catch (std::exception &) {
    if (acc) {
      if (spline) {
        gsl_spline_free(spline);
      }
      gsl_interp_accel_free(acc);
    }
    throw;
  }
  gsl_spline_free(spline);
  gsl_interp_accel_free(acc);

  return newHistogram;
}
/** This can be used whenever the original spectrum is filled with only one
* value. It is intended allow
*  some spectra with null like values, for example all zeros
*  @param[in] oldHistogram :: the histogram of the output workspace that will
*be interpolated
*  @param[in] xNew :: x-values to rebin to, must be monotonically increasing
*  @return Histogram :: A new Histogram containing the BinEdges xNew and
*the calculated HistogramY and HistogramE
*/
Histogram InterpolatingRebin::noInterpolation(const Histogram &oldHistogram,
                                              const BinEdges &xNew) const {
  Histogram newHistogram{xNew, Frequencies(xNew.size() - 1)};
  auto &yNew = newHistogram.mutableY();
  auto &eNew = newHistogram.mutableE();

  yNew.assign(yNew.size(), oldHistogram.y().front());

<<<<<<< HEAD
  const auto &xOldData = oldHistogram.x().rawData();
  const auto &eOld = oldHistogram.e();
  std::transform(xNew.cbegin(), xNew.cend(), eNew.begin(),
                 [&](double x) { return estimateError(xOldData, eOld, x); });
=======
  const auto &xPointData = oldHistogram.points();
  const auto &eOld = oldHistogram.e();

  // -1 because xNew.size is 1 bigger than eNew
  std::transform(xNew.cbegin(), xNew.cend() - 1, eNew.begin(),
                 [&](double x) { return estimateError(xPointData, eOld, x); });
>>>>>>> 19b32f3b

  return newHistogram;
}
/**Estimates the error on each interpolated point by assuming it is similar to
* the errors in
*  near by input data points. Output points with the same x-value as an input
* point have the
*  same error as the input point. Points between input points have a error value
* that is a
*  weighted mean of the closest input points
*  @param[in] xsOld x-values of the input data around the point of interested
*  @param[in] esOld error values for the same points in the input data as xsOld
*  @param[in] xNew the value of x for at the point of interest
*  @return the estimated error at that point
*/
<<<<<<< HEAD
double InterpolatingRebin::estimateError(const std::vector<double> &xsOld,
=======
double InterpolatingRebin::estimateError(const Points &xsOld,
>>>>>>> 19b32f3b
                                         const HistogramE &esOld,
                                         const double xNew) const {

  // find the first point in the array that has a higher value of x, we'll base
  // some of the error estimate on the error on this point

  const size_t indAbove =
      std::lower_bound(xsOld.begin(), xsOld.end(), xNew) - xsOld.begin();

  // if the point's x-value is out of the range covered by the x-values in the
  // input data return the error value at the end of the range
  if (indAbove == 0) {
    return esOld.front();
  }
  // xsOld is 1 longer than xsOld
  if (indAbove >= esOld.size()) { // cubicInterpolation() checks that that there
                                  // are no empty histograms
    return esOld.back();
  }

  const double error1 = esOld[indAbove];
  // ratio of weightings will be inversely proportional to the distance between
  // the points
  double weight1 = xsOld[indAbove] - xNew;
  // check if the points are close enough agnoring any spurious effects that can
  // occur with exact comparisons of floating point numbers
  if (weight1 < 1e-100) {
    // the point is on an input point, all the weight is on this point ignore
    // the other
    return error1;
  }
  weight1 = 1 / weight1;

  // if p were zero lower_bound must have found xCensNew <= xCensOld.front() but
  // in that situation we should have exited before now
  const double error2 = esOld[indAbove - 1];
  double weight2 = xNew - xsOld[indAbove - 1];
  if (weight2 < 1e-100) {
    // the point is on an input point, all the weight is on this point ignore
    // the other
    return error2;
  }
  weight2 = 1 / weight2;

  return (weight1 * error1 + weight2 * error2) / (weight1 + weight2);
}

} // namespace Algorithm
} // namespace Mantid<|MERGE_RESOLUTION|>--- conflicted
+++ resolved
@@ -201,14 +201,9 @@
   const size_t size_new = xNew.size() - 1; // -1 because BinEdges
 
   // get the bin centres of the input data
-<<<<<<< HEAD
-  std::vector<double> xCensOld(size_new);
-  VectorHelper::convertToBinCentre(oldHistogram.x().rawData(), xCensOld);
-=======
   auto xCensOld = oldHistogram.points();
   VectorHelper::convertToBinCentre(oldHistogram.x().rawData(),
                                    xCensOld.mutableRawData());
->>>>>>> 19b32f3b
   // the centres of the output data
   Points xCensNew(size_new);
   VectorHelper::convertToBinCentre(xNew.rawData(), xCensNew.mutableRawData());
@@ -319,7 +314,6 @@
       throw std::runtime_error("Error setting up GSL spline functions");
     }
 
-    // todo std transform?
     for (size_t i = 0; i < size_new; ++i) {
       yNew[i] = gsl_spline_eval(spline, xCensNew[i], acc);
       //(basic) error estimate the based on a weighted mean of the errors of the
@@ -359,19 +353,12 @@
 
   yNew.assign(yNew.size(), oldHistogram.y().front());
 
-<<<<<<< HEAD
-  const auto &xOldData = oldHistogram.x().rawData();
-  const auto &eOld = oldHistogram.e();
-  std::transform(xNew.cbegin(), xNew.cend(), eNew.begin(),
-                 [&](double x) { return estimateError(xOldData, eOld, x); });
-=======
   const auto &xPointData = oldHistogram.points();
   const auto &eOld = oldHistogram.e();
 
   // -1 because xNew.size is 1 bigger than eNew
   std::transform(xNew.cbegin(), xNew.cend() - 1, eNew.begin(),
                  [&](double x) { return estimateError(xPointData, eOld, x); });
->>>>>>> 19b32f3b
 
   return newHistogram;
 }
@@ -387,11 +374,7 @@
 *  @param[in] xNew the value of x for at the point of interest
 *  @return the estimated error at that point
 */
-<<<<<<< HEAD
-double InterpolatingRebin::estimateError(const std::vector<double> &xsOld,
-=======
 double InterpolatingRebin::estimateError(const Points &xsOld,
->>>>>>> 19b32f3b
                                          const HistogramE &esOld,
                                          const double xNew) const {
 
