--- conflicted
+++ resolved
@@ -136,25 +136,22 @@
   if (ws2min > ws1max)
     return;
 
-<<<<<<< HEAD
   auto indexInfo = output.indexInfo();
-  // change the axis by adding the maximum existing spectrum number to the
-  // current value
   indexInfo.setSpectrumNumbers(
       makeRange(0, static_cast<specnum_t>(output.getNumberHistograms() - 1)));
   output.setIndexInfo(indexInfo);
-=======
+
   const int yAxisNum = 1;
-  const auto yAxisWS1 = ws1->getAxis(yAxisNum);
-  const auto yAxisWS2 = ws2->getAxis(yAxisNum);
-  auto outputYAxis = output->getAxis(yAxisNum);
-  const auto ws1len = ws1->getNumberHistograms();
+  const auto yAxisWS1 = ws1.getAxis(yAxisNum);
+  const auto yAxisWS2 = ws2.getAxis(yAxisNum);
+  auto outputYAxis = output.getAxis(yAxisNum);
+  const auto ws1len = ws1.getNumberHistograms();
 
   const bool isTextAxis = yAxisWS1->isText() && yAxisWS2->isText();
   const bool isNumericAxis = yAxisWS1->isNumeric() && yAxisWS2->isNumeric();
 
   auto outputTextAxis = dynamic_cast<TextAxis *>(outputYAxis);
-  for (size_t i = 0; i < output->getNumberHistograms(); ++i) {
+  for (size_t i = 0; i < output.getNumberHistograms(); ++i) {
     if (isTextAxis) {
       // check if we're outside the spectra of the first workspace
       const std::string inputLabel =
@@ -167,11 +164,7 @@
           i < ws1len ? yAxisWS1->getValue(i) : yAxisWS2->getValue(i - ws1len);
       outputYAxis->setValue(i, inputVal);
     }
-
-    // append the spectra
-    output->getSpectrum(i).setSpectrumNo(specnum_t(i));
   }
->>>>>>> 9b06122b
 }
 
 void AppendSpectra::combineLogs(const API::Run &lhs, const API::Run &rhs,
