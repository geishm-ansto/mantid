// Mantid Repository : https://github.com/mantidproject/mantid
//
// Copyright &copy; 2018 ISIS Rutherford Appleton Laboratory UKRI,
//   NScD Oak Ridge National Laboratory, European Spallation Source,
//   Institut Laue - Langevin & CSNS, Institute of High Energy Physics, CAS
// SPDX - License - Identifier: GPL - 3.0 +
#include "MantidAlgorithms/PolarizationCorrectionWildes.h"

#include "MantidAPI/ADSValidator.h"
#include "MantidAPI/Axis.h"
#include "MantidAPI/WorkspaceGroup.h"
#include "MantidAPI/WorkspaceHistory.h"
#include "MantidAlgorithms/PolarizationCorrections/PolarizationCorrectionsHelpers.h"
#include "MantidAlgorithms/PolarizationCorrections/SpinStateValidator.h"
#include "MantidDataObjects/Workspace2D.h"
#include "MantidDataObjects/WorkspaceCreation.h"
#include "MantidKernel/ArrayProperty.h"
#include "MantidKernel/ListValidator.h"
#include "MantidKernel/StringTokenizer.h"

#include <Eigen/Dense>
#include <boost/math/special_functions/pow.hpp>

namespace {
/// Property names.
namespace Prop {
static const std::string FLIPPERS{"Flippers"};
static const std::string SPIN_STATES{"SpinStates"};
static const std::string EFFICIENCIES{"Efficiencies"};
static const std::string INPUT_WS{"InputWorkspaces"};
static const std::string OUTPUT_WS{"OutputWorkspace"};
} // namespace Prop

/**
 * Throw if given ws is nullptr.
 * @param ws a workspace to check
 * @param tag a flipper configuration for the error message
 */
void checkInputExists(const Mantid::API::MatrixWorkspace_sptr &ws, const std::string &tag) {
  if (!ws) {
    throw std::runtime_error("A workspace designated as " + tag + " is missing in inputs.");
  }
}

/**
 * Calculate the corrected intensities and error estimates.
 * @param corrected an output vector for R00, R01, R10 and R11
 * @param errors an output vector for the error estimates
 * @param ppy intensity I00
 * @param ppyE error of ppy
 * @param pmy intensity I01
 * @param pmyE error of pmy
 * @param mpy intensity I10
 * @param mpyE error of mpy
 * @param mmy intensity I11
 * @param mmyE error of mmy
 * @param f1 polarizer efficiency
 * @param f1E error of f1
 * @param f2 analyzer efficiency
 * @param f2E error of f2
 * @param p1 polarizer flipper efficiency
 * @param p1E error of p1
 * @param p2 analyzer flipper efficiency
 * @param p2E error of p2
 */
void fourInputsCorrectedAndErrors(Eigen::Vector4d &corrected, Eigen::Vector4d &errors, const double ppy,
                                  const double ppyE, const double pmy, const double pmyE, const double mpy,
                                  const double mpyE, const double mmy, const double mmyE, const double f1,
                                  const double f1E, const double f2, const double f2E, const double p1,
                                  const double p1E, const double p2, const double p2E) {
  using namespace boost::math;
  // Note that f1 and f2 correspond to 1-F1 and 1-F2 in [Wildes, 1999].
  // These are inverted forms of the efficiency matrices.
  const auto diag1 = 1. / f1;
  const auto off1 = (f1 - 1.) / f1;
  Eigen::Matrix4d F1m;
  F1m << 1., 0., 0., 0., 0., 1., 0., 0., off1, 0., diag1, 0., 0., off1, 0., diag1;

  const auto diag2 = 1. / f2;
  const auto off2 = (f2 - 1.) / f2;
  Eigen::Matrix4d F2m;
  F2m << 1., 0., 0., 0., off2, diag2, 0., 0., 0., 0., 1., 0., 0., 0., off2, diag2;
  const auto diag3 = p1 / (2. * p1 - 1);
  const auto off3 = (p1 - 1.) / (2. * p1 - 1.);
  Eigen::Matrix4d P1m;
  P1m << diag3, 0, off3, 0, 0, diag3, 0, off3, off3, 0, diag3, 0, 0, off3, 0, diag3;
  const auto diag4 = p2 / (2. * p2 - 1.);
  const auto off4 = (p2 - 1.) / (2. * p2 - 1.);
  Eigen::Matrix4d P2m;
  P2m << diag4, off4, 0., 0., off4, diag4, 0., 0., 0., 0., diag4, off4, 0., 0., off4, diag4;
  const Eigen::Vector4d intensities(ppy, pmy, mpy, mmy);
  const auto FProduct = F2m * F1m;
  const auto PProduct = P2m * P1m;
  const auto PFProduct = PProduct * FProduct;
  corrected = PFProduct * intensities;
  // The error matrices here are element-wise algebraic derivatives of
  // the matrices above, multiplied by the error.
  const auto elemE1 = -1. / pow<2>(f1) * f1E;
  Eigen::Matrix4d F1Em;
  F1Em << 0., 0., 0., 0., 0., 0., 0., 0., -elemE1, 0., elemE1, 0., 0., -elemE1, 0., elemE1;
  const auto elemE2 = -1. / pow<2>(f2) * f2E;
  Eigen::Matrix4d F2Em;
  F2Em << 0., 0., 0., 0., -elemE2, elemE2, 0., 0., 0., 0., 0., 0., 0., 0., -elemE2, elemE2;
  const auto elemE3 = 1. / pow<2>(2. * p1 - 1.) * p1E;
  Eigen::Matrix4d P1Em;
  P1Em << elemE3, 0., -elemE3, 0., 0., elemE3, 0., -elemE3, -elemE3, 0., elemE3, 0., 0., -elemE3, 0., elemE3;
  const auto elemE4 = 1. / pow<2>(2. * p2 - 1.) * p2E;
  Eigen::Matrix4d P2Em;
  P2Em << elemE4, -elemE4, 0., 0., -elemE4, elemE4, 0., 0., 0., 0., elemE4, -elemE4, 0., 0., -elemE4, elemE4;
  const Eigen::Vector4d yErrors(ppyE, pmyE, mpyE, mmyE);
  const auto e1 = (P2Em * P1m * FProduct * intensities).array();
  const auto e2 = (P2m * P1Em * FProduct * intensities).array();
  const auto e3 = (PProduct * F2Em * F1m * intensities).array();
  const auto e4 = (PProduct * F2m * F1Em * intensities).array();
  const auto sqPFProduct = (PFProduct.array() * PFProduct.array()).matrix();
  const auto sqErrors = (yErrors.array() * yErrors.array()).matrix();
  const auto e5 = (sqPFProduct * sqErrors).array();
  errors = (e1 * e1 + e2 * e2 + e3 * e3 + e4 * e4 + e5).sqrt();
}

/**
 * Estimate errors for I01 in the two inputs case.
 * @param i00 intensity of 00 flipper configuration
 * @param e00 error of i00
 * @param i11 intensity of 11 flipper configuration
 * @param e11 error of i11
 * @param p1 polarizer efficiency
 * @param p1E error of p1
 * @param p2 analyzer efficiency
 * @param p2E error of p2
 * @param f1 polarizer flipper efficiency
 * @param f1E error of f1
 * @param f2 analyzer flipper efficiency
 * @param f2E error of f2
 * @return the error estimate
 */
double twoInputsErrorEstimate01(const double i00, const double e00, const double i11, const double e11, const double p1,
                                const double p1E, const double p2, const double p2E, const double f1, const double f1E,
                                const double f2, const double f2E) {
  using namespace boost::math;
  // Derivatives of the equation which solves the I01 intensities
  // with respect to i00, i11, f1, etc.
  const auto pmdi00 =
      -((f1 * (-1. + 2. * p1) * (-f2 * pow<2>(1. - 2. * p2) + pow<2>(f2) * pow<2>(1. - 2. * p2) + (-1. + p2) * p2)) /
        (f2 * p1 * (-1. + p1 + 2. * p2 - 2. * p1 * p2) +
         f1 * (-1. + 2. * p1) * ((1. - p2) * p2 + f2 * (-1. + p1 + p2) * (-1. + 2. * p2))));
  const auto pmdi11 = (f2 * p1 * (-1. + p1 + 2. * p2 - 2. * p1 * p2)) /
                      (f2 * p1 * (-1. + p1 + 2. * p2 - 2. * p1 * p2) +
                       f1 * (-1. + 2. * p1) * ((1. - p2) * p2 + f2 * (-1. + p1 + p2) * (-1. + 2. * p2)));
  const auto pmdf1 =
      -(((-1. + 2. * p1) * ((1. - p2) * p2 + f2 * (-1. + p1 + p2) * (-1. + 2. * p2)) *
         (f2 * i11 * p1 * (-1. + p1 + 2. * p2 - 2. * p1 * p2) -
          f1 * i00 * (-1. + 2. * p1) *
              (-f2 * pow<2>(1. - 2. * p2) + pow<2>(f2) * pow<2>(1. - 2. * p2) + (-1. + p2) * p2))) /
        pow<2>(f2 * p1 * (-1. + p1 + 2. * p2 - 2. * p1 * p2) +
               f1 * (-1. + 2. * p1) * ((1. - p2) * p2 + f2 * (-1. + p1 + p2) * (-1. + 2. * p2)))) -
      (i00 * (-1. + 2. * p1) * (-f2 * pow<2>(1. - 2. * p2) + pow<2>(f2) * pow<2>(1. - 2. * p2) + (-1. + p2) * p2)) /
          (f2 * p1 * (-1. + p1 + 2. * p2 - 2. * p1 * p2) +
           f1 * (-1. + 2. * p1) * ((1. - p2) * p2 + f2 * (-1. + p1 + p2) * (-1. + 2. * p2)));
  const auto pmdf2 =
      -(((f1 * (-1. + 2. * p1) * (-1. + p1 + p2) * (-1 + 2 * p2) + p1 * (-1. + p1 + 2. * p2 - 2. * p1 * p2)) *
         (f2 * i11 * p1 * (-1. + p1 + 2. * p2 - 2. * p1 * p2) -
          f1 * i00 * (-1. + 2. * p1) *
              (-f2 * pow<2>(1. - 2. * p2) + pow<2>(f2) * pow<2>(1. - 2. * p2) + (-1. + p2) * p2))) /
        pow<2>(f2 * p1 * (-1. + p1 + 2. * p2 - 2. * p1 * p2) +
               f1 * (-1. + 2. * p1) * ((1. - p2) * p2 + f2 * (-1. + p1 + p2) * (-1. + 2. * p2)))) +
      (-f1 * i00 * (-1. + 2. * p1) * (-pow<2>(1. - 2. * p2) + 2 * f2 * pow<2>(1. - 2. * p2)) +
       i11 * p1 * (-1. + p1 + 2. * p2 - 2. * p1 * p2)) /
          (f2 * p1 * (-1. + p1 + 2. * p2 - 2. * p1 * p2) +
           f1 * (-1. + 2. * p1) * ((1. - p2) * p2 + f2 * (-1. + p1 + p2) * (-1. + 2. * p2)));
  const auto pmdp1 =
      -(((f2 * i11 * p1 * (-1. + p1 + 2. * p2 - 2. * p1 * p2) -
          f1 * i00 * (-1. + 2. * p1) *
              (-f2 * pow<2>(1. - 2. * p2) + pow<2>(f2) * pow<2>(1. - 2. * p2) + (-1. + p2) * p2)) *
         (f2 * p1 * (1. - 2. * p2) + f1 * f2 * (-1. + 2. * p1) * (-1. + 2. * p2) +
          f2 * (-1. + p1 + 2. * p2 - 2. * p1 * p2) +
          2. * f1 * ((1. - p2) * p2 + f2 * (-1. + p1 + p2) * (-1. + 2. * p2)))) /
        pow<2>(f2 * p1 * (-1. + p1 + 2. * p2 - 2. * p1 * p2) +
               f1 * (-1. + 2. * p1) * ((1. - p2) * p2 + f2 * (-1. + p1 + p2) * (-1. + 2. * p2)))) +
      (f2 * i11 * p1 * (1. - 2. * p2) + f2 * i11 * (-1. + p1 + 2. * p2 - 2. * p1 * p2) -
       2. * f1 * i00 * (-f2 * pow<2>(1. - 2. * p2) + pow<2>(f2) * pow<2>(1. - 2. * p2) + (-1. + p2) * p2)) /
          (f2 * p1 * (-1. + p1 + 2. * p2 - 2. * p1 * p2) +
           f1 * (-1. + 2. * p1) * ((1. - p2) * p2 + f2 * (-1. + p1 + p2) * (-1. + 2. * p2)));
  const auto pmdp2 =
      -(((f2 * i11 * p1 * (-1. + p1 + 2. * p2 - 2. * p1 * p2) -
          f1 * i00 * (-1. + 2. * p1) *
              (-f2 * pow<2>(1. - 2. * p2) + pow<2>(f2) * pow<2>(1. - 2. * p2) + (-1. + p2) * p2)) *
         (f2 * (2. - 2. * p1) * p1 +
          f1 * (-1. + 2. * p1) * (1. - 2. * p2 + 2. * f2 * (-1. + p1 + p2) + f2 * (-1. + 2. * p2)))) /
        pow<2>(f2 * p1 * (-1. + p1 + 2. * p2 - 2. * p1 * p2) +
               f1 * (-1. + 2. * p1) * ((1. - p2) * p2 + f2 * (-1. + p1 + p2) * (-1. + 2. * p2)))) +
      (f2 * i11 * (2. - 2. * p1) * p1 -
       f1 * i00 * (-1. + 2. * p1) * (-1. + 4. * f2 * (1. - 2. * p2) - 4. * pow<2>(f2) * (1. - 2. * p2) + 2. * p2)) /
          (f2 * p1 * (-1. + p1 + 2. * p2 - 2. * p1 * p2) +
           f1 * (-1. + 2. * p1) * ((1. - p2) * p2 + f2 * (-1. + p1 + p2) * (-1. + 2. * p2)));
  // Estimate the error components using linearized extrapolation,
  // sum in squares.
  const auto e01_I00 = pow<2>(pmdi00 * e00);
  const auto e01_I11 = pow<2>(pmdi11 * e11);
  const auto e01_F1 = pow<2>(pmdf1 * f1E);
  const auto e01_F2 = pow<2>(pmdf2 * f2E);
  const auto e01_P1 = pow<2>(pmdp1 * p1E);
  const auto e01_P2 = pow<2>(pmdp2 * p2E);
  return std::sqrt(e01_I00 + e01_I11 + e01_F1 + e01_F2 + e01_P1 + e01_P2);
}

/**
 * Estimate errors for I10 in the two inputs case.
 * @param i00 intensity of 00 flipper configuration
 * @param e00 error of i00
 * @param i11 intensity of 11 flipper configuration
 * @param e11 error of i11
 * @param p1 polarizer efficiency
 * @param p1E error of p1
 * @param p2 analyzer efficiency
 * @param p2E error of p2
 * @param f1 polarizer flipper efficiency
 * @param f1E error of f1
 * @param f2 analyzer flipper efficiency
 * @param f2E error of f2
 * @return the error estimate
 */
double twoInputsErrorEstimate10(const double i00, const double e00, const double i11, const double e11, const double p1,
                                const double p1E, const double p2, const double p2E, const double f1, const double f1E,
                                const double f2, const double f2E) {
  using namespace boost::math;
  // Derivatives of the equation which solves the I10 intensities
  // with respect to i00, i11, f1, etc.
  const auto a = -1. + p1 + 2. * p2 - 2. * p1 * p2;
  const auto b = -1. + 2. * p1;
  const auto c = -1. + 2. * p2;
  const auto d = -1. + p2;
  const auto mpdi00 = (-pow<2>(f1) * f2 * pow<2>(b) * c + f1 * f2 * pow<2>(b) * c + f2 * p1 * a) /
                      (f2 * p1 * a + f1 * b * (-d * p2 + f2 * (p1 + d) * c));
  const auto mpdi11 = -((f1 * b * d * p2) / (f2 * p1 * a + f1 * b * (-d * p2 + f2 * (p1 + d) * c)));
  const auto mpdf1 =
      -(((-1. + 2. * p1) * ((1. - p2) * p2 + f2 * (-1. + p1 + p2) * (-1. + 2. * p2)) *
         (-pow<2>(f1) * f2 * i00 * pow<2>(1. - 2. * p1) * (-1. + 2. * p2) +
          f2 * i00 * p1 * (-1. + p1 + 2. * p2 - 2. * p1 * p2) +
          f1 * (-1. + 2. * p1) * (-i11 * (-1. + p2) * p2 + f2 * i00 * (-1. + 2. * p1) * (-1. + 2. * p2)))) /
        pow<2>(f2 * p1 * (-1. + p1 + 2. * p2 - 2. * p1 * p2) +
               f1 * (-1. + 2. * p1) * ((1. - p2) * p2 + f2 * (-1. + p1 + p2) * (-1. + 2. * p2)))) +
      (-2. * f1 * f2 * i00 * pow<2>(1. - 2. * p1) * (-1. + 2. * p2) +
       (-1. + 2. * p1) * (-i11 * (-1. + p2) * p2 + f2 * i00 * (-1. + 2. * p1) * (-1. + 2. * p2))) /
          (f2 * p1 * (-1. + p1 + 2. * p2 - 2. * p1 * p2) +
           f1 * (-1. + 2. * p1) * ((1. - p2) * p2 + f2 * (-1. + p1 + p2) * (-1. + 2. * p2)));
  const auto mpdf2 = -(((f1 * b * (p1 + d) * c + p1 * a) * (-pow<2>(f1) * f2 * i00 * pow<2>(b) * c + f2 * i00 * p1 * a +
                                                            f1 * b * (-i11 * d * p2 + f2 * i00 * b * c))) /
                       pow<2>(f2 * p1 * a + f1 * b * (-d * p2 + f2 * (p1 + d) * c))) +
                     (-pow<2>(f1) * i00 * pow<2>(b) * c + f1 * i00 * pow<2>(b) * c + i00 * p1 * a) /
                         (f2 * p1 * a + f1 * b * (-d * p2 + f2 * (p1 + d) * c));
  const auto mpdp1 =
      -(((-pow<2>(f1) * f2 * i00 * pow<2>(b) * c + f2 * i00 * p1 * a + f1 * b * (-i11 * d * p2 + f2 * i00 * b * c)) *
         (f2 * p1 * -c + f1 * f2 * b * c + f2 * a + 2. * f1 * (-d * p2 + f2 * (p1 + d) * c))) /
        pow<2>(f2 * p1 * a + f1 * b * (-d * p2 + f2 * (p1 + d) * c))) +
      (f2 * i00 * p1 * -c + 4. * pow<2>(f1) * f2 * i00 * -b * c + 2. * f1 * f2 * i00 * b * c + f2 * i00 * a +
       2. * f1 * (-i11 * d * p2 + f2 * i00 * b * c)) /
          (f2 * p1 * a + f1 * b * (-d * p2 + f2 * (p1 + d) * c));
  const auto mpdp2 =
      -(((f2 * (2. - 2. * p1) * p1 + f1 * b * (1. - 2. * p2 + 2. * f2 * (p1 + d) + f2 * c)) *
         (-pow<2>(f1) * f2 * i00 * pow<2>(b) * c + f2 * i00 * p1 * a + f1 * b * (-i11 * d * p2 + f2 * i00 * b * c))) /
        pow<2>(f2 * p1 * a + f1 * b * (-d * p2 + f2 * (p1 + d) * c))) +
      (-2. * pow<2>(f1) * f2 * i00 * pow<2>(b) + f2 * i00 * (2. - 2. * p1) * p1 +
       f1 * b * (2. * f2 * i00 * b - i11 * d - i11 * p2)) /
          (f2 * p1 * a + f1 * b * (-d * p2 + f2 * (p1 + d) * c));
  // Estimate the error components using linearized extrapolation,
  // sum in squares.
  const auto e10_I00 = pow<2>(mpdi00 * e00);
  const auto e10_I11 = pow<2>(mpdi11 * e11);
  const auto e10_F1 = pow<2>(mpdf1 * f1E);
  const auto e10_F2 = pow<2>(mpdf2 * f2E);
  const auto e10_P1 = pow<2>(mpdp1 * p1E);
  const auto e10_P2 = pow<2>(mpdp2 * p2E);
  return std::sqrt(e10_I00 + e10_I11 + e10_F1 + e10_F2 + e10_P1 + e10_P2);
}

Mantid::API::MatrixWorkspace_sptr createWorkspaceWithHistory(const Mantid::API::MatrixWorkspace_const_sptr &inputWS) {
  Mantid::API::MatrixWorkspace_sptr outputWS = Mantid::DataObjects::create<Mantid::DataObjects::Workspace2D>(*inputWS);
  outputWS->history().addHistory(inputWS->getHistory());
  return outputWS;
}
} // namespace

namespace Mantid::Algorithms {

// Register the algorithm into the AlgorithmFactory
DECLARE_ALGORITHM(PolarizationCorrectionWildes)

//----------------------------------------------------------------------------------------------

/// Algorithms name for identification. @see Algorithm::name
const std::string PolarizationCorrectionWildes::name() const { return "PolarizationCorrectionWildes"; }

/// Algorithm's version for identification. @see Algorithm::version
int PolarizationCorrectionWildes::version() const { return 1; }

/// Algorithm's category for identification. @see Algorithm::category
const std::string PolarizationCorrectionWildes::category() const { return "Reflectometry"; }

/// Algorithm's summary for use in the GUI and help. @see Algorithm::summary
const std::string PolarizationCorrectionWildes::summary() const {
  return "Corrects a group of polarization analysis workspaces for polarizer "
         "and analyzer efficiencies.";
}

<<<<<<< HEAD
/// Algorithm's related algorithms. @see Algorithm::seeAlso
const std::vector<std::string> PolarizationCorrectionWildes::seeAlso() const { return {"PolarizationEfficiencyCor"}; }
=======
const std::vector<std::string> PolarizationCorrectionWildes::seeAlso() const {
  return {"PolarizationEfficienciesWildes"};
}
>>>>>>> 2a3b5f5b

/**
 * Count the non-nullptr workspaces
 * @return the count on non-nullptr workspaces.
 */
size_t PolarizationCorrectionWildes::WorkspaceMap::size() const noexcept {
  return (mmWS ? 1 : 0) + (mpWS ? 1 : 0) + (pmWS ? 1 : 0) + (ppWS ? 1 : 0);
}

//----------------------------------------------------------------------------------------------
/** Initialize the algorithm's properties.
 */
void PolarizationCorrectionWildes::init() {
  declareProperty(std::make_unique<Kernel::ArrayProperty<std::string>>(
                      Prop::INPUT_WS, "", std::make_shared<API::ADSValidator>(), Kernel::Direction::Input),
                  "A list of workspaces to be corrected corresponding to the "
                  "flipper configurations.");
  declareProperty(
      std::make_unique<API::WorkspaceProperty<API::WorkspaceGroup>>(Prop::OUTPUT_WS, "", Kernel::Direction::Output),
      "A group of polarization efficiency corrected workspaces.");

  const auto flipperConfigValidator = std::make_shared<SpinStateValidator>(std::unordered_set<int>{1, 2, 3, 4}, true);
  declareProperty(Prop::FLIPPERS,
                  std::string(FlipperConfigurations::OFF_OFF) + ", " + FlipperConfigurations::OFF_ON + ", " +
                      FlipperConfigurations::ON_OFF + ", " + FlipperConfigurations::ON_ON,
                  flipperConfigValidator, "Flipper configurations of the input workspaces.");
  const auto spinStateValidator =
      std::make_shared<SpinStateValidator>(std::unordered_set<int>{0, 2, 4}, false, '+', '-', true);
  declareProperty(Prop::SPIN_STATES, "", spinStateValidator, "The order of the spin states in the output workspace.");
  declareProperty(
      std::make_unique<API::WorkspaceProperty<API::MatrixWorkspace>>(Prop::EFFICIENCIES, "", Kernel::Direction::Input),
      "A workspace containing the efficiency factors P1, P2, F1 and F2 as "
      "histograms");
}

//----------------------------------------------------------------------------------------------
/** Execute the algorithm.
 */
void PolarizationCorrectionWildes::exec() {
  const std::string flipperProperty = getProperty(Prop::FLIPPERS);
  const auto flippers = PolarizationCorrectionsHelpers::splitSpinStateString(flipperProperty);
  const auto inputs = mapInputsToDirections(flippers);
  checkConsistentNumberHistograms(inputs);
  const EfficiencyMap efficiencies = efficiencyFactors();
  checkConsistentX(inputs, efficiencies);
  WorkspaceMap outputs;
  switch (inputs.size()) {
  case 1:
    outputs = directBeamCorrections(inputs, efficiencies);
    break;
  case 2:
    // Check if the input flipper configuration includes an analyser
    if (flippers.front().size() > 1) {
      outputs = twoInputCorrections(inputs, efficiencies);
    } else {
      outputs = analyzerlessCorrections(inputs, efficiencies);
    }
    break;
  case 3:
    outputs = threeInputCorrections(inputs, efficiencies);
    break;
  case 4:
    outputs = fullCorrections(inputs, efficiencies);
  }
  setProperty(Prop::OUTPUT_WS, groupOutput(outputs));
}

/**
 * Validate the algorithm's input properties.
 * @return a map from property names to discovered issues
 */
std::map<std::string, std::string> PolarizationCorrectionWildes::validateInputs() {
  std::map<std::string, std::string> issues;
  API::MatrixWorkspace_const_sptr factorWS = getProperty(Prop::EFFICIENCIES);
  if (factorWS) {
    const auto &factorAxis = factorWS->getAxis(1);
    if (!factorAxis) {
      issues[Prop::EFFICIENCIES] = "The workspace is missing a vertical axis.";
    } else if (!factorAxis->isText()) {
      issues[Prop::EFFICIENCIES] = "The vertical axis in the workspace is not text axis.";
    } else if (factorWS->getNumberHistograms() < 4) {
      issues[Prop::EFFICIENCIES] = "The workspace should contain at least 4 histograms.";
    } else {
      std::vector<std::string> tags{{"P1", "P2", "F1", "F2"}};
      for (size_t i = 0; i != factorAxis->length(); ++i) {
        const auto label = factorAxis->label(i);
        auto found = std::find(tags.begin(), tags.end(), label);
        if (found != tags.cend()) {
          std::swap(tags.back(), *found);
          tags.pop_back();
        }
      }
      if (!tags.empty()) {
        issues[Prop::EFFICIENCIES] = "A histogram labeled " + tags.front() + " is missing from the workspace.";
      }
    }
  }
  const std::vector<std::string> inputs = getProperty(Prop::INPUT_WS);
  const auto flipperConfig = PolarizationCorrectionsHelpers::splitSpinStateString(getPropertyValue(Prop::FLIPPERS));
  const auto flipperCount = flipperConfig.size();
  if (inputs.size() != flipperCount) {
    issues[Prop::FLIPPERS] = "The number of flipper configurations (" + std::to_string(flipperCount) +
                             ") does not match the number of input workspaces (" + std::to_string(inputs.size()) + ")";
  }
  // SpinStates checks.
  const auto spinStates = PolarizationCorrectionsHelpers::splitSpinStateString(getPropertyValue(Prop::SPIN_STATES));
  if (inputs.size() == 1 && !spinStates.empty()) {
    issues[Prop::SPIN_STATES] = "Output workspace order cannot be set for direct beam calculations.";
  } else if (!spinStates.empty()) {
    if (flipperConfig.front().size() == 1 && spinStates.size() != 2) {
      issues[Prop::SPIN_STATES] =
          "Incorrect number of workspaces in output configuration: " + std::to_string(spinStates.size()) +
          ". Only two output workspaces are produced when an analyzer is not used.";
    }
    if (flipperConfig.front().size() == 2 && spinStates.size() != 4) {
      issues[Prop::SPIN_STATES] =
          "Incorrect number of workspaces in output configuration: " + std::to_string(spinStates.size()) +
          ". Four output workspaces are produced by the corrections.";
    }
  }
  return issues;
}

/**
 * Check that all workspaces in inputs have the same number of histograms.
 * @param inputs a set of workspaces to check
 */
void PolarizationCorrectionWildes::checkConsistentNumberHistograms(const WorkspaceMap &inputs) {
  size_t nHist{0};
  bool nHistValid{false};
  // A local helper function to check the number of histograms.
  auto checkNHist = [&nHist, &nHistValid](const API::MatrixWorkspace_sptr &ws, const std::string &tag) {
    if (nHistValid) {
      if (nHist != ws->getNumberHistograms()) {
        throw std::runtime_error("Number of histograms mismatch in " + tag);
      }
    } else {
      nHist = ws->getNumberHistograms();
      nHistValid = true;
    }
  };
  if (inputs.mmWS) {
    checkNHist(inputs.mmWS, FlipperConfigurations::ON_ON);
  }
  if (inputs.mpWS) {
    checkNHist(inputs.mpWS, FlipperConfigurations::ON_OFF);
  }
  if (inputs.pmWS) {
    checkNHist(inputs.pmWS, FlipperConfigurations::OFF_ON);
  }
  if (inputs.ppWS) {
    checkNHist(inputs.ppWS, FlipperConfigurations::OFF_OFF);
  }
}

/**
 * Check that all workspaces and efficicencies have the same X data.
 * @param inputs a set of workspaces to check
 * @param efficiencies efficiencies to check
 */
void PolarizationCorrectionWildes::checkConsistentX(const WorkspaceMap &inputs, const EfficiencyMap &efficiencies) {
  // Compare everything to F1 efficiency.
  const auto &F1x = efficiencies.F1->x();
  // A local helper function to check a HistogramX against F1.
  auto checkX = [&F1x](const HistogramData::HistogramX &x, const std::string &tag) {
    if (x.size() != F1x.size()) {
      throw std::runtime_error("Mismatch of histogram lengths between F1 and " + tag + '.');
    }
    for (size_t i = 0; i != x.size(); ++i) {
      if (x[i] != F1x[i]) {
        throw std::runtime_error("Mismatch of X data between F1 and " + tag + '.');
      }
    }
  };
  const auto &F2x = efficiencies.F2->x();
  checkX(F2x, "F2");
  const auto &P1x = efficiencies.P1->x();
  checkX(P1x, "P1");
  const auto &P2x = efficiencies.P2->x();
  checkX(P2x, "P2");
  // A local helper function to check an input workspace against F1.
  auto checkWS = [&checkX](const API::MatrixWorkspace_sptr &ws, const std::string &tag) {
    const auto nHist = ws->getNumberHistograms();
    for (size_t i = 0; i != nHist; ++i) {
      checkX(ws->x(i), tag);
    }
  };
  if (inputs.mmWS) {
    checkWS(inputs.mmWS, FlipperConfigurations::ON_ON);
  }
  if (inputs.mpWS) {
    checkWS(inputs.mpWS, FlipperConfigurations::ON_OFF);
  }
  if (inputs.pmWS) {
    checkWS(inputs.pmWS, FlipperConfigurations::OFF_ON);
  }
  if (inputs.ppWS) {
    checkWS(inputs.ppWS, FlipperConfigurations::OFF_OFF);
  }
}

/**
 * Make a workspace group out of the given set of workspaces.
 * The workspaces will be published in the ADS, their names appended by
 * appropriate suffices.
 * @param outputs a set of workspaces to group
 * @return a group workspace
 */
API::WorkspaceGroup_sptr PolarizationCorrectionWildes::groupOutput(const WorkspaceMap &outputs) {
  const auto &outWSName = getPropertyValue(Prop::OUTPUT_WS);
  auto spinStateOrder = getPropertyValue(Prop::SPIN_STATES);
  std::vector<std::string> names;
  if (!spinStateOrder.empty()) {
    names.resize(PolarizationCorrectionsHelpers::splitSpinStateString(spinStateOrder).size());
  }

  if (outputs.ppWS) {
    addSpinStateOutput(names, spinStateOrder, outWSName, outputs.ppWS, SpinStateConfigurationsWildes::PLUS_PLUS);
  }
  if (outputs.pmWS) {
    addSpinStateOutput(names, spinStateOrder, outWSName, outputs.pmWS, SpinStateConfigurationsWildes::PLUS_MINUS);
  }
  if (outputs.mpWS) {
    addSpinStateOutput(names, spinStateOrder, outWSName, outputs.mpWS, SpinStateConfigurationsWildes::MINUS_PLUS);
  }
  if (outputs.mmWS) {
    addSpinStateOutput(names, spinStateOrder, outWSName, outputs.mmWS, SpinStateConfigurationsWildes::MINUS_MINUS);
  }

  auto group = createChildAlgorithm("GroupWorkspaces");
  group->initialize();
  group->setProperty("InputWorkspaces", names);
  group->setProperty("OutputWorkspace", outWSName);
  group->execute();
  API::WorkspaceGroup_sptr outWS = group->getProperty("OutputWorkspace");
  return outWS;
}

/**
 * Add an output name in the correct position in the vector and to the ADS.
 * @param names A list of the names of the workspaces the algorithm has generated.
 * @param spinStateOrder The order the output should be in.
 * @param baseName The base name for the output workspaces ("BASENAME_SPINSTATE" e.g "OUTNAME_+-")
 * @param ws The workspace to add to the vector and ADS.
 * @param spinState The spin state the workspace represents.
 */
void PolarizationCorrectionWildes::addSpinStateOutput(std::vector<std::string> &names,
                                                      const std::string &spinStateOrder, const std::string &baseName,
                                                      const API::MatrixWorkspace_sptr &ws,
                                                      const std::string &spinState) {
  if (spinStateOrder.empty()) {
    names.emplace_back(baseName + "_" + spinState);
    API::AnalysisDataService::Instance().addOrReplace(names.back(), ws);
  } else {
    const auto &maybeIndex = PolarizationCorrectionsHelpers::indexOfWorkspaceForSpinState(
        PolarizationCorrectionsHelpers::splitSpinStateString(spinStateOrder), spinState);
    if (!maybeIndex.has_value()) {
      throw std::invalid_argument("Required spin state (" + spinState + ") not found in spin state order (" +
                                  spinStateOrder + ").");
    }
    const auto index = maybeIndex.value();
    names[index] = baseName + "_" + spinState;
    API::AnalysisDataService::Instance().addOrReplace(names[index], ws);
  }
}

/**
 * Make a convenience access object to the efficiency factors.
 * @return an EfficiencyMap object
 */
PolarizationCorrectionWildes::EfficiencyMap PolarizationCorrectionWildes::efficiencyFactors() {
  EfficiencyMap e;
  API::MatrixWorkspace_const_sptr factorWS = getProperty(Prop::EFFICIENCIES);
  const auto &vertAxis = factorWS->getAxis(1);
  for (size_t i = 0; i != vertAxis->length(); ++i) {
    const auto label = vertAxis->label(i);
    if (label == "P1") {
      e.P1 = &factorWS->getSpectrum(i);
    } else if (label == "P2") {
      e.P2 = &factorWS->getSpectrum(i);
    } else if (label == "F1") {
      e.F1 = &factorWS->getSpectrum(i);
    } else if (label == "F2") {
      e.F2 = &factorWS->getSpectrum(i);
    }
    // Ignore other histograms such as 'Phi' in ILL's efficiency ws.
  }
  return e;
}

/**
 * Correct a direct beam measurement for non-ideal instrument effects.
 * Only the non-analyzer, polarizer flipper off case is considered here.
 * @param inputs a set of workspaces to correct
 * @param efficiencies a set of efficiency factors
 * @return set of corrected workspaces
 */
PolarizationCorrectionWildes::WorkspaceMap
PolarizationCorrectionWildes::directBeamCorrections(const WorkspaceMap &inputs, const EfficiencyMap &efficiencies) {
  using namespace boost::math;
  checkInputExists(inputs.ppWS, FlipperConfigurations::OFF);
  WorkspaceMap outputs;
  outputs.ppWS = createWorkspaceWithHistory(inputs.ppWS);
  const size_t nHisto = inputs.ppWS->getNumberHistograms();
  for (size_t wsIndex = 0; wsIndex != nHisto; ++wsIndex) {
    const auto &ppY = inputs.ppWS->y(wsIndex);
    const auto &ppE = inputs.ppWS->e(wsIndex);
    auto &ppYOut = outputs.ppWS->mutableY(wsIndex);
    auto &ppEOut = outputs.ppWS->mutableE(wsIndex);
    for (size_t binIndex = 0; binIndex < ppY.size(); ++binIndex) {
      const auto P1 = efficiencies.P1->y()[binIndex];
      const auto P2 = efficiencies.P2->y()[binIndex];
      const double f = 1. - P1 - P2 + 2. * P1 * P2;
      ppYOut[binIndex] = ppY[binIndex] / f;
      const auto P1E = efficiencies.P1->e()[binIndex];
      const auto P2E = efficiencies.P2->e()[binIndex];
      const auto e1 = pow<2>(P1E * (2. * P1 - 1.) / pow<2>(f) * ppY[binIndex]);
      const auto e2 = pow<2>(P2E * (2. * P2 - 1.) / pow<2>(f) * ppY[binIndex]);
      const auto e3 = pow<2>(ppE[binIndex] / f);
      const auto errorSum = std::sqrt(e1 + e2 + e3);
      ppEOut[binIndex] = errorSum;
    }
  }
  return outputs;
}

/**
 * Correct for non-ideal instrument effects.
 * Deals with the case when the data was taken without the analyzer:
 * only the polarizer flipper is used.
 * @param inputs a set of workspaces to correct
 * @param efficiencies a set of efficiency factors
 * @return a set of corrected workspaces
 */
PolarizationCorrectionWildes::WorkspaceMap
PolarizationCorrectionWildes::analyzerlessCorrections(const WorkspaceMap &inputs, const EfficiencyMap &efficiencies) {
  using namespace boost::math;
  checkInputExists(inputs.mmWS, FlipperConfigurations::ON);
  checkInputExists(inputs.ppWS, FlipperConfigurations::OFF);
  WorkspaceMap outputs;
  outputs.mmWS = createWorkspaceWithHistory(inputs.mmWS);
  outputs.ppWS = createWorkspaceWithHistory(inputs.ppWS);
  const size_t nHisto = inputs.mmWS->getNumberHistograms();
  for (size_t wsIndex = 0; wsIndex != nHisto; ++wsIndex) {
    const auto &mmY = inputs.mmWS->y(wsIndex);
    const auto &mmE = inputs.mmWS->e(wsIndex);
    const auto &ppY = inputs.ppWS->y(wsIndex);
    const auto &ppE = inputs.ppWS->e(wsIndex);
    auto &mmYOut = outputs.mmWS->mutableY(wsIndex);
    auto &mmEOut = outputs.mmWS->mutableE(wsIndex);
    auto &ppYOut = outputs.ppWS->mutableY(wsIndex);
    auto &ppEOut = outputs.ppWS->mutableE(wsIndex);
    for (size_t binIndex = 0; binIndex < mmY.size(); ++binIndex) {
      const auto F1 = efficiencies.F1->y()[binIndex];
      const auto P1 = efficiencies.P1->y()[binIndex];
      Eigen::Matrix2d F1m;
      F1m << 1., 0., (F1 - 1.) / F1, 1. / F1;
      const double divisor = (2. * P1 - 1.);
      const double off = (P1 - 1.) / divisor;
      const double diag = P1 / divisor;
      Eigen::Matrix2d P1m;
      P1m << diag, off, off, diag;
      const Eigen::Vector2d intensities(ppY[binIndex], mmY[binIndex]);
      const auto PFProduct = P1m * F1m;
      const auto corrected = PFProduct * intensities;
      ppYOut[binIndex] = corrected[0];
      mmYOut[binIndex] = corrected[1];
      const auto F1E = efficiencies.F1->e()[binIndex];
      const auto P1E = efficiencies.P1->e()[binIndex];
      const auto elemE1 = -1. / pow<2>(F1) * F1E;
      Eigen::Matrix2d F1Em;
      F1Em << 0., 0., -elemE1, elemE1;
      const auto elemE2 = 1. / pow<2>(divisor) * P1E;
      Eigen::Matrix2d P1Em;
      P1Em << elemE2, -elemE2, -elemE2, elemE2;
      const Eigen::Vector2d errors(ppE[binIndex], mmE[binIndex]);
      const auto e1 = (P1Em * F1m * intensities).array();
      const auto e2 = (P1m * F1Em * intensities).array();
      const auto sqPFProduct = (PFProduct.array() * PFProduct.array()).matrix();
      const auto sqErrors = (errors.array() * errors.array()).matrix();
      const auto e3 = (sqPFProduct * sqErrors).array();
      const auto errorSum = (e1 * e1 + e2 * e2 + e3).sqrt();
      ppEOut[binIndex] = errorSum[0];
      mmEOut[binIndex] = errorSum[1];
    }
  }
  return outputs;
}

/**
 * Correct for non-ideal instrument effects.
 * Only 00 and 11 flipper configurations need to be provided;
 * the missing 01 and 10 data is solved from the assumption that
 * in the corrected data, R01 = R10 = 0.
 * @param inputs a set of workspaces to correct
 * @param efficiencies a set of efficiency factors
 * @return a set of corrected workspaces
 */
PolarizationCorrectionWildes::WorkspaceMap
PolarizationCorrectionWildes::twoInputCorrections(const WorkspaceMap &inputs, const EfficiencyMap &efficiencies) {
  using namespace boost::math;
  checkInputExists(inputs.mmWS, FlipperConfigurations::ON_ON);
  checkInputExists(inputs.ppWS, FlipperConfigurations::OFF_OFF);
  WorkspaceMap fullInputs = inputs;
  fullInputs.mpWS = createWorkspaceWithHistory(inputs.mmWS);
  fullInputs.pmWS = createWorkspaceWithHistory(inputs.ppWS);
  twoInputsSolve01And10(fullInputs, inputs, efficiencies);
  return fullCorrections(fullInputs, efficiencies);
}

/**
 * Correct for non-ideal instrument effects.
 * Needs the 00 and 11 flipper configurations as well as either 01 or 10.
 * The missing intensity (01 or 10) is solved from the assumption
 * that the corrected R01 = R10.
 * @param inputs a set of workspaces to correct
 * @param efficiencies a set of efficiency factors
 * @return a set of corrected workspaces
 */
PolarizationCorrectionWildes::WorkspaceMap
PolarizationCorrectionWildes::threeInputCorrections(const WorkspaceMap &inputs, const EfficiencyMap &efficiencies) {
  WorkspaceMap fullInputs = inputs;
  checkInputExists(inputs.mmWS, FlipperConfigurations::ON_ON);
  checkInputExists(inputs.ppWS, FlipperConfigurations::OFF_OFF);
  if (!inputs.mpWS) {
    checkInputExists(inputs.pmWS, FlipperConfigurations::OFF_ON);
    threeInputsSolve10(fullInputs, efficiencies);
  } else {
    checkInputExists(inputs.mpWS, FlipperConfigurations::ON_OFF);
    threeInputsSolve01(fullInputs, efficiencies);
  }
  return fullCorrections(fullInputs, efficiencies);
}

/**
 * Correct for non-ideal instrument effects.
 * Perform full polarization corrections. All flipper configurations
 * (00, 01, 10 and 11) are needed for this.
 * @param inputs a set of workspaces to correct
 * @param efficiencies a set of efficiency factors
 * @return a set of corrected workspaces
 */
PolarizationCorrectionWildes::WorkspaceMap
PolarizationCorrectionWildes::fullCorrections(const WorkspaceMap &inputs, const EfficiencyMap &efficiencies) {
  using namespace boost::math;
  checkInputExists(inputs.mmWS, FlipperConfigurations::ON_ON);
  checkInputExists(inputs.mpWS, FlipperConfigurations::ON_OFF);
  checkInputExists(inputs.pmWS, FlipperConfigurations::OFF_ON);
  checkInputExists(inputs.ppWS, FlipperConfigurations::OFF_OFF);
  WorkspaceMap outputs;
  outputs.mmWS = createWorkspaceWithHistory(inputs.mmWS);
  outputs.mpWS = createWorkspaceWithHistory(inputs.mpWS);
  outputs.pmWS = createWorkspaceWithHistory(inputs.pmWS);
  outputs.ppWS = createWorkspaceWithHistory(inputs.ppWS);
  const auto F1 = efficiencies.F1->y();
  const auto F1E = efficiencies.F1->e();
  const auto F2 = efficiencies.F2->y();
  const auto F2E = efficiencies.F2->e();
  const auto P1 = efficiencies.P1->y();
  const auto P1E = efficiencies.P1->e();
  const auto P2 = efficiencies.P2->y();
  const auto P2E = efficiencies.P2->e();
  const size_t nHisto = inputs.mmWS->getNumberHistograms();
  for (size_t wsIndex = 0; wsIndex != nHisto; ++wsIndex) {
    const auto &mmY = inputs.mmWS->y(wsIndex);
    const auto &mmE = inputs.mmWS->e(wsIndex);
    const auto &mpY = inputs.mpWS->y(wsIndex);
    const auto &mpE = inputs.mpWS->e(wsIndex);
    const auto &pmY = inputs.pmWS->y(wsIndex);
    const auto &pmE = inputs.pmWS->e(wsIndex);
    const auto &ppY = inputs.ppWS->y(wsIndex);
    const auto &ppE = inputs.ppWS->e(wsIndex);
    auto &mmYOut = outputs.mmWS->mutableY(wsIndex);
    auto &mmEOut = outputs.mmWS->mutableE(wsIndex);
    auto &mpYOut = outputs.mpWS->mutableY(wsIndex);
    auto &mpEOut = outputs.mpWS->mutableE(wsIndex);
    auto &pmYOut = outputs.pmWS->mutableY(wsIndex);
    auto &pmEOut = outputs.pmWS->mutableE(wsIndex);
    auto &ppYOut = outputs.ppWS->mutableY(wsIndex);
    auto &ppEOut = outputs.ppWS->mutableE(wsIndex);
    for (size_t binIndex = 0; binIndex < mmY.size(); ++binIndex) {
      Eigen::Vector4d corrected;
      Eigen::Vector4d errors;
      fourInputsCorrectedAndErrors(corrected, errors, ppY[binIndex], ppE[binIndex], pmY[binIndex], pmE[binIndex],
                                   mpY[binIndex], mpE[binIndex], mmY[binIndex], mmE[binIndex], F1[binIndex],
                                   F1E[binIndex], F2[binIndex], F2E[binIndex], P1[binIndex], P1E[binIndex],
                                   P2[binIndex], P2E[binIndex]);
      ppYOut[binIndex] = corrected[0];
      pmYOut[binIndex] = corrected[1];
      mpYOut[binIndex] = corrected[2];
      mmYOut[binIndex] = corrected[3];
      ppEOut[binIndex] = errors[0];
      pmEOut[binIndex] = errors[1];
      mpEOut[binIndex] = errors[2];
      mmEOut[binIndex] = errors[3];
    }
  }
  return outputs;
}

/**
 * Make a set of workspaces to correct from input properties.
 * @param flippers a vector of flipper configurations
 * @return a set of workspaces to correct
 */
PolarizationCorrectionWildes::WorkspaceMap
PolarizationCorrectionWildes::mapInputsToDirections(const std::vector<std::string> &flippers) {
  const std::vector<std::string> inputNames = getProperty(Prop::INPUT_WS);
  WorkspaceMap inputs;
  for (size_t i = 0; i < flippers.size(); ++i) {
    auto ws = (API::AnalysisDataService::Instance().retrieveWS<API::MatrixWorkspace>(inputNames[i]));
    if (!ws) {
      throw std::runtime_error("One of the input workspaces doesn't seem to be a MatrixWorkspace.");
    }
    const auto &f = flippers[i];
    if (f == FlipperConfigurations::ON_ON || f == FlipperConfigurations::ON) {
      inputs.mmWS = ws;
    } else if (f == FlipperConfigurations::ON_OFF) {
      inputs.mpWS = ws;
    } else if (f == FlipperConfigurations::OFF_ON) {
      inputs.pmWS = ws;
    } else if (f == FlipperConfigurations::OFF_OFF || f == FlipperConfigurations::OFF) {
      inputs.ppWS = ws;
    } else {
      throw std::runtime_error(std::string{"Unknown entry in "} + Prop::FLIPPERS);
    }
  }
  return inputs;
}

/**
 * Solve in-place the 01 flipper configuration from the assumption that
 * for the corrected intensities, R01 = R10.
 * @param inputs a set of input workspaces
 * @param efficiencies a set of efficiency factors
 */
void PolarizationCorrectionWildes::threeInputsSolve01(WorkspaceMap &inputs, const EfficiencyMap &efficiencies) {
  inputs.pmWS = createWorkspaceWithHistory(inputs.mpWS);
  const auto &F1 = efficiencies.F1->y();
  const auto &F2 = efficiencies.F2->y();
  const auto &P1 = efficiencies.P1->y();
  const auto &P2 = efficiencies.P2->y();
  const auto nHisto = inputs.pmWS->getNumberHistograms();
  for (size_t wsIndex = 0; wsIndex != nHisto; ++wsIndex) {
    const auto &I00 = inputs.ppWS->y(wsIndex);
    auto &I01 = inputs.pmWS->mutableY(wsIndex);
    const auto &I10 = inputs.mpWS->y(wsIndex);
    const auto &I11 = inputs.mmWS->y(wsIndex);
    for (size_t binIndex = 0; binIndex != I00.size(); ++binIndex) {
      const auto f1 = F1[binIndex];
      const auto f2 = F2[binIndex];
      const auto p1 = P1[binIndex];
      const auto p2 = P2[binIndex];
      const auto i00 = I00[binIndex];
      const auto i10 = I10[binIndex];
      const auto i11 = I11[binIndex];
      I01[binIndex] =
          (f1 * i00 * (-1. + 2. * p1) - (i00 - i10 + i11) * (p1 - p2) - f2 * (i00 - i10) * (-1. + 2. * p2)) /
          (-p1 + f1 * (-1. + 2. * p1) + p2);
      // The errors are left to zero.
    }
  }
}

/**
 * Solve in-place the 10 flipper configuration from the assumption that
 * for the corrected intensities R01 = R10.
 * @param inputs a set of input workspaces
 * @param efficiencies a set of efficiency factors
 */
void PolarizationCorrectionWildes::threeInputsSolve10(WorkspaceMap &inputs, const EfficiencyMap &efficiencies) {
  inputs.mpWS = createWorkspaceWithHistory(inputs.pmWS);
  const auto &F1 = efficiencies.F1->y();
  const auto &F2 = efficiencies.F2->y();
  const auto &P1 = efficiencies.P1->y();
  const auto &P2 = efficiencies.P2->y();
  const auto nHisto = inputs.mpWS->getNumberHistograms();
  for (size_t wsIndex = 0; wsIndex != nHisto; ++wsIndex) {
    const auto &I00 = inputs.ppWS->y(wsIndex);
    const auto &I01 = inputs.pmWS->y(wsIndex);
    auto &I10 = inputs.mpWS->mutableY(wsIndex);
    const auto &I11 = inputs.mmWS->y(wsIndex);
    for (size_t binIndex = 0; binIndex != I00.size(); ++binIndex) {
      const auto f1 = F1[binIndex];
      const auto f2 = F2[binIndex];
      const auto p1 = P1[binIndex];
      const auto p2 = P2[binIndex];
      const auto i00 = I00[binIndex];
      const auto i01 = I01[binIndex];
      const auto i11 = I11[binIndex];
      I10[binIndex] =
          (-f1 * (i00 - i01) * (-1. + 2. * p1) + (i00 - i01 + i11) * (p1 - p2) + f2 * i00 * (-1. + 2. * p2)) /
          (p1 - p2 + f2 * (-1. + 2. * p2));
      // The errors are left to zero.
    }
  }
}

/**
 * Solve in-place the 01 and 10 flipper configurations from the assumption that
 * for the corrected intensities R01 = R10 = 0.
 * @param fullInputs a set of output workspaces
 * @param inputs a set of input workspaces
 * @param efficiencies a set of efficiency factors
 */
void PolarizationCorrectionWildes::twoInputsSolve01And10(WorkspaceMap &fullInputs, const WorkspaceMap &inputs,
                                                         const EfficiencyMap &efficiencies) {
  using namespace boost::math;
  const auto &F1 = efficiencies.F1->y();
  const auto &F1E = efficiencies.F1->e();
  const auto &F2 = efficiencies.F2->y();
  const auto &F2E = efficiencies.F2->e();
  const auto &P1 = efficiencies.P1->y();
  const auto &P1E = efficiencies.P1->e();
  const auto &P2 = efficiencies.P2->y();
  const auto &P2E = efficiencies.P2->e();
  const auto nHisto = inputs.mmWS->getNumberHistograms();
  for (size_t wsIndex = 0; wsIndex != nHisto; ++wsIndex) {
    const auto &I00 = inputs.ppWS->y(wsIndex);
    const auto &E00 = inputs.ppWS->e(wsIndex);
    const auto &I11 = inputs.mmWS->y(wsIndex);
    const auto &E11 = inputs.mmWS->e(wsIndex);
    auto &I01 = fullInputs.pmWS->mutableY(wsIndex);
    auto &E01 = fullInputs.pmWS->mutableE(wsIndex);
    auto &I10 = fullInputs.mpWS->mutableY(wsIndex);
    auto &E10 = fullInputs.mpWS->mutableE(wsIndex);
    for (size_t binIndex = 0; binIndex != I00.size(); ++binIndex) {
      const auto i00 = I00[binIndex];
      const auto i11 = I11[binIndex];
      const auto f1 = F1[binIndex];
      const auto f2 = F2[binIndex];
      const auto p1 = P1[binIndex];
      const auto p2 = P2[binIndex];
      const auto a = -1. + p1 + 2. * p2 - 2. * p1 * p2;
      const auto b = -1. + 2. * p1;
      const auto c = -1. + 2. * p2;
      const auto d = -1. + p2;
      // Case: 01
      const auto divisor = f2 * p1 * a + f1 * b * (-d * p2 + f2 * (p1 + d) * c);
      I01[binIndex] = (f2 * i11 * p1 * a - f1 * i00 * b * (-f2 * pow<2>(c) + pow<2>(f2 * c) + d * p2)) / divisor;
      E01[binIndex] = twoInputsErrorEstimate01(i00, E00[binIndex], i11, E11[binIndex], p1, P1E[binIndex], p2,
                                               P2E[binIndex], f1, F1E[binIndex], f2, F2E[binIndex]);
      // Case: 10
      I10[binIndex] =
          (-pow<2>(f1) * f2 * i00 * pow<2>(b) * c + f2 * i00 * p1 * a + f1 * b * (-i11 * d * p2 + f2 * i00 * b * c)) /
          divisor;
      E10[binIndex] = twoInputsErrorEstimate10(i00, E00[binIndex], i11, E11[binIndex], p1, P1E[binIndex], p2,
                                               P2E[binIndex], f1, F1E[binIndex], f2, F2E[binIndex]);
    }
  }
}
} // namespace Mantid::Algorithms<|MERGE_RESOLUTION|>--- conflicted
+++ resolved
@@ -303,14 +303,8 @@
          "and analyzer efficiencies.";
 }
 
-<<<<<<< HEAD
 /// Algorithm's related algorithms. @see Algorithm::seeAlso
-const std::vector<std::string> PolarizationCorrectionWildes::seeAlso() const { return {"PolarizationEfficiencyCor"}; }
-=======
-const std::vector<std::string> PolarizationCorrectionWildes::seeAlso() const {
-  return {"PolarizationEfficienciesWildes"};
-}
->>>>>>> 2a3b5f5b
+const std::vector<std::string> PolarizationCorrectionWildes::seeAlso() const { return {"PolarizationEfficiencyCor", "PolarizationEfficienciesWildes"}; }
 
 /**
  * Count the non-nullptr workspaces
