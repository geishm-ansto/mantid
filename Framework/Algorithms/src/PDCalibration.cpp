--- conflicted
+++ resolved
@@ -250,14 +250,8 @@
                   "in PeakPositions by this factor.");
 
   declareProperty("MinimumPeakHeight", 2.,
-<<<<<<< HEAD
-                  "Used for validating peaks after fitting. If the fitted height is under this value, "
-                  "the peak will be excluded from calibration.");
-=======
                   "Used for validating peaks before and after fitting. If a peak's observed/estimated or "
-                  "fitted height is under this value, "
-                  "the peak will be marked as error.");
->>>>>>> 975c85a2
+                  "fitted height is under this value, the peak will be marked as error.");
 
   declareProperty("MaxChiSq", 100.,
                   "Used for validating peaks after fitting. If the chi-squared value is higher than this value, "
