--- conflicted
+++ resolved
@@ -29,11 +29,7 @@
   const double xSection = ws->sample().getMaterial().totalScatterXSection();
   const double bSqrdBar = xSection / (4.0 * M_PI);
 
-<<<<<<< HEAD
   for (const Kernel::Material::Material::FormulaUnit element : formula) {
-=======
-  for (const auto element : formula) {
->>>>>>> 21bb06d0
     const std::map<std::string, double> atomMap{
         {"mass", element.atom->mass},
         {"stoich", element.multiplicity},
