#include "MantidAlgorithms/ReflectometrySumInQ.h"

#include "MantidAPI/Algorithm.tcc"
#include "MantidAPI/InstrumentValidator.h"
#include "MantidAPI/SpectrumInfo.h"
#include "MantidAPI/WorkspaceUnitValidator.h"
#include "MantidDataObjects/Workspace2D.h"
#include "MantidDataObjects/WorkspaceCreation.h"
#include "MantidGeometry/Crystal/AngleUnits.h"
#include "MantidGeometry/IDetector.h"
#include "MantidHistogramData/LinearGenerator.h"
#include "MantidIndexing/IndexInfo.h"
#include "MantidIndexing/SpectrumNumber.h"
#include "MantidKernel/BoundedValidator.h"
#include "MantidKernel/CompositeValidator.h"
#include "MantidKernel/MandatoryValidator.h"
#include "MantidKernel/Strings.h"

namespace {
/// String constants for the algorithm's properties.
namespace Prop {
const static std::string BEAM_CENTRE{"BeamCentre"};
const static std::string INPUT_WS{"InputWorkspace"};
const static std::string IS_FLAT_SAMPLE{"FlatSample"};
const static std::string OUTPUT_WS{"OutputWorkspace"};
const static std::string PARTIAL_BINS{"IncludePartialBins"};
} // namespace Prop

/**
 * Project a wavelength to given reference angle by keeping the momentum
 * transfer constant.
 * @param wavelength the wavelength to project
 * @param twoTheta a 2theta angle
 * @param refAngles the reference angles for the projection
 * @return a projected wavelength
 */
double projectToReference(
    const double wavelength, const double twoTheta,
    const Mantid::Algorithms::ReflectometrySumInQ::Angles &refAngles) {
  return wavelength * std::sin(refAngles.delta) /
         std::sin(twoTheta - refAngles.horizon);
}

/**
 * Share the given input counts into the output array bins proportionally
 * according to how much the bins overlap the given lambda range.
 * outputX.size() must equal to outputY.size() + 1
 *
 * @param inputCounts [in] :: the input counts to share out
 * @param inputErr [in] :: the input errors to share out
 * @param lambdaRange [in] :: the width of the input in virtual lambda
 * @param IvsLam [in,out] :: the output workspace
 * @param outputE [in,out] :: the projected E values
 */
void shareCounts(
    const double inputCounts, const double inputErr,
    const Mantid::Algorithms::ReflectometrySumInQ::MinMax &lambdaRange,
    Mantid::API::MatrixWorkspace &IvsLam, std::vector<double> &outputE) {
  // Check that we have histogram data
  const auto &outputX = IvsLam.x(0);
  auto &outputY = IvsLam.mutableY(0);

  const double totalWidth = lambdaRange.max - lambdaRange.min;

  // Get the first bin edge in the output X array that is within range.
  // There will probably be some overlap, so start from the bin edge before
  // this (unless we're already at the first bin edge).
  auto startIter =
      std::lower_bound(outputX.begin(), outputX.end(), lambdaRange.min);
  if (startIter != outputX.begin()) {
    --startIter;
  }

  // Loop through all overlapping output bins. Convert the iterator to an
  // index because we need to index both the X and Y arrays.
  const int xSize = static_cast<int>(outputX.size());
  for (auto outIdx = startIter - outputX.begin(); outIdx < xSize - 1;
       ++outIdx) {
    const double binStart = outputX[outIdx];
    const double binEnd = outputX[outIdx + 1];
    if (binStart > lambdaRange.max) {
      // No longer in the overlap region so we're finished
      break;
    }
    // Add a share of the input counts to this bin based on the proportion of
    // overlap.
    if (totalWidth > Mantid::Kernel::Tolerance) {
      // Share counts out proportionally based on the overlap of this range
      const double overlapWidth =
          std::min({binEnd - binStart, totalWidth, lambdaRange.max - binStart,
                    binEnd - lambdaRange.min});
      const double fraction = overlapWidth / totalWidth;
      outputY[outIdx] += inputCounts * fraction;
      outputE[outIdx] += inputErr * fraction;
    } else {
      // Projection to a single value. Put all counts in the overlapping output
      // bin.
      outputY[outIdx] += inputCounts;
      outputE[outIdx] += inputCounts;
    }
  }
}

/**
 * Return the angular 2theta width of a pixel.
 *
 * @param wsIndex [in] :: a workspace index to spectrumInfo
 * @param spectrumInfo [in] :: a spectrum info structure
 * @return :: the pixel's angular width in radians
 */
Mantid::Algorithms::ReflectometrySumInQ::MinMax
twoThetaWidth(const size_t wsIndex,
              const Mantid::API::SpectrumInfo &spectrumInfo) {
  const double twoTheta = spectrumInfo.twoTheta(wsIndex);
  Mantid::Algorithms::ReflectometrySumInQ::MinMax range;
  if (wsIndex == 0) {
    if (spectrumInfo.size() <= 1) {
      throw std::runtime_error("Cannot calculate pixel widths from a workspace "
                               "containing a single histogram.");
    }
    const auto nextTwoTheta = spectrumInfo.twoTheta(1);
    const auto d = std::abs(nextTwoTheta - twoTheta) / 2.;
    range.min = twoTheta - d;
    range.max = twoTheta + d;
  } else if (wsIndex == spectrumInfo.size() - 1) {
    const auto previousTwoTheta = spectrumInfo.twoTheta(wsIndex - 1);
    const auto d = std::abs(twoTheta - previousTwoTheta) / 2.;
    range.min = twoTheta - d;
    range.max = twoTheta + d;
  } else {
    const auto t1 = spectrumInfo.twoTheta(wsIndex - 1);
    const auto t2 = spectrumInfo.twoTheta(wsIndex + 1);
    Mantid::Algorithms::ReflectometrySumInQ::MinMax neighbours(t1, t2);
    const auto d1 = std::abs(twoTheta - neighbours.min) / 2.;
    const auto d2 = std::abs(neighbours.max - twoTheta) / 2.;
    range.min = twoTheta - d1;
    range.max = twoTheta + d2;
  }
  return range;
}
} // namespace

namespace Mantid {
namespace Algorithms {

/**
 * Construct a new MinMax object.
 * The minimum of the arguments is assigned to the `min` field and
 * maximum to the `max` field.
 *
 * @param a [in] :: a number
 * @param b [in] :: a number
 **/
ReflectometrySumInQ::MinMax::MinMax(const double a, const double b) noexcept
    : min(std::min(a, b)), max(std::max(a, b)) {}

/**
 * Set the `min` and `max` fields if `a` is smaller than `min` and/or
 * geater than `max`.
 *
 * @param a [in] :: a number
 */
void ReflectometrySumInQ::MinMax::testAndSet(const double a) noexcept {
  if (a < min) {
    min = a;
  }
  if (a > max) {
    max = a;
  }
}

/**
 * Set the `max` field if `a` is geater than `max`.
 *
 * @param a [in] :: a number
 */
void ReflectometrySumInQ::MinMax::testAndSetMax(const double a) noexcept {
  max = std::max(max, a);
}

/**
 * Set the `min` field if `a` is smaller than `min`.
 *
 * @param a [in] :: a number
 */
void ReflectometrySumInQ::MinMax::testAndSetMin(const double a) noexcept {
  min = std::min(min, a);
}

// Register the algorithm into the AlgorithmFactory
DECLARE_ALGORITHM(ReflectometrySumInQ)

//----------------------------------------------------------------------------------------------

/// Algorithms name for identification. @see Algorithm::name
const std::string ReflectometrySumInQ::name() const {
  return "ReflectometrySumInQ";
}

/// Algorithm's version for identification. @see Algorithm::version
int ReflectometrySumInQ::version() const { return 1; }

/// Algorithm's category for identification. @see Algorithm::category
const std::string ReflectometrySumInQ::category() const {
  return "Reflectometry;ILL\\Reflectometry";
}

/// Algorithm's summary for use in the GUI and help. @see Algorithm::summary
const std::string ReflectometrySumInQ::summary() const {
  return "Sum counts in lambda along lines of constant Q by projecting to "
         "virtual lambda at a reference angle.";
}

/** Initialize the algorithm's properties.
 */
void ReflectometrySumInQ::init() {
  auto inputWSValidator = boost::make_shared<Kernel::CompositeValidator>();
  inputWSValidator->add<API::WorkspaceUnitValidator>("Wavelength");
  inputWSValidator->add<API::InstrumentValidator>();
  auto mandatoryNonnegativeDouble =
      boost::make_shared<Kernel::CompositeValidator>();
  mandatoryNonnegativeDouble->add<Kernel::MandatoryValidator<double>>();
  auto nonnegativeDouble =
      boost::make_shared<Kernel::BoundedValidator<double>>();
  nonnegativeDouble->setLower(0.);
  mandatoryNonnegativeDouble->add(nonnegativeDouble);
  auto mandatoryNonnegativeInt =
      boost::make_shared<Kernel::CompositeValidator>();
  mandatoryNonnegativeInt->add<Kernel::MandatoryValidator<int>>();
  auto nonnegativeInt = boost::make_shared<Kernel::BoundedValidator<int>>();
  nonnegativeInt->setLower(0);
  mandatoryNonnegativeInt->add(nonnegativeInt);
  declareWorkspaceInputProperties<API::MatrixWorkspace,
                                  API::IndexType::SpectrumNum |
                                      API::IndexType::WorkspaceIndex>(
      Prop::INPUT_WS, "A workspace in X units of wavelength to be summed.",
      inputWSValidator);
  declareProperty(
      Kernel::make_unique<API::WorkspaceProperty<API::MatrixWorkspace>>(
          Prop::OUTPUT_WS, "", Kernel::Direction::Output),
      "A single histogram workspace containing the result of summation in Q.");
  declareProperty(
      Prop::BEAM_CENTRE, EMPTY_INT(), mandatoryNonnegativeInt,
      "Fractional workspace index of the specular reflection centre.");
  declareProperty(Prop::IS_FLAT_SAMPLE, true,
                  "If true, the summation is handled as the standard divergent "
                  "beam case, otherwise as the non-flat sample case.");
  declareProperty(Prop::PARTIAL_BINS, false,
                  "If true, use the full projected wavelength range possibly "
                  "including partially filled bins.");
}

/** Execute the algorithm.
 */
void ReflectometrySumInQ::exec() {
  API::MatrixWorkspace_sptr inWS;
  Indexing::SpectrumIndexSet indices;
  std::tie(inWS, indices) =
      getWorkspaceAndIndices<API::MatrixWorkspace>(Prop::INPUT_WS);
  auto outWS = sumInQ(*inWS, indices);
  if (inWS->isDistribution()) {
    API::WorkspaceHelpers::makeDistribution(outWS);
  }
  setProperty(Prop::OUTPUT_WS, outWS);
}

/// Validate the some of the algorithm's input properties.
std::map<std::string, std::string> ReflectometrySumInQ::validateInputs() {
  std::map<std::string, std::string> issues;
  API::MatrixWorkspace_sptr inWS;
  Indexing::SpectrumIndexSet indices;

  // validateInputs is called on the individual workspaces when the algorithm
  // is executed, it but may get called on a group from AlgorithmDialog. This
  // isn't handled in getWorkspaceAndIndices. We should fix this properly but
  // for now skip validation for groups to avoid an exception. See #22933
  try {
    std::tie(inWS, indices) =
        getWorkspaceAndIndices<API::MatrixWorkspace>(Prop::INPUT_WS);
  } catch (std::runtime_error &) {
    return issues;
  }

  const auto &spectrumInfo = inWS->spectrumInfo();
  const int beamCentre = getProperty(Prop::BEAM_CENTRE);
  bool beamCentreFound{false};
  for (const auto i : indices) {
    if (spectrumInfo.isMonitor(i)) {
      issues["InputWorkspaceIndexSet"] = "Index set cannot include monitors.";
      break;
    } else if ((i > 0 && spectrumInfo.isMonitor(i - 1)) ||
               (i < spectrumInfo.size() - 1 && spectrumInfo.isMonitor(i + 1))) {
      issues["InputWorkspaceIndexSet"] =
          "A neighbour to any detector in the index set cannot be a monitor";
      break;
    }
    if (i == static_cast<size_t>(beamCentre)) {
      beamCentreFound = true;
    }
  }
  if (!beamCentreFound) {
    issues[Prop::BEAM_CENTRE] =
        "Beam centre is not included in InputWorkspaceIndexSet.";
  }
  return issues;
}

/**
 * Construct an "empty" output workspace in virtual-lambda for summation in Q.
 *
 * @param detectorWS [in] :: the input workspace
 * @param indices [in] :: the workspace indices of the foreground histograms
 * @param refAngles [in] :: the reference angles
 * @return :: a 1D workspace where y values are all zero
 */
API::MatrixWorkspace_sptr ReflectometrySumInQ::constructIvsLamWS(
    const API::MatrixWorkspace &detectorWS,
    const Indexing::SpectrumIndexSet &indices, const Angles &refAngles) {

  // Calculate the number of bins based on the min/max wavelength, using
  // the same bin width as the input workspace
  const int twoThetaRIdx = getProperty(Prop::BEAM_CENTRE);
  const auto &edges = detectorWS.binEdges(static_cast<size_t>(twoThetaRIdx));
  const double binWidth =
      (edges.back() - edges.front()) / static_cast<double>(edges.size());
  const auto wavelengthRange =
      findWavelengthMinMax(detectorWS, indices, refAngles);
  if (std::abs(wavelengthRange.max - wavelengthRange.min) < binWidth) {
    throw std::runtime_error("Given wavelength range too small.");
  }
  const int numBins = static_cast<int>(
      std::ceil((wavelengthRange.max - wavelengthRange.min) / binWidth));
  // Construct the histogram with these X values. Y and E values are zero.
  const HistogramData::BinEdges bins(
      numBins + 1,
      HistogramData::LinearGenerator(wavelengthRange.min, binWidth));
  const HistogramData::Counts counts(numBins, 0.);
  const HistogramData::Histogram modelHistogram(std::move(bins),
                                                std::move(counts));
  // Create the output workspace
  API::MatrixWorkspace_sptr outputWS =
      DataObjects::create<DataObjects::Workspace2D>(detectorWS, 1,
                                                    std::move(modelHistogram));

  // Set the detector IDs and specturm number from the twoThetaR detector.
  const auto &thetaSpec = detectorWS.getSpectrum(twoThetaRIdx);
  auto &outSpec = outputWS->getSpectrum(0);
  outSpec.clearDetectorIDs();
  outSpec.addDetectorIDs(thetaSpec.getDetectorIDs());
  outSpec.setSpectrumNo(thetaSpec.getSpectrumNo());

  return outputWS;
}

/**
 * Return the wavelength range of the output histogram.
 * @param detectorWS [in] :: the input workspace
 * @param indices [in] :: the workspace indices of foreground histograms
 * @param refAngles [in] :: the reference angles
 * @return :: the minimum and maximum virtual wavelengths
 */
ReflectometrySumInQ::MinMax ReflectometrySumInQ::findWavelengthMinMax(
    const API::MatrixWorkspace &detectorWS,
    const Indexing::SpectrumIndexSet &indices, const Angles &refAngles) {
  const API::SpectrumInfo &spectrumInfo = detectorWS.spectrumInfo();
  // Get the new max and min X values of the projected (virtual) lambda range
  const bool includePartialBins = getProperty(Prop::PARTIAL_BINS);
  // Find minimum and maximum 2thetas and the corresponding indices.
  // It cannot be assumed that 2theta increases with indices, check for example
  // D17 at ILL
  MinMax inputLambdaRange;
  MinMax inputTwoThetaRange;
  for (const auto i : indices) {
    const auto twoThetas = twoThetaWidth(i, spectrumInfo);
    inputTwoThetaRange.testAndSetMin(includePartialBins ? twoThetas.min
                                                        : twoThetas.max);
    inputTwoThetaRange.testAndSetMax(includePartialBins ? twoThetas.max
                                                        : twoThetas.min);
    const auto &edges = detectorWS.binEdges(i);
    for (size_t xIndex = 0; xIndex < edges.size(); ++xIndex) {
      // It is common for the wavelength to have negative values at ILL.
      const auto x = edges[xIndex + (includePartialBins ? 0 : 1)];
      if (x > 0.) {
        inputLambdaRange.testAndSet(x);
        break;
      }
    }
    if (includePartialBins) {
      inputLambdaRange.testAndSet(edges.back());
    } else {
      inputLambdaRange.testAndSet(edges[edges.size() - 2]);
    }
  }

  MinMax outputLambdaRange;
  outputLambdaRange.min = projectToReference(inputLambdaRange.min,
                                             inputTwoThetaRange.max, refAngles);
  outputLambdaRange.max = projectToReference(inputLambdaRange.max,
                                             inputTwoThetaRange.min, refAngles);
  if (outputLambdaRange.min > outputLambdaRange.max) {
    throw std::runtime_error(
        "Error projecting lambda range to reference line; projected range (" +
        std::to_string(outputLambdaRange.min) + "," +
        std::to_string(outputLambdaRange.max) + ") is negative.");
  }
  return outputLambdaRange;
}

/**
 * Share counts from an input value onto the projected output in virtual-lambda
 *
 * @param inputIdx [in] :: the index of the input histogram
 * @param twoThetaRange [in] :: the 2theta width of the pixel
 * @param refAngles [in] :: the reference 2theta angles
 * @param inputX [in] :: the input spectrum X values
 * @param inputY [in] :: the input spectrum Y values
 * @param inputE [in] :: the input spectrum E values
 * @param IvsLam [in,out] :: the output workspace
 * @param outputE [in,out] :: the projected E values
 */
void ReflectometrySumInQ::processValue(
    const int inputIdx, const MinMax &twoThetaRange, const Angles &refAngles,
    const HistogramData::BinEdges &edges, const HistogramData::Counts &counts,
    const HistogramData::CountStandardDeviations &stdDevs,
    API::MatrixWorkspace &IvsLam, std::vector<double> &outputE) {

  // Check whether there are any counts (if not, nothing to share)
  const double inputCounts = counts[inputIdx];
  if (edges[inputIdx] < 0. || inputCounts <= 0.0 || std::isnan(inputCounts) ||
      std::isinf(inputCounts)) {
    return;
  }
  // Get the bin width and the bin centre
  const MinMax wavelengthRange(edges[inputIdx], edges[inputIdx + 1]);
  // Project these coordinates onto the virtual-lambda output (at twoThetaR)
  const auto lambdaRange =
      projectedLambdaRange(wavelengthRange, twoThetaRange, refAngles);
  // Share the input counts into the output array
  shareCounts(inputCounts, stdDevs[inputIdx], lambdaRange, IvsLam, outputE);
}

/**
 * Project an input pixel onto an arbitrary reference line at a reference angle.
 * The projection is done along lines of constant Q, which emanate from the
 * horizon angle at wavelength = 0. The top-left and bottom-right corners of
 * the pixel are projected, resulting in an output range in "virtual" lambda.
 *
 * For a description of this projection, see:
 *   R. Cubitt, T. Saerbeck, R.A. Campbell, R. Barker, P. Gutfreund
 *   J. Appl. Crystallogr., 48 (6) (2015)
 *
 * @param wavelengthRange [in] :: the bin edges of the input bin
 * @param twoThetaRange [in] :: the 2theta width of the pixel
 * @param refAngles [in] :: the reference angles
 * @return :: the projected wavelength range
 */
ReflectometrySumInQ::MinMax
ReflectometrySumInQ::projectedLambdaRange(const MinMax &wavelengthRange,
                                          const MinMax &twoThetaRange,
                                          const Angles &refAngles) {

  // We cannot project pixels below the horizon angle
  if (twoThetaRange.min <= refAngles.horizon) {
    const auto twoTheta = (twoThetaRange.min + twoThetaRange.max) / 2.;
    throw std::runtime_error(
<<<<<<< HEAD
        "Cannot process twoTheta=" +
        std::to_string(twoTheta * Geometry::rad2deg) +
        " as it is below the horizon angle=" +
        std::to_string(refAngles.horizon * Geometry::rad2deg));
=======
        "Cannot process twoTheta=" + std::to_string(twoTheta * 180.0 / M_PI) +
        " as it is below the horizon angle=" +
        std::to_string(refAngles.horizon * 180.0 / M_PI));
>>>>>>> 363738dc
  }

  // Calculate the projected wavelength range
  MinMax range;
  try {
    const double lambdaTop =
        projectToReference(wavelengthRange.max, twoThetaRange.min, refAngles);
    const double lambdaBot =
        projectToReference(wavelengthRange.min, twoThetaRange.max, refAngles);
    range.testAndSet(lambdaBot);
    range.testAndSet(lambdaTop);
  } catch (std::exception &ex) {
    const auto twoTheta = (twoThetaRange.min + twoThetaRange.max) / 2.;
    const auto lambda = (wavelengthRange.min + wavelengthRange.max) / 2.;
    throw std::runtime_error(
        "Failed to project (lambda, twoTheta) = (" + std::to_string(lambda) +
        "," + std::to_string(twoTheta * Geometry::rad2deg) +
        ") onto twoThetaR = " + std::to_string(refAngles.twoTheta) + ": " +
        ex.what());
  }
  return range;
}

/**
 * Return the reference 2theta angle and the corresponding horizon angle.
 *
 * @param spectrumInfo [in] :: a spectrum info of the input workspace.
 * @return :: the reference angle struct
 */
ReflectometrySumInQ::Angles
ReflectometrySumInQ::referenceAngles(const API::SpectrumInfo &spectrumInfo) {
  Angles a;
  const int beamCentre = getProperty(Prop::BEAM_CENTRE);
  const double centreTwoTheta =
      spectrumInfo.twoTheta(static_cast<size_t>(beamCentre));
  const bool isFlat = getProperty(Prop::IS_FLAT_SAMPLE);
  if (isFlat) {
    a.horizon = centreTwoTheta / 2.;
  } else {
    a.horizon = 0.;
  }
  a.twoTheta = centreTwoTheta;
  a.delta = a.twoTheta - a.horizon;
  return a;
}

/**
 * Sum counts from the input workspace in lambda along lines of constant Q by
 * projecting to "virtual lambda" at a reference angle.
 *
 * @param detectorWS [in] :: the input workspace in wavelength
 * @param indices [in] :: an index set defining the foreground histograms
 * @return :: the single histogram output workspace in wavelength
 */
API::MatrixWorkspace_sptr
ReflectometrySumInQ::sumInQ(const API::MatrixWorkspace &detectorWS,
                            const Indexing::SpectrumIndexSet &indices) {

  const auto spectrumInfo = detectorWS.spectrumInfo();
  const auto refAngles = referenceAngles(spectrumInfo);
  // Construct the output workspace in virtual lambda
  API::MatrixWorkspace_sptr IvsLam =
      constructIvsLamWS(detectorWS, indices, refAngles);
  auto &outputE = IvsLam->dataE(0);
  // Loop through each spectrum in the detector group
  for (auto spIdx : indices) {
    if (spectrumInfo.isMasked(spIdx) || spectrumInfo.isMonitor(spIdx)) {
      continue;
    }
    // Get the size of this detector in twoTheta
    const auto twoThetaRange = twoThetaWidth(spIdx, spectrumInfo);
    // Check X length is Y length + 1
    const auto inputBinEdges = detectorWS.binEdges(spIdx);
    const auto inputCounts = detectorWS.counts(spIdx);
    const auto inputStdDevs = detectorWS.countStandardDeviations(spIdx);
    // Create a vector for the projected errors for this spectrum.
    // (Output Y values can simply be accumulated directly into the output
    // workspace, but for error values we need to create a separate error
    // vector for the projected errors from each input spectrum and then
    // do an overall sum in quadrature.)
    std::vector<double> projectedE(outputE.size(), 0.0);
    // Process each value in the spectrum
    const int ySize = static_cast<int>(inputCounts.size());
    for (int inputIdx = 0; inputIdx < ySize; ++inputIdx) {
      // Do the summation in Q
      processValue(inputIdx, twoThetaRange, refAngles, inputBinEdges,
                   inputCounts, inputStdDevs, *IvsLam, projectedE);
    }
    // Sum errors in quadrature
    const int eSize = static_cast<int>(outputE.size());
    for (int outIdx = 0; outIdx < eSize; ++outIdx) {
      outputE[outIdx] += projectedE[outIdx] * projectedE[outIdx];
    }
  }

  // Take the square root of all the accumulated squared errors for this
  // detector group. Assumes Gaussian errors
  double (*rs)(double) = std::sqrt;
  std::transform(outputE.begin(), outputE.end(), outputE.begin(), rs);

  return IvsLam;
}

} // namespace Algorithms
} // namespace Mantid<|MERGE_RESOLUTION|>--- conflicted
+++ resolved
@@ -463,16 +463,10 @@
   if (twoThetaRange.min <= refAngles.horizon) {
     const auto twoTheta = (twoThetaRange.min + twoThetaRange.max) / 2.;
     throw std::runtime_error(
-<<<<<<< HEAD
         "Cannot process twoTheta=" +
         std::to_string(twoTheta * Geometry::rad2deg) +
         " as it is below the horizon angle=" +
         std::to_string(refAngles.horizon * Geometry::rad2deg));
-=======
-        "Cannot process twoTheta=" + std::to_string(twoTheta * 180.0 / M_PI) +
-        " as it is below the horizon angle=" +
-        std::to_string(refAngles.horizon * 180.0 / M_PI));
->>>>>>> 363738dc
   }
 
   // Calculate the projected wavelength range
