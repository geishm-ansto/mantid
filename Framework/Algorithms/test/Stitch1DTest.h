--- conflicted
+++ resolved
@@ -3,11 +3,6 @@
 
 #include <cxxtest/TestSuite.h>
 
-<<<<<<< HEAD
-#include "MantidAlgorithms/CompareWorkspaces.h"
-#include "MantidAlgorithms/Stitch1D.h"
-=======
->>>>>>> 46dc4bf3
 #include "MantidAPI/AnalysisDataService.h"
 #include "MantidAPI/Axis.h"
 #include "MantidAlgorithms/CompareWorkspaces.h"
@@ -21,10 +16,7 @@
 #include "MantidHistogramData/HistogramY.h"
 #include "MantidHistogramData/LinearGenerator.h"
 #include "MantidHistogramData/Points.h"
-<<<<<<< HEAD
-=======
 #include "MantidKernel/UnitFactory.h"
->>>>>>> 46dc4bf3
 
 #include <algorithm>
 #include <boost/make_shared.hpp>
@@ -349,13 +341,8 @@
     MatrixWorkspace_const_sptr stitched = alg.getProperty("OutputWorkspace");
     const std::vector<double> x_values{1., 1.5, 2., 2.5, 3., 3.5};
     TS_ASSERT_EQUALS(stitched->x(0).rawData(), x_values);
-<<<<<<< HEAD
-    const std::vector<double> y_values{1., 5. * scaleFactor, 2.,
-                                       6. * scaleFactor, 3., 7. * scaleFactor};
-=======
     const std::vector<double> y_values{
         1., 5. * scaleFactor, 2., 6. * scaleFactor, 3., 7. * scaleFactor};
->>>>>>> 46dc4bf3
     TS_ASSERT_EQUALS(stitched->y(0).rawData(), y_values);
     const std::vector<double> dx_values{3., 9., 2., 9., 1., 9.};
     TS_ASSERT_EQUALS(stitched->dx(0).rawData(), dx_values);
@@ -386,13 +373,8 @@
     MatrixWorkspace_const_sptr stitched = alg.getProperty("OutputWorkspace");
     const std::vector<double> x_values{1., 1.5, 2., 2.5, 3., 3.5};
     TS_ASSERT_EQUALS(stitched->x(0).rawData(), x_values);
-<<<<<<< HEAD
-    const std::vector<double> y_values{1., 5. * scaleFactor, 2.,
-                                       6. * scaleFactor, 3., 7. * scaleFactor};
-=======
     const std::vector<double> y_values{
         1., 5. * scaleFactor, 2., 6. * scaleFactor, 3., 7. * scaleFactor};
->>>>>>> 46dc4bf3
     TS_ASSERT_EQUALS(stitched->y(0).rawData(), y_values);
     TS_ASSERT(!stitched->hasDx(0));
   }
