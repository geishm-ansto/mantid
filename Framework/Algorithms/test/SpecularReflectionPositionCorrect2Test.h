#ifndef MANTID_ALGORITHMS_SPECULARREFLECTIONPOSITIONCORRECT2TEST_H_
#define MANTID_ALGORITHMS_SPECULARREFLECTIONPOSITIONCORRECT2TEST_H_

#include <cxxtest/TestSuite.h>
#include "MantidAlgorithms/SpecularReflectionPositionCorrect2.h"
#include "MantidAPI/AlgorithmManager.h"
#include "MantidAPI/FrameworkManager.h"
#include "MantidGeometry/Instrument.h"
#include "MantidTestHelpers/WorkspaceCreationHelper.h"

using Mantid::Algorithms::SpecularReflectionPositionCorrect2;
using namespace Mantid::API;
using namespace Mantid::Kernel;
using namespace Mantid::Geometry;

class SpecularReflectionPositionCorrect2Test : public CxxTest::TestSuite {
private:
  MatrixWorkspace_sptr m_interWS;

  // Initialise the algorithm and set the properties
  void setupAlgorithm(SpecularReflectionPositionCorrect2 &alg,
                      const double twoTheta, const std::string &correctionType,
                      const std::string &detectorName) {
    if (!alg.isInitialized())
      alg.initialize();
    alg.setChild(true);
    alg.setProperty("InputWorkspace", m_interWS);
    alg.setProperty("TwoTheta", twoTheta);
    if (!correctionType.empty())
      alg.setProperty("DetectorCorrectionType", correctionType);
    if (!detectorName.empty())
      alg.setProperty("DetectorComponentName", detectorName);
    alg.setPropertyValue("OutputWorkspace", "test_out");
  }

  // Run the algorithm and do some basic checks. Returns the output workspace.
  MatrixWorkspace_const_sptr
  runAlgorithm(SpecularReflectionPositionCorrect2 &alg) {
    TS_ASSERT_THROWS_NOTHING(alg.execute());
    MatrixWorkspace_sptr outWS = alg.getProperty("OutputWorkspace");
    TS_ASSERT(outWS);
    return outWS;
  }

public:
  // This pair of boilerplate methods prevent the suite being created statically
  // This means the constructor isn't called when running other tests
  static SpecularReflectionPositionCorrect2Test *createSuite() {
    return new SpecularReflectionPositionCorrect2Test();
  }
  static void destroySuite(SpecularReflectionPositionCorrect2Test *suite) {
    delete suite;
  }

  SpecularReflectionPositionCorrect2Test() {
    FrameworkManager::Instance();

    auto load = AlgorithmManager::Instance().create("LoadEmptyInstrument");
    load->initialize();
    load->setChild(true);
    load->setProperty("InstrumentName", "INTER");
    load->setPropertyValue("OutputWorkspace", "inter");
    load->execute();
    m_interWS = load->getProperty("OutputWorkspace");
  }

  void test_init() {
    SpecularReflectionPositionCorrect2 alg;
    TS_ASSERT_THROWS_NOTHING(alg.initialize())
    TS_ASSERT(alg.isInitialized())
  }

  void test_theta_is_mandatory() {
    SpecularReflectionPositionCorrect2 alg;
    alg.initialize();
    alg.setChild(true);
    alg.setProperty("InputWorkspace", m_interWS);
    alg.setProperty("DetectorComponentName", "point-detector");
    alg.setPropertyValue("OutputWorkspace", "test_out");
    TS_ASSERT_THROWS(alg.execute(), std::runtime_error &);
  }

  void test_theta_bad_value() {
    SpecularReflectionPositionCorrect2 alg;
    alg.initialize();
    alg.setChild(true);
    alg.setProperty("InputWorkspace", m_interWS);
    alg.setProperty("DetectorComponentName", "point-detector");
    alg.setPropertyValue("OutputWorkspace", "test_out");
    TS_ASSERT_THROWS(alg.setProperty("TwoTheta", 0.0), std::invalid_argument &);
    TS_ASSERT_THROWS(alg.setProperty("TwoTheta", 90.0),
                     std::invalid_argument &);
  }

  void test_detector_component_is_mandatory() {
    SpecularReflectionPositionCorrect2 alg;
    alg.initialize();
    alg.setChild(true);
    alg.setProperty("InputWorkspace", m_interWS);
    alg.setProperty("TwoTheta", 1.4);
    alg.setPropertyValue("OutputWorkspace", "test_out");
    TS_ASSERT_THROWS_ANYTHING(alg.execute());
  }

<<<<<<< HEAD
  void test_correct_point_detector_vertical_shift_default() {
    // Omit the DetectorCorrectionType property to check that a vertical shift
    // is done by default
=======
  void test_detector_component_is_valid() {
    SpecularReflectionPositionCorrect2 alg;
    alg.initialize();
    alg.setChild(true);
    alg.setProperty("InputWorkspace", m_interWS);
    alg.setProperty("DetectorComponentName", "invalid-detector-name");
    alg.setProperty("TwoTheta", 1.4);
    alg.setPropertyValue("OutputWorkspace", "test_out");
    TS_ASSERT_THROWS_ANYTHING(alg.execute());
  }

  void test_sample_component_is_valid() {
    SpecularReflectionPositionCorrect2 alg;
    alg.initialize();
    alg.setChild(true);
    alg.setProperty("InputWorkspace", m_interWS);
    alg.setProperty("DetectorComponentName", "point-detector");
    alg.setProperty("SampleComponentName", "invalid-sample-name");
    alg.setProperty("TwoTheta", 1.4);
    alg.setPropertyValue("OutputWorkspace", "test_out");
    TS_ASSERT_THROWS_ANYTHING(alg.execute());
  }

  void test_correct_point_detector() {
>>>>>>> 7cfab0cc
    SpecularReflectionPositionCorrect2 alg;
    setupAlgorithm(alg, 1.4, "", "point-detector");
    MatrixWorkspace_const_sptr outWS = runAlgorithm(alg);

    auto instrIn = m_interWS->getInstrument();
    auto instrOut = outWS->getInstrument();

    // Sample should not have moved
    auto sampleIn = instrIn->getSample()->getPos();
    auto sampleOut = instrOut->getSample()->getPos();
    TS_ASSERT_EQUALS(sampleIn, sampleOut);
    // 'point-detector' should have been moved vertically only
    auto detIn = instrIn->getComponentByName("point-detector")->getPos();
    auto detOut = instrOut->getComponentByName("point-detector")->getPos();
    TS_ASSERT_EQUALS(detIn.X(), detOut.X());
    TS_ASSERT_EQUALS(detIn.Z(), detOut.Z());
    TS_ASSERT_DELTA(detOut.Y(), 0.06508, 1e-5);
  }

  void test_correct_point_detector_rotation() {
    SpecularReflectionPositionCorrect2 alg;
    setupAlgorithm(alg, 1.4, "RotateAroundSample", "point-detector");
    MatrixWorkspace_const_sptr outWS = runAlgorithm(alg);

    auto instrIn = m_interWS->getInstrument();
    auto instrOut = outWS->getInstrument();

    // Sample should not have moved
    auto sampleIn = instrIn->getSample()->getPos();
    auto sampleOut = instrOut->getSample()->getPos();
    TS_ASSERT_EQUALS(sampleIn, sampleOut);
    // 'point-detector' should have been moved  both vertically and in
    // the beam direction
    auto detIn = instrIn->getComponentByName("point-detector")->getPos();
    auto detOut = instrOut->getComponentByName("point-detector")->getPos();
    TS_ASSERT_EQUALS(detIn.X(), detOut.X());
    TS_ASSERT_DELTA(detOut.Z(), 19.69921, 1e-5);
    TS_ASSERT_DELTA(detOut.Y(), 0.06506, 1e-5);
  }

  void test_correct_linear_detector_vertical_shift() {
    SpecularReflectionPositionCorrect2 alg;
    setupAlgorithm(alg, 1.4, "VerticalShift", "linear-detector");
    MatrixWorkspace_const_sptr outWS = runAlgorithm(alg);

    auto instrIn = m_interWS->getInstrument();
    auto instrOut = outWS->getInstrument();

    // Sample should not have moved
    auto sampleIn = instrIn->getSample()->getPos();
    auto sampleOut = instrOut->getSample()->getPos();
    TS_ASSERT_EQUALS(sampleIn, sampleOut);
    // 'linear-detector' should have been moved vertically only
    auto detIn = instrIn->getComponentByName("linear-detector")->getPos();
    auto detOut = instrOut->getComponentByName("linear-detector")->getPos();
    TS_ASSERT_EQUALS(detIn.X(), detOut.X());
    TS_ASSERT_EQUALS(detIn.Z(), detOut.Z());
    TS_ASSERT_DELTA(detOut.Y(), 0.07730, 1e-5);
  }

  void test_correct_linear_detector_rotation() {
    SpecularReflectionPositionCorrect2 alg;
    setupAlgorithm(alg, 1.4, "RotateAroundSample", "linear-detector");
    MatrixWorkspace_const_sptr outWS = runAlgorithm(alg);

    auto instrIn = m_interWS->getInstrument();
    auto instrOut = outWS->getInstrument();

    // Sample should not have moved
    auto sampleIn = instrIn->getSample()->getPos();
    auto sampleOut = instrOut->getSample()->getPos();
    TS_ASSERT_EQUALS(sampleIn, sampleOut);
    // 'linear-detector' should have been moved both vertically and in
    // the beam direction
    auto detIn = instrIn->getComponentByName("linear-detector")->getPos();
    auto detOut = instrOut->getComponentByName("linear-detector")->getPos();
    TS_ASSERT_EQUALS(detIn.X(), detOut.X());
    TS_ASSERT_DELTA(detOut.Z(), 20.19906, 1e-5);
    TS_ASSERT_DELTA(detOut.Y(), 0.07728, 1e-5);
  }
};

#endif /* MANTID_ALGORITHMS_SPECULARREFLECTIONPOSITIONCORRECT2TEST_H_ */<|MERGE_RESOLUTION|>--- conflicted
+++ resolved
@@ -102,36 +102,32 @@
     TS_ASSERT_THROWS_ANYTHING(alg.execute());
   }
 
-<<<<<<< HEAD
+  void test_detector_component_is_valid() {
+    SpecularReflectionPositionCorrect2 alg;
+    alg.initialize();
+    alg.setChild(true);
+    alg.setProperty("InputWorkspace", m_interWS);
+    alg.setProperty("DetectorComponentName", "invalid-detector-name");
+    alg.setProperty("TwoTheta", 1.4);
+    alg.setPropertyValue("OutputWorkspace", "test_out");
+    TS_ASSERT_THROWS_ANYTHING(alg.execute());
+  }
+
+  void test_sample_component_is_valid() {
+    SpecularReflectionPositionCorrect2 alg;
+    alg.initialize();
+    alg.setChild(true);
+    alg.setProperty("InputWorkspace", m_interWS);
+    alg.setProperty("DetectorComponentName", "point-detector");
+    alg.setProperty("SampleComponentName", "invalid-sample-name");
+    alg.setProperty("TwoTheta", 1.4);
+    alg.setPropertyValue("OutputWorkspace", "test_out");
+    TS_ASSERT_THROWS_ANYTHING(alg.execute());
+  }
+
   void test_correct_point_detector_vertical_shift_default() {
     // Omit the DetectorCorrectionType property to check that a vertical shift
     // is done by default
-=======
-  void test_detector_component_is_valid() {
-    SpecularReflectionPositionCorrect2 alg;
-    alg.initialize();
-    alg.setChild(true);
-    alg.setProperty("InputWorkspace", m_interWS);
-    alg.setProperty("DetectorComponentName", "invalid-detector-name");
-    alg.setProperty("TwoTheta", 1.4);
-    alg.setPropertyValue("OutputWorkspace", "test_out");
-    TS_ASSERT_THROWS_ANYTHING(alg.execute());
-  }
-
-  void test_sample_component_is_valid() {
-    SpecularReflectionPositionCorrect2 alg;
-    alg.initialize();
-    alg.setChild(true);
-    alg.setProperty("InputWorkspace", m_interWS);
-    alg.setProperty("DetectorComponentName", "point-detector");
-    alg.setProperty("SampleComponentName", "invalid-sample-name");
-    alg.setProperty("TwoTheta", 1.4);
-    alg.setPropertyValue("OutputWorkspace", "test_out");
-    TS_ASSERT_THROWS_ANYTHING(alg.execute());
-  }
-
-  void test_correct_point_detector() {
->>>>>>> 7cfab0cc
     SpecularReflectionPositionCorrect2 alg;
     setupAlgorithm(alg, 1.4, "", "point-detector");
     MatrixWorkspace_const_sptr outWS = runAlgorithm(alg);
