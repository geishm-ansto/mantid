#ifndef MANTID_ALGORITHMS_INTERPOLATINGREBIN_H_
#define MANTID_ALGORITHMS_INTERPOLATINGREBIN_H_

//----------------------------------------------------------------------
// Includes
//----------------------------------------------------------------------
#include "MantidAlgorithms/Rebin.h"
#include "MantidKernel/cow_ptr.h"

namespace Mantid {
namespace HistogramData {
class HistogramE;
class Histogram;
class BinEdges;
class Points;
}
namespace Algorithms {
/**Uses cubic splines to interpolate the mean rate of change of the integral
  over the inputed data bins to that for the user supplied bins.
  Note that this algorithm was inplemented to provide a little more resolution
  on high count rate data. Whether it is more accurate than the standard rebin
  for all, or your, applications requires thought.
  The input data must be a distribution (proportional to the rate of change e.g.
  raw_counts/bin_widths) but note that these mean rate of counts data
  are integrals not (instanteously) sampled data. The error values on each point
  are a weighted mean of the error values from the surrounding input data. This
  makes sense if the interpolation error is low compared to the statistical
  errors on each input data point. The weighting is inversely proportional to
  the distance from the original data point to the new interpolated one.

    Required Properties:
    <UL>
    <LI> InputWorkspace  - The name of the workspace to take as input. Must
  contain histogram data. </LI>
    <LI> OutputWorkspace - The name of the workspace in which to store the
  result. </LI>
    <LI> RebinParameters - The new bin boundaries in the form
  X1,deltaX1,X2,deltaX2,X3,... </LI>
    </UL>

    The algorithms used in the VectorHelper::rebin() and
  VectorHelper::createAxisFromRebinParams()
    are based on the algorithms used in OPENGENIE /src/transform_utils.cxx
  (Freddie Akeroyd, ISIS).
    When calculating the bin boundaries, if the last bin ends up with a width
  being less than 25%
    of the penultimate one, then the two are combined.

    @author Steve Williams, STFC
    @date 05/05/2010

    Copyright &copy; 2008-9 ISIS Rutherford Appleton Laboratory, NScD Oak Ridge
  National Laboratory & European Spallation Source

    This file is part of Mantid.

    Mantid is free software; you can redistribute it and/or modify
    it under the terms of the GNU General Public License as published by
    the Free Software Foundation; either version 3 of the License, or
    (at your option) any later version.

    Mantid is distributed in the hope that it will be useful,
    but WITHOUT ANY WARRANTY; without even the implied warranty of
    MERCHANTABILITY or FITNESS FOR A PARTICULAR PURPOSE.  See the
    GNU General Public License for more details.

    You should have received a copy of the GNU General Public License
    along with this program.  If not, see <http://www.gnu.org/licenses/>.

    File change history is stored at: <https://github.com/mantidproject/mantid>
    Code Documentation is available at: <http://doxygen.mantidproject.org>
 */
class DLLExport InterpolatingRebin : public Rebin {
public:
  /// Algorithm's name for identification overriding a virtual method
  const std::string name() const override { return "InterpolatingRebin"; }
  /// Summary of algorithms purpose
  const std::string summary() const override {
    return "Creates a workspace with different x-value bin boundaries where "
           "the new y-values are estimated using cubic splines.";
  }

  /// Algorithm's version for identification overriding a virtual method
  int version() const override { return 1; }
  /// Algorithm's category for identification overriding a virtual method
  const std::string category() const override { return "Transforms\\Rebin"; }
  /// Alias for the algorithm. Must override so it doesn't get parent class's
  const std::string alias() const override { return ""; }

protected:
  const std::string workspaceMethodName() const override { return ""; }
  // Overridden Algorithm methods
  void init() override;
  void exec() override;

  void outputYandEValues(API::MatrixWorkspace_const_sptr inputW,
                         const HistogramData::BinEdges &XValues_new,
                         API::MatrixWorkspace_sptr outputW);
  HistogramData::Histogram
  cubicInterpolation(const HistogramData::Histogram &oldHistogram,
                     const HistogramData::BinEdges &xNew) const;

  HistogramData::Histogram
  noInterpolation(const HistogramData::Histogram &oldHistogram,
                  const HistogramData::BinEdges &xNew) const;

<<<<<<< HEAD
  double estimateError(const std::vector<double> &xsOld,
=======
  double estimateError(const HistogramData::Points &xsOld,
>>>>>>> 19b32f3b
                       const HistogramData::HistogramE &esOld,
                       const double xNew) const;
};

} // namespace Algorithms
} // namespace Mantid

#endif /*MANTID_ALGORITHMS_INTERPOLATINGREBIN_H_*/<|MERGE_RESOLUTION|>--- conflicted
+++ resolved
@@ -104,11 +104,7 @@
   noInterpolation(const HistogramData::Histogram &oldHistogram,
                   const HistogramData::BinEdges &xNew) const;
 
-<<<<<<< HEAD
-  double estimateError(const std::vector<double> &xsOld,
-=======
   double estimateError(const HistogramData::Points &xsOld,
->>>>>>> 19b32f3b
                        const HistogramData::HistogramE &esOld,
                        const double xNew) const;
 };
