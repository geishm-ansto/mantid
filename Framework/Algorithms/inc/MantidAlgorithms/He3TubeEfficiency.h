#ifndef MANTID_ALGORITHM_HE3TUBEEFFICIENCY_H_
#define MANTID_ALGORITHM_HE3TUBEEFFICIENCY_H_

#include "MantidAPI/Algorithm.h"
#include "MantidAPI/SpectrumInfo.h"
#include "MantidGeometry/IDTypes.h"
#include "MantidKernel/V3D.h"

namespace Mantid {

// forward declarations
namespace HistogramData {
class Points;
}
namespace Geometry {
class IDetector;
class IObject;
class ParameterMap;
}

namespace Algorithms {
/**
    Corrects the input workspace for helium3 tube efficiency based on an
    exponential parameterization. The algorithm expects the input workspace
    units to be wavelength. The formula for the efficiency is given here.

    \f[
    \epsilon = \frac{A}{1-e^{\frac{-\alpha P (L - 2W) \lambda}{T sin(\theta)}}}
    \f]

    where \f$A\f$ is a dimensionless scaling factor, \f$\alpha\f$ is a constant
    with units \f$(Kelvin / (metres\: \mbox{\AA}\: atm))\f$, \f$P\f$ is pressure
   in
    units of \f$atm\f$, \f$L\f$ is the tube diameter in units of \f$metres\f$,
    \f$W\f$ is the tube thickness in units of \f$metres\f$, \f$T\f$ is the
    temperature in units of \f$Kelvin\f$, \f$sin(\theta)\f$ is the angle of
    the neutron trajectory with respect to the long axis of the He3 tube and
    \f$\lambda\f$ is in units of \f$\mbox{\AA}\f$.

    @author Michael Reuter
    @date 30/09/2010

    Copyright &copy; 2008-10 ISIS Rutherford Appleton Laboratory, NScD Oak Ridge
   National Laboratory & European Spallation Source

    This file is part of Mantid.

    Mantid is free software; you can redistribute it and/or modify
    it under the terms of the GNU General Public License as published by
    the Free Software Foundation; either version 3 of the License, or
    (at your option) any later version.

    Mantid is distributed in the hope that it will be useful,
    but WITHOUT ANY WARRANTY; without even the implied warranty of
    MERCHANTABILITY or FITNESS FOR A PARTICULAR PURPOSE.  See the
    GNU General Public License for more details.

    You should have received a copy of the GNU General Public License
    along with this program.  If not, see <http://www.gnu.org/licenses/>.

    File change history is stored at: <https://github.com/mantidproject/mantid>.
    Code Documentation is available at: <http://doxygen.mantidproject.org>
*/
class DLLExport He3TubeEfficiency : public API::Algorithm {
public:
  /// Default constructor
  He3TubeEfficiency();
  /// Virtual destructor
  ~He3TubeEfficiency() override;
  /// Algorithm's name for identification overriding a virtual method
  const std::string name() const override { return "He3TubeEfficiency"; }
  /// Summary of algorithms purpose
  const std::string summary() const override {
    return "He3 tube efficiency correction.";
  }

  /// Algorithm's version for identification overriding a virtual method
  int version() const override { return 1; }
  const std::vector<std::string> seeAlso() const override {
    return {"DetectorEfficiencyCor"};
  }
  /// Algorithm's category for identification overriding a virtual method
  const std::string category() const override {
    return "CorrectionFunctions\\EfficiencyCorrections";
  }

private:
  // Implement abstract Algorithm methods
  void init() override;
  void exec() override;
  void execEvent();

  /// Calculates the efficiency correction from the points
  void computeEfficiencyCorrection(std::vector<double> &effCorrection,
                                   const HistogramData::Points &wavelength,
                                   const double expConstant,
                                   const double scale) const;
  /// Correct the given spectra index for efficiency
  void correctForEfficiency(std::size_t spectraIndex,
                            const API::SpectrumInfo &spectrumInfo);
  /// Sets the detector geometry cache if necessary
  void getDetectorGeometry(const Geometry::IDetector &det, double &detRadius,
                           Kernel::V3D &detAxis);
  /// Computes the distance to the given shape from a starting point
  double distToSurface(const Kernel::V3D start,
                       const Geometry::IObject *shape) const;
  /// Calculate the detector efficiency
  double detectorEfficiency(const double alpha,
                            const double scale_factor = 1.0) const;
  /// Log any errors with spectra that occurred
  void logErrors() const;
  /// Retrieve the detector parameters from workspace or detector properties
  double getParameter(std::string wsPropName, std::size_t currentIndex,
                      std::string detPropName, const Geometry::IDetector &idet);
  /// Helper for event handling
  template <class T> void eventHelper(std::vector<T> &events, double expval);
  /// Function to calculate exponential contribution
  double calculateExponential(std::size_t spectraIndex,
                              const Geometry::IDetector &idet);

  /// The user selected (input) workspace
  API::MatrixWorkspace_const_sptr m_inputWS;
  /// The output workspace, maybe the same as the input one
  API::MatrixWorkspace_sptr m_outputWS;
  /// Map that stores additional properties for detectors
  const Geometry::ParameterMap *m_paraMap;
  /// A lookup of previously seen shape objects used to save calculation time as
  /// most detectors have the same shape
<<<<<<< HEAD
  std::map<const Geometry::Object *, std::pair<double, Kernel::V3D>>
      m_shapeCache;
=======
  std::map<const Geometry::IObject *, std::pair<double, Kernel::V3D>>
      shapeCache;
>>>>>>> c75ba7b4
  /// Sample position
  Kernel::V3D m_samplePos;
  /// The spectra numbers that were skipped
  std::vector<specnum_t> m_spectraSkipped;
  /// Algorithm progress keeper
  API::Progress *m_progress;
};

} // namespace Algorithms
} // namespace Mantid

#endif /* MANTID_ALGORITHM_HE3TUBEEFFICIENCY_H_ */<|MERGE_RESOLUTION|>--- conflicted
+++ resolved
@@ -126,13 +126,8 @@
   const Geometry::ParameterMap *m_paraMap;
   /// A lookup of previously seen shape objects used to save calculation time as
   /// most detectors have the same shape
-<<<<<<< HEAD
-  std::map<const Geometry::Object *, std::pair<double, Kernel::V3D>>
+  std::map<const Geometry::IObject *, std::pair<double, Kernel::V3D>>
       m_shapeCache;
-=======
-  std::map<const Geometry::IObject *, std::pair<double, Kernel::V3D>>
-      shapeCache;
->>>>>>> c75ba7b4
   /// Sample position
   Kernel::V3D m_samplePos;
   /// The spectra numbers that were skipped
