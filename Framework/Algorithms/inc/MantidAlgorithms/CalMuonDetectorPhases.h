--- conflicted
+++ resolved
@@ -55,16 +55,11 @@
   /// Execute the algorithm
   void exec() override;
   /// Validate the inputs
-<<<<<<< HEAD
-  std::map<std::string, std::string> validateInputs();
+  std::map<std::string, std::string> validateInputs() override;
   /// Prepare workspace for fit by extracting data
   API::MatrixWorkspace_sptr extractDataFromWorkspace(double startTime,
                                                      double endTime);
   /// Remove exponential data from workspace
-=======
-  std::map<std::string, std::string> validateInputs() override;
-  /// Prepare workspace for fit
->>>>>>> 566f38fe
   API::MatrixWorkspace_sptr
   removeExpDecay(const API::MatrixWorkspace_sptr &wsInput);
   /// Fit the workspace
