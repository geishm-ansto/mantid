from interface import InstrumentInterface
from reduction_gui.widgets.inelastic.dgs_sample_setup import SampleSetupWidget
from reduction_gui.widgets.inelastic.dgs_data_corrections import DataCorrectionsWidget
from reduction_gui.widgets.inelastic.dgs_diagnose_detectors import DiagnoseDetectorsWidget
from reduction_gui.widgets.inelastic.dgs_absolute_units import AbsoluteUnitsWidget
from reduction_gui.widgets.inelastic.dgs_pd_sc_conversion import PdAndScConversionWidget
from reduction_gui.widgets.cluster_status import RemoteJobsWidget
from reduction_gui.reduction.inelastic.dgs_reduction_script import DgsReductionScripter
class DgsInterface(InstrumentInterface):
    """
        Defines the widgets for direct geometry spectrometer reduction
    """
    # Allowed extensions for loading data files
    data_type = "Data files *.* (*.*)"

    
    def __init__(self, name, settings):
        super(DgsInterface, self).__init__(name, settings)
        
        self.ERROR_REPORT_NAME = "dgs_error_report.xml"
        
        # Scripter object to interface with Mantid 
        self.scripter = DgsReductionScripter(name=name, facility=settings.facility_name)        

        # Sample run setup
        self.attach(SampleSetupWidget(settings = self._settings, 
                                      data_type = self.data_type))
        
        # Data corrections
        self.attach(DataCorrectionsWidget(settings = self._settings,
                                          data_type = self.data_type))
        
        # Diagnose detectors
        self.attach(DiagnoseDetectorsWidget(settings = self._settings, 
                                            data_type = self.data_type))
        
        # Absolute units normalisation
        self.attach(AbsoluteUnitsWidget(settings = self._settings,
                                        data_type = self.data_type))
        
        # Powder and Single Crystal conversion
        #self.attach(PdAndScConversionWidget(settings = self._settings,
        #                                    data_type = self.data_type))

<<<<<<< HEAD
=======
        # Remote jobs status
        if self.remote_resources_available():
            self.attach(RemoteJobsWidget(settings = self._settings))

>>>>>>> e760a11f
    def is_cluster_enabled(self):
        """
            Returns true if the instrument is compatible with remote submission
        """
        return True<|MERGE_RESOLUTION|>--- conflicted
+++ resolved
@@ -42,13 +42,10 @@
         #self.attach(PdAndScConversionWidget(settings = self._settings,
         #                                    data_type = self.data_type))
 
-<<<<<<< HEAD
-=======
         # Remote jobs status
         if self.remote_resources_available():
             self.attach(RemoteJobsWidget(settings = self._settings))
 
->>>>>>> e760a11f
     def is_cluster_enabled(self):
         """
             Returns true if the instrument is compatible with remote submission
