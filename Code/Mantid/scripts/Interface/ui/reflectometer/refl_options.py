import refl_options_window
from PyQt4 import QtCore, QtGui

try:
    _fromUtf8 = QtCore.QString.fromUtf8
except AttributeError:
    _fromUtf8 = lambda s: s

class ReflOptions(QtGui.QDialog, refl_options_window.Ui_OptionsDialog):


    """
    Member variables
    """
    __frequency = 0
    __method = 0
    __method_list = ["Add","Replace","Append"]
    __icat_download = False

    def __init__(self, def_method, def_freq, def_alg_use, def_icat_download):
        """
        Initialise the interface
        """
        super(QtGui.QDialog, self).__init__()

        # Initialize member variables
        self.__alg_use = def_alg_use
        self.__method = def_method
        self.__frequency = def_freq
        self.__icat_download = def_icat_download


        self.setupUi(self)

        # Setup UI controls
        self.comboAccMethod.addItems(self.__method_list)
        if def_method in self.__method_list:
            self.comboAccMethod.setCurrentIndex(self.__method_list.index(def_method))
        else:
            self.comboAccMethod.setCurrentIndex(0)

        self.dspinFrequency.setValue(def_freq)
        self.checkAlg.setChecked(def_alg_use)
        self.checkICATDownload.setChecked(def_icat_download)


        #connect update signals to functions
        self.dspinFrequency.valueChanged.connect(self.__update_frequency)
        self.comboAccMethod.activated.connect(self.__update_method)
        self.checkAlg.clicked.connect(self.__update_Alg_use)
        self.checkICATDownload.clicked.connect(self.__update_download_method)

    def __update_Alg_use(self, checked):
        self.__alg_use = checked

    def __update_frequency(self, freq):
        self.__frequency = freq

    def __update_method(self, meth):
        self.__method = meth

    def __update_download_method(self, checked):
        self.__icat_download = checked

    def icatDownload(self):
        return (self.__icat_download)

    def frequency(self):
        return self.__frequency
<<<<<<< HEAD
    
=======

    def useADS(self):
        return self.__ads_get

>>>>>>> 0c5edd1b
    def useAlg(self):
        return self.__alg_use

    def method(self):
        return self.__method


<|MERGE_RESOLUTION|>--- conflicted
+++ resolved
@@ -67,14 +67,7 @@
 
     def frequency(self):
         return self.__frequency
-<<<<<<< HEAD
     
-=======
-
-    def useADS(self):
-        return self.__ads_get
-
->>>>>>> 0c5edd1b
     def useAlg(self):
         return self.__alg_use
 
