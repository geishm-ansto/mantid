--- conflicted
+++ resolved
@@ -6,12 +6,8 @@
    <rect>
     <x>0</x>
     <y>0</y>
-<<<<<<< HEAD
     <width>330</width>
-=======
-    <width>329</width>
->>>>>>> 4da10919
-    <height>206</height>
+    <height>179</height>
    </rect>
   </property>
   <property name="windowTitle">
@@ -59,20 +55,13 @@
     </widget>
    </item>
    <item row="5" column="0" colspan="2">
-    <widget class="QCheckBox" name="checkICATSearch">
-     <property name="text">
-      <string>RB Search Using ICAT</string>
-     </property>
-    </widget>
-   </item>
-   <item row="6" column="0" colspan="2">
     <widget class="QCheckBox" name="checkICATDownload">
      <property name="text">
       <string>Download Files Using ICAT</string>
      </property>
     </widget>
    </item>
-   <item row="7" column="0" colspan="2">
+   <item row="6" column="0" colspan="2">
     <widget class="QDialogButtonBox" name="buttonsLive">
      <property name="orientation">
       <enum>Qt::Horizontal</enum>
