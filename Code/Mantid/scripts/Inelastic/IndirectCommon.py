--- conflicted
+++ resolved
@@ -99,10 +99,6 @@
     axis = mtd[ws].getAxis(axis_index)
     unit = axis.getUnit()
     return unit.unitID() == unit_id
-<<<<<<< HEAD
-=======
-
->>>>>>> b4c62ec1
 
 def getDefaultWorkingDirectory():
     """
@@ -137,11 +133,7 @@
         if not axis.isNumeric():
             msg += 'Input workspace must have either spectra or numeric axis.'
             raise ValueError(msg)
-<<<<<<< HEAD
-        if  axis.getUnit().unitID() != 'MomentumTransfer' :
-=======
         if axis.getUnit().unitID() != 'MomentumTransfer':
->>>>>>> b4c62ec1
             msg += 'Input must have axis values of Q'
             raise ValueError(msg)
         for i in range(0, num_hist):
