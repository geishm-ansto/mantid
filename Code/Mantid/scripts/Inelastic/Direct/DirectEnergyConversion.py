--- conflicted
+++ resolved
@@ -203,11 +203,7 @@
                              # stuff and can load masks directly
             white_data = white.get_ws_clone('white_ws_clone')
 
-<<<<<<< HEAD
-            diag_mask = LoadMask(Instrument=self.instr_name,InputFile=self.hard_mask_file,
-=======
                 diag_mask = LoadMask(Instrument=self.instr_name,InputFile=self.hard_mask_file,\
->>>>>>> 1fa16a37
                                OutputWorkspace='hard_mask_ws')
             MaskDetectors(Workspace=white_data, MaskedWorkspace=diag_mask)
             DeleteWorkspace(diag_mask)
@@ -240,27 +236,16 @@
 
          #>>> here result workspace is being processed -- not touching
          #result ws
-<<<<<<< HEAD
          bkgd_range = self.background_test_range
-         background_int = Integration(result_ws,
-                           RangeLower=bkgd_range[0],RangeUpper=bkgd_range[1],
-=======
-            bkgd_range = self.background_test_range
             background_int = Integration(result_ws,\
                            RangeLower=bkgd_range[0],RangeUpper=bkgd_range[1],\
->>>>>>> 1fa16a37
                            IncludePartialBins=True)
          total_counts = Integration(result_ws, IncludePartialBins=True)
          background_int = ConvertUnits(background_int, Target="Energy",EMode='Elastic', AlignBins=0)
          self.prop_man.log("Diagnose: finished convertUnits ",'information')
 
-<<<<<<< HEAD
          background_int *= self.scale_factor
-         diagnostics.normalise_background(background_int, whiteintegrals,
-=======
-            background_int *= self.scale_factor
             diagnostics.normalise_background(background_int, whiteintegrals,\
->>>>>>> 1fa16a37
                                            diag_params.get('second_white',None))
          diag_params['background_int'] = background_int
          diag_params['sample_counts'] = total_counts
@@ -358,15 +343,9 @@
 # -------------------------------------------------------------------------------------------------
      # diag the sample and detector vanadium.  It will deal with hard mask only
      # if it is set that way
-<<<<<<< HEAD
       if not masks_done:
         prop_man.log("======== Run diagnose for sample run ===========================",'notice')
-        masking = self.diagnose(PropertyManager.wb_run,PropertyManager.mask_run,
-=======
-        if not masks_done:
-            prop_man.log("======== Run diagnose for sample run ===========================",'notice')
             masking = self.diagnose(PropertyManager.wb_run,PropertyManager.mask_run,\
->>>>>>> 1fa16a37
                                 second_white=None,print_diag_results=True)
         if prop_man.use_hard_mask_only:
             header = "*** Hard mask file applied to workspace with {0:d} spectra masked {1:d} spectra"
@@ -387,11 +366,7 @@
                                                                                                          # solution for that.
                         prop_man.log("======== Run diagnose for monochromatic vanadium run ===========",'notice')
 
-<<<<<<< HEAD
-                        masking2 = self.diagnose(PropertyManager.wb_for_monovan_run,PropertyManager.monovan_run,
-=======
                             masking2 = self.diagnose(PropertyManager.wb_for_monovan_run,PropertyManager.monovan_run,\
->>>>>>> 1fa16a37
                                          second_white = None,print_diag_results=True)
                         masking +=  masking2
                         DeleteWorkspace(masking2)
@@ -469,52 +444,29 @@
          #---------------
 
          #Run the conversion first on the sample
-<<<<<<< HEAD
-         deltaE_ws_sample = self.mono_sample(PropertyManager.sample_run,ei_guess,PropertyManager.wb_run,
-=======
             deltaE_ws_sample = self.mono_sample(PropertyManager.sample_run,ei_guess,PropertyManager.wb_run,\
->>>>>>> 1fa16a37
                                              self.map_file,masking)
  
          # calculate absolute units integral and apply it to the workspace
          cashed_mono_int = PropertyManager.mono_correction_factor.get_val_from_cash(prop_man)
          if MonovanCashNum != None or self.mono_correction_factor or cashed_mono_int :
             # do not remove background from vanadium (sample background is not fit for that anyway)
-<<<<<<< HEAD
             current_bkg_opt = self.check_background
             self.check_background= False
             # what we want to do with absolute units: 
             if self.mono_correction_factor: # Correction provided. Just apply it
-                deltaE_ws_sample = self.apply_absolute_normalization(deltaE_ws_sample,PropertyManager.monovan_run,
+                    deltaE_ws_sample = self.apply_absolute_normalization(deltaE_ws_sample,PropertyManager.monovan_run,\
                                                                       ei_guess,PropertyManager.wb_for_monovan_run)
             elif cashed_mono_int:  # Correction cashed from previous run
                 self.mono_correction_factor = cashed_mono_int
-                deltaE_ws_sample = self.apply_absolute_normalization(deltaE_ws_sample,PropertyManager.monovan_run,
+                    deltaE_ws_sample = self.apply_absolute_normalization(deltaE_ws_sample,PropertyManager.monovan_run,\
                                                                       ei_guess,PropertyManager.wb_for_monovan_run)
                 self.mono_correction_factor = None
             else:   # Calculate corrections
                 if self._multirep_mode and calculate_abs_units:
-                   mono_ws_base = PropertyManager.monovan_run.chop_ws_part(mono_ws_base,tof_range,self._do_early_rebinning,
-                                                                          cut_ind,num_ei_cuts)
-                deltaE_ws_sample = self.apply_absolute_normalization(deltaE_ws_sample,PropertyManager.monovan_run,
-=======
-                current_bkg_opt = self.check_background
-                self.check_background= False
-            # what we want to do with absolute units:
-                if self.mono_correction_factor: # Correction provided. Just apply it
-                    deltaE_ws_sample = self.apply_absolute_normalization(deltaE_ws_sample,PropertyManager.monovan_run,\
-                                                                      ei_guess,PropertyManager.wb_for_monovan_run)
-                elif cashed_mono_int:  # Correction cashed from previous run
-                    self.mono_correction_factor = cashed_mono_int
-                    deltaE_ws_sample = self.apply_absolute_normalization(deltaE_ws_sample,PropertyManager.monovan_run,\
-                                                                      ei_guess,PropertyManager.wb_for_monovan_run)
-                    self.mono_correction_factor = None
-                else:   # Calculate corrections
-                    if self._multirep_mode and calculate_abs_units:
                         mono_ws_base = PropertyManager.monovan_run.chop_ws_part(mono_ws_base,tof_range,self._do_early_rebinning,\
                                                                           cut_ind,num_ei_cuts)
                     deltaE_ws_sample = self.apply_absolute_normalization(deltaE_ws_sample,PropertyManager.monovan_run,\
->>>>>>> 1fa16a37
                                                                       ei_guess,PropertyManager.wb_for_monovan_run)
             self.check_background = current_bkg_opt
          PropertyManager.monovan_run._in_cash = True # monovan run has been certainly deleted from memory
@@ -538,23 +490,13 @@
 
 
 
-<<<<<<< HEAD
       results_name = deltaE_ws_sample.name()
-      if out_ws_name and not(self._multirep_mode):
+        if out_ws_name and not self._multirep_mode:
          if results_name != out_ws_name:
             RenameWorkspace(InputWorkspace=results_name,OutputWorkspace=out_ws_name)
          result = mtd[out_ws_name]
       else:
         pass
-=======
-        results_name = deltaE_ws_sample.name()
-        if out_ws_name and not self._multirep_mode:
-            if results_name != out_ws_name:
-                RenameWorkspace(InputWorkspace=results_name,OutputWorkspace=out_ws_name)
-            result = mtd[out_ws_name]
-        else:
-            pass
->>>>>>> 1fa16a37
 
       end_time = time.time()
       prop_man.log("*** Elapsed time = {0} sec".format(end_time - start_time),'notice')
@@ -684,13 +626,8 @@
            # instrument is shifted in case it is shifted to this monitor (usual
            # case)
            #Find TOF range, correspondent to incident energy monitor peak
-<<<<<<< HEAD
            energy_rage = self.mon2_norm_energy_range
-           self._mon2_norm_time_range = self.get_TOF_for_energies(monitor_ws,energy_rage,
-=======
-            energy_rage = self.mon2_norm_energy_range
             self._mon2_norm_time_range = self.get_TOF_for_energies(monitor_ws,energy_rage,\
->>>>>>> 1fa16a37
                                                                  [self.mon2_norm_spec],None,self._debug_mode)
         #end
         if separate_monitors:
@@ -1127,7 +1064,6 @@
         error = []
         izerc = 0
         for i in range(nhist):
-<<<<<<< HEAD
            try:
              det = data_ws.getDetector(i)
            except Exception:
@@ -1138,20 +1074,7 @@
            err = data_ws.readE(i)[0]
            if sig != sig:     #ignore NaN (hopefully it will mean mask some day)
                continue
-           if ((err <= 0) or (sig <= 0)):   # count Inf and negative||zero readings.  Presence of this indicates that
-=======
-            try:
-                det = data_ws.getDetector(i)
-            except Exception:
-                continue
-            if det.isMasked():
-                continue
-            sig = data_ws.readY(i)[0]
-            err = data_ws.readE(i)[0]
-            if sig != sig:     #ignore NaN (hopefully it will mean mask some day)
-                continue
             if (err <= 0) or (sig <= 0):   # count Inf and negative||zero readings.  Presence of this indicates that
->>>>>>> 1fa16a37
                                             # something went wrong
               izerc+=1
               continue
@@ -1216,19 +1139,11 @@
 
         # check for NaN
         if (norm_factor['LibISIS'] != norm_factor['LibISIS']) | (izerc != 0):    # It is an error, print diagnostics:
-<<<<<<< HEAD
-           if (norm_factor['LibISIS'] != norm_factor['LibISIS']):
+            if norm_factor['LibISIS'] != norm_factor['LibISIS']:
                log_value = '\n--------> Absolute normalization factor is NaN <----------------------------------------------\n'
            else:
                log_value = '\n--------> Warning, Monovanadium has zero spectra <--------------------------------------------\n'
                log1_value = \
-=======
-            if norm_factor['LibISIS'] != norm_factor['LibISIS']:
-                log_value = '\n--------> Absolute normalization factor is NaN <----------------------------------------------\n'
-            else:
-                log_value = '\n--------> Warning, Monovanadium has zero spectra <--------------------------------------------\n'
-                log1_value = \
->>>>>>> 1fa16a37
                "--------> Processing workspace: {0}\n"\
                "--------> Monovan Integration range : min={1}, max={2} (meV)\n"\
                "--------> Summed:  {3} spectra with total signal: {4} and error: {5}\n"\
@@ -1458,11 +1373,7 @@
                                 # one needs to do appropriate shift here as well
               CopyInstrumentParameters(result_ws,bkgr_ws)
              # Adjust the TOF such that the first monitor peak is at t=0
-<<<<<<< HEAD
-              ScaleX(InputWorkspace=bkgr_ws,OutputWorkspace='bkgr_ws',Operation="Add",Factor=time_shift,
-=======
                 ScaleX(InputWorkspace=bkgr_ws,OutputWorkspace='bkgr_ws',Operation="Add",Factor=time_shift,\
->>>>>>> 1fa16a37
                      InstrumentParameter="DelayTime",Combine=True)
         else:
            bkgr_ws = Rebin(result_ws,Params=[bkg_range_min,(bkg_range_max - bkg_range_min) * 1.001,bkg_range_max],PreserveEvents=False)
@@ -1478,21 +1389,12 @@
         normalization to a white-beam vanadium run.
         """
 
-<<<<<<< HEAD
-        if (self._do_ISIS_reduction):
-           self._do_mono_ISIS(run,ei_guess,
-                              white_run, map_file, spectra_masks, Tzero)
-        else:
-          result_name = run.set_action_suffix('_spe')
-          self._do_mono_SNS(run,result_name,ei_guess,
-=======
         if self._do_ISIS_reduction:
             self._do_mono_ISIS(run,ei_guess,\
                               white_run, map_file, spectra_masks, Tzero)
         else:
-            result_name = run.set_action_suffix('_spe')
+          result_name = run.set_action_suffix('_spe')
             self._do_mono_SNS(run,result_name,ei_guess,\
->>>>>>> 1fa16a37
                          white_run, map_file, spectra_masks, Tzero)
           run.synchronize_ws()
 
