#pylint: disable=invalid-name
#########################################################
# This module contains utility functions common to the
# SANS data reduction scripts
########################################################
from mantid.simpleapi import *
from mantid.api import IEventWorkspace, MatrixWorkspace, WorkspaceGroup
from mantid.kernel import time_duration
import inspect
import math
import os
import re
import types

sanslog = Logger("SANS")

ADDED_EVENT_DATA_TAG = '_added_event_data'

REG_DATA_NAME = '-add' + ADDED_EVENT_DATA_TAG + '[_1-9]*$'
REG_DATA_MONITORS_NAME = '-add_monitors' + ADDED_EVENT_DATA_TAG + '[_1-9]*$'

ZERO_ERROR_DEFAULT = 1e6

INCIDENT_MONITOR_TAG = '_incident_monitor'

def deprecated(obj):
    """
    Decorator to apply to functions or classes that we think are not being (or
    should not be) used anymore.  Prints a warning to the log.
    """
    if inspect.isfunction(obj) or inspect.ismethod(obj):
        if inspect.isfunction(obj):
            obj_desc = "\"%s\" function" % obj.__name__
        else:
            obj_desc = "\"%s\" class" % obj.im_class.__name__
        def print_warning_wrapper(*args, **kwargs):
            sanslog.warning("The %s has been marked as deprecated and may be "\
                            "removed in a future version of Mantid.  If you "\
                            "believe this to have been marked in error, please "\
                            "contact the member of the Mantid team responsible "\
                            "for ISIS SANS." % obj_desc)
            return obj(*args, **kwargs)
        return print_warning_wrapper

    # Add a @deprecated decorator to each of the member functions in the class
    # (by recursion).
    if inspect.isclass(obj):
        for name, fn in inspect.getmembers(obj):
            if isinstance(fn, types.UnboundMethodType):
                setattr(obj, name, deprecated(fn))
        return obj

    assert False, "Programming error.  You have incorrectly applied the "\
                  "@deprecated decorator.  This is only for use with functions "\
                  "or classes."

def GetInstrumentDetails(instrum):
    """
        Return the details specific to the instrument's current detector bank
        @return number of pixels ac, first spectrum in the current detector, its last spectrum
    """
    det = instrum.cur_detector()
    #LOQ HAB is not a square detector and so has no width
    #for backwards compatibility we have to return a width
    if instrum.name() == 'LOQ' and instrum.cur_detector().name() == 'HAB':
        if det.n_columns is None :
            return 128, det.get_first_spec_num(), det.last_spec_num

    first_spectrum = det.get_first_spec_num()
    last_spectrum = det.last_spec_num
    if instrum.name() == 'SANS2D':
        first_spectrum += 4
        last_spectrum += 4

    return det.n_columns, first_spectrum, last_spectrum

def InfinitePlaneXML(id, plane_pt, normal_pt):
    return '<infinite-plane id="' + str(id) + '">' + \
        '<point-in-plane x="' + str(plane_pt[0]) + '" y="' + str(plane_pt[1]) + '" z="' + str(plane_pt[2]) + '" />' + \
        '<normal-to-plane x="' + str(normal_pt[0]) + '" y="' + str(normal_pt[1]) + '" z="' + str(normal_pt[2]) + '" />'+ \
        '</infinite-plane>'

def InfiniteCylinderXML(id, centre, radius, axis):
    return  '<infinite-cylinder id="' + str(id) + '">' + \
    '<centre x="' + str(centre[0]) + '" y="' + str(centre[1]) + '" z="' + str(centre[2]) + '" />' + \
    '<axis x="' + str(axis[0]) + '" y="' + str(axis[1]) + '" z="' + str(axis[2]) + '" />' + \
    '<radius val="' + str(radius) + '" />' + \
    '</infinite-cylinder>\n'

# Mask a cylinder, specifying the algebra to use
def MaskWithCylinder(workspace, radius, xcentre, ycentre, algebra):
    '''Mask a cylinder on the input workspace.'''
    xmldef = InfiniteCylinderXML('shape', [xcentre, ycentre, 0.0], radius, [0,0,1])
    xmldef += '<algebra val="' + algebra + 'shape" />'
    # Apply masking
    MaskDetectorsInShape(Workspace=workspace,ShapeXML=xmldef)

# Mask such that the remainder is that specified by the phi range
def LimitPhi(workspace, centre, phimin, phimax, use_mirror=True):
    # convert all angles to be between 0 and 360
    while phimax > 360 : phimax -= 360
    while phimax < 0 : phimax += 360
    while phimin > 360 : phimin -= 360
    while phimin < 0 : phimin += 360
    while phimax<phimin : phimax += 360

    #Convert to radians
    phimin = math.pi*phimin/180.0
    phimax = math.pi*phimax/180.0
    xmldef =  InfinitePlaneXML('pla',centre, [math.cos(-phimin + math.pi/2.0),math.sin(-phimin + math.pi/2.0),0]) + \
    InfinitePlaneXML('pla2',centre, [-math.cos(-phimax + math.pi/2.0),-math.sin(-phimax + math.pi/2.0),0]) + \
    InfinitePlaneXML('pla3',centre, [math.cos(-phimax + math.pi/2.0),math.sin(-phimax + math.pi/2.0),0]) + \
    InfinitePlaneXML('pla4',centre, [-math.cos(-phimin + math.pi/2.0),-math.sin(-phimin + math.pi/2.0),0])

    if use_mirror :
        xmldef += '<algebra val="#((pla pla2):(pla3 pla4))" />'
    else:
        #the formula is different for acute verses obstruse angles
        if phimax-phimin > math.pi :
            # to get an obtruse angle, a wedge that's more than half the area, we need to add the semi-inifinite volumes
            xmldef += '<algebra val="#(pla:pla2)" />'
        else :
            # an acute angle, wedge is more less half the area, we need to use the intesection of those semi-inifinite volumes
            xmldef += '<algebra val="#(pla pla2)" />'

    MaskDetectorsInShape(Workspace=workspace,ShapeXML= xmldef)

# Work out the spectra IDs for block of detectors
def spectrumBlock(base, ylow, xlow, ydim, xdim, det_dimension, orientation):
    '''Compile a list of spectrum IDs for rectangular block of size xdim by ydim'''
    output = ''
    if orientation == Orientation.Horizontal:
        start_spec = base + ylow*det_dimension + xlow
        for y in range(0, ydim):
            for x in range(0, xdim):
                output += str(start_spec + x + (y*det_dimension)) + ','
    elif orientation == Orientation.Vertical:
        start_spec = base + xlow*det_dimension + ylow
        for x in range(det_dimension - 1, det_dimension - xdim-1,-1):
            for y in range(0, ydim):
                std_i = start_spec + y + ((det_dimension-x-1)*det_dimension)
                output += str(std_i ) + ','
    elif orientation == Orientation.Rotated:
        # This is the horizontal one rotated so need to map the xlow and vlow to their rotated versions
        start_spec = base + ylow*det_dimension + xlow
        max_spec = det_dimension*det_dimension + base - 1
        for y in range(0, ydim):
            for x in range(0, xdim):
                std_i = start_spec + x + (y*det_dimension)
                output += str(max_spec - (std_i - base)) + ','
    elif orientation == Orientation.HorizontalFlipped:
        start_spec = base + ylow*det_dimension + xlow
        for y in range(0,ydim):
            max_row = base + (y+1)*det_dimension - 1
            min_row = base + (y)*det_dimension
            for x in range(0,xdim):
                std_i = start_spec + x + (y*det_dimension)
                diff_s = std_i - min_row
                output += str(max_row - diff_s) + ','

    return output.rstrip(",")

# Mask by bin range
def MaskByBinRange(workspace, timemask):
    # timemask should be a ';' separated list of start/end values
    ranges = timemask.split(';')
    for r in ranges:
        limits = r.split()
        if len(limits) == 2:
            MaskBins(InputWorkspace=workspace,OutputWorkspace= workspace, XMin= limits[0] ,XMax=limits[1])

def QuadrantXML(centre,rmin,rmax,quadrant):
    cin_id = 'cyl-in'
    xmlstring = InfiniteCylinderXML(cin_id, centre, rmin, [0,0,1])
    cout_id = 'cyl-out'
    xmlstring+= InfiniteCylinderXML(cout_id, centre, rmax, [0,0,1])
    plane1Axis=None
    plane2Axis=None
    if quadrant == 'Left':
        plane1Axis = [-1,1,0]
        plane2Axis = [-1,-1,0]
    elif quadrant == 'Right':
        plane1Axis = [1,-1,0]
        plane2Axis = [1,1,0]
    elif quadrant == 'Up':
        plane1Axis = [1,1,0]
        plane2Axis = [-1,1,0]
    elif quadrant == 'Down':
        plane1Axis = [-1,-1,0]
        plane2Axis = [1,-1,0]
    else:
        return ''
    p1id = 'pl-a'
    xmlstring += InfinitePlaneXML(p1id, centre, plane1Axis)
    p2id = 'pl-b'
    xmlstring += InfinitePlaneXML(p2id, centre, plane2Axis)
    xmlstring += '<algebra val="(#((#(' + cout_id + ':(#' + cin_id  + '))) ' + p1id + ' ' + p2id + '))"/>\n'
    return xmlstring

def getWorkspaceReference(ws_pointer):
    if isinstance(ws_pointer, str):
        ws_pointer = mtd[ws_pointer]
    if str(ws_pointer) not in mtd:
        raise RuntimeError("Invalid workspace name input: " + str(ws_pointer))
    return ws_pointer

def isEventWorkspace(ws_reference):
    return isinstance(getWorkspaceReference(ws_reference),IEventWorkspace)

def getBinsBoundariesFromWorkspace(ws_reference):
    ws_reference = getWorkspaceReference(ws_reference)
    Xvalues = ws_reference.dataX(0)
    binning = str(Xvalues[0])
    binGap = Xvalues[1] - Xvalues[0]
    binning = binning + ',' + str(binGap)
    for j in range(2, len(Xvalues)):
        nextBinGap = Xvalues[j] - Xvalues[j-1]
        if nextBinGap != binGap:
            binGap = nextBinGap
            binning = binning + ',' + str(Xvalues[j-1]) + ',' + str(binGap)
    binning = binning + "," + str(Xvalues[-1])
    return binning

def getFilePathFromWorkspace(ws):
    ws_pointer = getWorkspaceReference(ws)
    file_path = None

    try:
        for hist in ws_pointer.getHistory():
            try:
                if 'Load' in hist.name():
                    file_path = hist.getPropertyValue('Filename')
            except:
                pass
    except:
        try:
            hist = ws_pointer.getHistory().lastAlgorithm()
            file_path = hist.getPropertyValue('Filename')
        except:
            raise RuntimeError("Failed while looking for file in workspace: " + str(ws))

    if not file_path:
        raise RuntimeError("Can not find the file name for workspace " + str(ws))
    return file_path

def fromEvent2Histogram(ws_event, ws_monitor, binning = ""):
    """Transform an event mode workspace into a histogram workspace.
    It does conjoin the monitor and the workspace as it is expected from the current
    SANS data inside ISIS.

    A non-empty binning string will specify a rebin param list to use instead of using
    the binning of the monitor ws.

    Finally, it copies the parameter map from the workspace to the resulting histogram
    in order to preserve the positions of the detectors components inside the workspace.

    It will finally, replace the input workspace with the histogram equivalent workspace.
    """
    assert ws_monitor != None

    name = '__monitor_tmp'

    if binning != "":
        aux_hist = Rebin(ws_event, binning, False)
        Rebin(ws_monitor, binning, False, OutputWorkspace=name)
    else:
        aux_hist = RebinToWorkspace(ws_event, ws_monitor, False)
        ws_monitor.clone(OutputWorkspace=name)

    ConjoinWorkspaces(name, aux_hist, CheckOverlapping=True)
    CopyInstrumentParameters(ws_event, OutputWorkspace=name)

    ws_hist = RenameWorkspace(name, OutputWorkspace=str(ws_event))

    return ws_hist

def getChargeAndTime(ws_event):
    r = ws_event.getRun()
    charges = r.getLogData('proton_charge')
    total_charge = sum(charges.value)
    time_passed = (charges.times[-1] - charges.times[0]).total_microseconds()
    time_passed /= 1e6
    return total_charge, time_passed

def sliceByTimeWs(ws_event, time_start=None, time_stop=None):
    def formatTime(time_val):
        return "_T%.1f" % time_val
    params = dict()
    outname=str(ws_event)
    if time_start:
        outname +=formatTime(time_start)
        params['StartTime'] = time_start
    if time_stop:
        outname += formatTime(time_stop)
        params['StopTime'] = time_stop

    params['OutputWorkspace'] = outname
    sliced_ws = FilterByTime(ws_event, **params)
    return sliced_ws

def slice2histogram(ws_event, time_start, time_stop, monitor, binning=""):
    """Return the histogram of the sliced event and a tuple with the following:
       - total time of the experiment
       - total charge
       - time of sliced data
       - charge of sliced data
       @param ws_event pointer to the event workspace
       @param time_start: the minimum value to filter. Pass -1 to get the minimum available
       @param time_stop: the maximum value to filter. Pass -1 to get the maximum available
       @param monitor: pointer to the monitor workspace
       @param binning: optional binning string to use instead of the binning from the monitor
    """
    if not isEventWorkspace(ws_event):
        raise RuntimeError("The workspace "+str(ws_event)+ " is not a valid Event workspace")

    tot_c, tot_t = getChargeAndTime(ws_event)

    if (time_start == -1) and (time_stop == -1):
        hist = fromEvent2Histogram(ws_event, monitor, binning)
        return hist, (tot_t, tot_c, tot_t, tot_c)

    if time_start == -1:
        time_start = 0.0
    if time_stop == -1:
        time_stop = tot_t+0.001

    sliced_ws = sliceByTimeWs(ws_event, time_start, time_stop)
    sliced_ws = RenameWorkspace(sliced_ws, OutputWorkspace=ws_event.name())

    part_c, part_t = getChargeAndTime(sliced_ws)
    scaled_monitor = monitor * (part_c/tot_c)


    hist = fromEvent2Histogram(sliced_ws, scaled_monitor, binning)
    return hist, (tot_t, tot_c, part_t, part_c)


def sliceParser(str_to_parser):
    """
    Create a list of boundaries from a string defing the slices.
    Valid syntax is:
      * From 8 to 9 > '8-9' --> return [[8,9]]
      * From 8 to 9 and from 10 to 12 > '8-9, 10-12' --> return [[8,9],[10,12]]
      * From 5 to 10 in steps of 1 > '5:1:10' --> return [[5,6],[6,7],[7,8],[8,9],[9,10]]
      * From 5 > '>5' --> return [[5,-1]]
      * Till 5 > '<5' --> return [[-1,5]]

    Any combination of these syntax separated by comma is valid.
    A special mark is used to signalize no limit: -1,
    As, so, for an empty string, it will return: [[-1, -1]].

    It does not accept negative values.

    """
    num_pat = r'(\d+(?:\.\d+)?(?:[eE][+-]\d+)?)' # float without sign
    slice_pat = num_pat + r'-' + num_pat
    lowbound = '>'+num_pat
    upbound = '<'+num_pat
    sss_pat = num_pat+r':'+num_pat+r':'+num_pat
    exception_pattern = 'Invalid input for Slicer: %s'
    MARK = -1

    def _check_match(inpstr, patternstr, qtde_nums):
        match = re.match(patternstr, inpstr)
        if match:
            answer = match.groups()
            if len(answer) != qtde_nums:
                raise SyntaxError(exception_pattern %(inpstr))
            return [float(answer[i]) for i in range(qtde_nums)]
        else:
            return False

    def _parse_slice(inpstr):
        return _check_match(inpstr, slice_pat, 2)

    def _parse_lower(inpstr):
        val = _check_match(inpstr, lowbound, 1)
        if not val: return val
        return [val[0], MARK]

    def _parse_upper(inpstr):
        val = _check_match(inpstr, upbound, 1)
        if not val: return val
        return [MARK, val[0]]

    def _parse_start_step_stop(inpstr):
        val = _check_match(inpstr, sss_pat, 3)
        if not val: return val
        start = val[0]
        step = val[1]
        stop = val[2]
        curr_value = start

        vallist = []
        while True:

            next_value = curr_value + step

            if next_value >= stop:
                vallist.append([curr_value, stop])
                return vallist
            else:
                vallist.append([curr_value, next_value])

            curr_value = next_value



    def _extract_simple_input(inpstr):
        for fun in _parse_slice, _parse_lower, _parse_upper:
            val = fun(inpstr)
            if val:
                return val

        return False

    def _extract_composed_input(inpstr):
        return _parse_start_step_stop(inpstr)

    if not str_to_parser:
        return [[MARK, MARK]]

    parts = str_to_parser.split(',')
    result = []
    for inps in parts:
        inps = inps.replace(' ','')
        aux_res = _extract_simple_input(inps)
        if aux_res:
            result.append(aux_res)
            continue
        aux_res = _extract_composed_input(inps)
        if aux_res:
            result += aux_res
            continue
        raise SyntaxError('Invalid input '+ str_to_parser +'. Failed caused by this term:'+inps)

    return result

def getFileAndName(incomplete_path):
    this_path = FileFinder.getFullPath(incomplete_path)
    if not this_path:
        # do not catch exception, let it goes.
        this_path = FileFinder.findRuns(incomplete_path)
        # if list, get first value
        if hasattr(this_path, '__iter__'):
            this_path = this_path[0]

    # this_path contains the full_path
    basename = os.path.basename(this_path)
    # remove extension
    basename = os.path.splitext(basename)[0]

    return this_path, basename

def mask_detectors_with_masking_ws(ws_name, masking_ws_name):
    """
    Rolling our own MaskDetectors wrapper since masking is broken in a couple
    of places that affect us here:

    1. Calling MaskDetectors(Workspace=ws_name, MaskedWorkspace=mask_ws_name)
       is not something we can do because the algorithm masks by ws index
       rather than detector id, and unfortunately for SANS the detector table
       is not the same for MaskingWorkspaces as it is for the workspaces
       containing the data to be masked.  Basically, we get a mirror image of
       what we expect.  Instead, we have to extract the det IDs and use those
       via the DetectorList property.

    2. For some reason Detector.isMasked() does not work for MaskingWorkspaces.
       We use masking_ws.readY(ws_index)[0] == 1 instead.

    @param ws :: the workspace to be masked.
    @param masking_ws :: the masking workspace that contains masking info.
    """
    ws, masking_ws = mtd[ws_name], mtd[masking_ws_name]

    masked_det_ids = []

    for ws_index in range(masking_ws.getNumberHistograms()):
        if masking_ws.readY(ws_index)[0] == 1:
            masked_det_ids.append(masking_ws.getDetector(ws_index).getID())

    MaskDetectors(Workspace=ws, DetectorList=masked_det_ids)


def check_child_ws_for_name_and_type_for_added_eventdata(wsGroup):
    '''
    Ensure that the while loading added event data, we are dealing with
    1. The correct naming convention. For event data this is the run number,
       an add tag and possibly underscores and numbers when the same workspace
       is reloaded. For monitor data it is the run number, an add tag, a monitor
       tag and the possibly underscores and numbers when the same workspace is
       reloaded
    2. The correct workspace types.
    @param wsGroup ::  workspace group.
    '''
    hasData = False
    hasMonitors = False

    # Check if there are only two children in the group workspace
    if len(wsGroup) != 2:
        return False

    assert isinstance(wsGroup, WorkspaceGroup)

    for index in range(len(wsGroup)):
        childWorkspace = wsGroup.getItem(index)
        if re.search(REG_DATA_NAME, childWorkspace.getName()):
            if isinstance(childWorkspace, IEventWorkspace):
                hasData = True
        elif re.search(REG_DATA_MONITORS_NAME, childWorkspace.getName()):
            if isinstance(childWorkspace, MatrixWorkspace):
                hasMonitors = True

    return hasData and hasMonitors

def extract_child_ws_for_added_eventdata(ws_group, appendix):
    '''
    Extract the the child workspaces from a workspace group which was
    created by adding event data. The workspace group must contains a data
    workspace which is an EventWorkspace and a monitor workspace which is a
    matrix workspace.
    @param ws_group :: workspace group.
    @param appendix :: what to append to the names of the child workspaces
    '''
    # Store the name of the group workspace in a string
    ws_group_name = ws_group.getName()

    # Get a handle on each child workspace
    ws_handles = []
    for index in range(len(ws_group)):
        ws_handles.append(ws_group.getItem(index))

    if len(ws_handles) != 2:
        raise RuntimeError("Expected two child workspaces when loading added event data."
                           "Please make sure that you have loaded added event data which was generated by the Add tab of the SANS Gui."
                          )

    # Now ungroup the group
    UnGroupWorkspace(ws_group)

    # Rename the child workspaces to be of the expected format. (see _get_workspace_name in sans_reduction_steps)
    for ws_handle in ws_handles:
        # Check if the child is an event data workspace or a monitor workspace
        if appendix in ws_handle.getName():
            new_name = ws_group_name + appendix
            RenameWorkspace(InputWorkspace = ws_handle.getName(), OutputWorkspace = new_name)
        else:
            new_name = ws_group_name
            RenameWorkspace(InputWorkspace = ws_handle.getName(), OutputWorkspace = new_name)

def bundle_added_event_data_as_group(out_file_name, out_file_monitors_name):
    """
    We load an added event data file and its associated monitor file. Combine
    the data in a group workspace and delete the original files.
    @param out_file_name :: the file name of the event data file
    @param out_file_monitors_name :: the file name of the monitors file
    @return the name fo the new group workspace file
    """
    # Extract the file name and the extension
    file_name, file_extension = os.path.splitext(out_file_name)

    event_data_temp = file_name + ADDED_EVENT_DATA_TAG
    Load(Filename = out_file_name, OutputWorkspace = event_data_temp)
    event_data_ws = mtd[event_data_temp]

    monitor_temp = file_name + '_monitors' + ADDED_EVENT_DATA_TAG
    Load(Filename = out_file_monitors_name, OutputWorkspace = monitor_temp)

    monitor_ws = mtd[monitor_temp]

    out_group_file_name = file_name + file_extension
    out_group_ws_name = file_name

    # Delete the intermediate files
    full_data_path_name = get_full_path_for_added_event_data(out_file_name)
    full_monitor_path_name = get_full_path_for_added_event_data(out_file_monitors_name)

    if os.path.exists(full_data_path_name):
        os.remove(full_data_path_name)
    if os.path.exists(full_monitor_path_name):
        os.remove(full_monitor_path_name)

    # Create a grouped workspace with the data and the monitor child workspaces
    GroupWorkspaces(InputWorkspaces = [event_data_ws, monitor_ws], OutputWorkspace = out_group_ws_name)
    group_ws = mtd[out_group_ws_name]

    # Save the group
    SaveNexusProcessed(InputWorkspace = group_ws, Filename = out_group_file_name, Append=False)
    # Delete the files and the temporary workspaces
    DeleteWorkspace(event_data_ws)
    DeleteWorkspace(monitor_ws)

    return out_group_file_name

def get_full_path_for_added_event_data(file_name):
    path,base = os.path.split(file_name)
    if path == '' or base not in os.listdir(path):
        path = config['defaultsave.directory'] + path
        # If the path is still an empty string check in the current working directory
        if path == '':
            path = os.getcwd()
        assert base in os.listdir(path)
    full_path_name = os.path.join(path, base)

    return full_path_name


<<<<<<< HEAD
class AddOperation(object):
    """
    The AddOperation allows to add two workspaces at a time.
    """
    def __init__(self,isOverlay, time_shifts):
        """
        The AddOperation requires to know if the workspaces are to 
        be plainly added or to be overlayed. Additional time shifts can be
        specified
        @param isOverlay :: true if the operation is an overlay operation
        @param time_shifts :: a string with comma-separted time shift values
        """
        super(AddOperation, self).__init__()
        factory = CombineWorkspacesFactory()
        self.adder = factory.create_add_algorithm(isOverlay)
        self.time_shifter = TimeShifter(time_shifts)

    def add(self, LHS_workspace, RHS_workspace, output_workspace, run_to_add):
        """
        Add two workspaces together and place the result into the outputWorkspace.
        The user needs to specify which run is being added in order to determine
        the correct time shift
        @param LHS_workspace :: first workspace, this workspace is a reference workspace
                                and hence never shifted
        @param RHS_workspace :: second workspace which can be shifted in time
        @param run_to_add :: the number of the nth added workspace
        """
        current_time_shift = self.time_shifter.get_Nth_time_shift(run_to_add)
        self.adder.add(LHS_workspace=LHS_workspace,
                       RHS_workspace= RHS_workspace,
                       output_workspace= output_workspace,
                       time_shift = current_time_shift)

class CombineWorkspacesFactory(object):
    """
    Factory to determine how to add workspaces
    """
    def __intit__():
        super(CombineWorkspacesFactory, self).__init__()
    def create_add_algorithm(self, isOverlay):
        """
        @param isOverlay :: if true we provide the OverlayWorkspaces functionality
        """
        if isOverlay:
            return OverlayWorkspaces()
        else:
            return PlusWorkspaces()

class PlusWorkspaces:
    """
    Wrapper for the Plus algorithm
    """
    def add(self, LHS_workspace, RHS_workspace, output_workspace, time_shift = 0.0):
        """
        @param LHS_workspace :: the first workspace
        @param RHS_workspace :: the second workspace
        @param output_workspace :: the output workspace
        @param time_shift :: unused parameter
        """
        Plus(LHSWorkspace=LHS_workspace,RHSWorkspace= RHS_workspace,OutputWorkspace= output_workspace)

class OverlayWorkspaces:
    """
    Overlays (in time) a workspace  on top of another workspace. The two 
    workspaces overlayed such that the first time entry of their proton_charge entry matches.
    This overlap can be shifted by the specified time_shift in seconds
    """
    def add(self, LHS_workspace, RHS_workspace, output_workspace, time_shift = 0.0):
        """
        @param LHS_workspace :: the first workspace
        @param RHS_workspace :: the second workspace
        @param output_workspace :: the output workspace
        @param time_shift :: an additional time shift for the overlay procedure
        """
        rhs_ws = self._get_workspace(RHS_workspace)
        lhs_ws = self._get_workspace(LHS_workspace)
        # Find the time difference between LHS and RHS workspaces and add optional time shift
        time_difference = self._extract_time_difference_in_seconds(lhs_ws, rhs_ws)
        total_time_shift = time_difference + time_shift

        # Normalize by proton charge -- Should we really be doing this?

        # Create a temporary workspace with shifted time values from RHS, if the shift is necesary
        temp = rhs_ws
        temp_ws_name = 'shifted'
        if total_time_shift != 0.0:
            temp = ChangeTimeZero(InputWorkspace=rhs_ws, OutputWorkspace=temp_ws_name, RelativeTimeOffset=total_time_shift)

        # Add the LHS and shifted workspace
        Plus(LHSWorkspace=LHS_workspace,RHSWorkspace= temp ,OutputWorkspace= output_workspace)

        # Remove the shifted workspace
        if (mtd.doesExist(temp_ws_name)):
            mtd.remove(temp_ws_name)

    def _extract_time_difference_in_seconds(self, ws1, ws2):
        # The times which need to be compared are the first entry in the proton charge log
        time_1 = self._get_time_from_proton_charge_log(ws1)
        time_2 = self._get_time_from_proton_charge_log(ws2)

        return time_duration.total_nanoseconds(time_1- time_2)/1e9

    def _get_time_from_proton_charge_log(self, ws):
        times = ws.getRun().getProperty("proton_charge").times
        if len(times) == 0:
            raise ValueError("The proton charge does not have any time entry")
        return times[0]

    def _get_workspace(self, workspace):
        if isinstance(workspace, MatrixWorkspace):
            return workspace
        elif isinstance(workspace, basestring) and mtd.doesExist(workspace):
            return mtd[workspace]

class TimeShifter(object):
    """
    The time shifter stores all time shifts for all runs which are to be added. If there is 
    a mismatch the time shifts are set to 0.0 seconds.
    """
    def __init__(self, time_shifts):
        super(TimeShifter, self).__init__()
        self._time_shifts = time_shifts
    def get_Nth_time_shift(self, n):
        """
        Retrieves the specified additional time shift for the nth addition in seconds.
        @param n :: the nth addition
        """
        if len(self._time_shifts) >= (n+1):
            return self._cast_to_float(self._time_shifts[n])
        else:
            return 0.0
    def _cast_to_float(self, element):
        float_element = 0.0
        try:
            float_element = float(element)
        except ValueError:
            pass# Log here
        return float_element
=======
def create_zero_error_free_workspace(input_workspace_name, output_workspace_name):
    '''
    Creates a cloned workspace where all zero-error values have been replaced with a large value
    @param input_workspace_name :: The input workspace name
    @param output_workspace_name :: The output workspace name
    @returns a message and a completion flag
    '''
    # Load the input workspace
    message = ""
    complete = False
    if not input_workspace_name in mtd:
        message = 'Failed to create a zero error free cloned workspace: The input workspace does not seem to exist.'
        return message, complete

    # Create a cloned workspace
    ws_in = mtd[input_workspace_name]

    # Remove all zero errors from the cloned workspace
    CloneWorkspace(InputWorkspace=ws_in, OutputWorkspace=output_workspace_name)
    if not output_workspace_name in mtd:
        message = 'Failed to create a zero error free cloned workspace: A clone could not be created.'
        return message, complete

    ws_out = mtd[output_workspace_name]
    try:
        remove_zero_errors_from_workspace(ws_out)
        complete = True
    except ValueError:
        DeleteWorkspace(Workspace=output_workspace_name)
        message = 'Failed to create a zero error free cloned workspace: Could not remove the zero errors.'

    return message, complete

def remove_zero_errors_from_workspace(ws):
    '''
    Removes the zero errors from a Matrix workspace
    @param ws :: The input workspace
    '''
    # Make sure we are dealing with a MatrixWorkspace
    if not isinstance(ws, MatrixWorkspace) or isinstance(ws,IEventWorkspace):
        raise ValueError('Cannot remove zero errors from a workspace which is not of type MatrixWorkspace.')
    # Iterate over the workspace and replace the zero values with a large default value
    numSpectra = ws.getNumberHistograms()
    errors = ws.dataE
    for index in range(0,numSpectra):
        spectrum = errors(index)
        spectrum[spectrum <= 0.0] = ZERO_ERROR_DEFAULT

def delete_zero_error_free_workspace(input_workspace_name):
    '''
    Deletes the zero-error free workspace
    @param ws :: The input workspace
    '''
    complete = False
    message = ""
    if input_workspace_name in mtd:
        DeleteWorkspace(Workspace=input_workspace_name)
        complete = True
    else:
        message = 'Failed to delete a zero-error free workspace'
    return message, complete

def is_valid_ws_for_removing_zero_errors(input_workspace_name):
    '''
    Check if a workspace has been created via Q1D or Qxy.
    @param ws :: The input workspace
    '''
    isValid = False
    message = ""

    ws = mtd[input_workspace_name]
    workspaceHistory= ws.getHistory()
    histories = workspaceHistory.getAlgorithmHistories()
    for history in histories:
        name = history.name()
        if name == 'Q1D' or name == 'Qxy':
            isValid = True
            break

    if not isValid:
        message = ("Workspace does not seem valid for zero error removal."
                   "It must have been reduced with Q1D or Qxy."
                  )

    return message, isValid
>>>>>>> c9696446


###############################################################################
######################### Start of Deprecated Code ############################
###############################################################################

# Parse a log file containing run information and return the detector positions
@deprecated
def parseLogFile(logfile):
    logkeywords = {'Rear_Det_X':0.0, 'Rear_Det_Z':0.0, 'Front_Det_X':0.0, 'Front_Det_Z':0.0, \
        'Front_Det_Rot':0.0}
    if logfile == None:
        return tuple(logkeywords.values())
    file = open(logfile, 'rU')
    for line in file:
        entry = line.split()[1]
        if entry in logkeywords.keys():
            logkeywords[entry] = float(line.split()[2])

    return tuple(logkeywords.values())

@deprecated
def normalizePhi(phi):
    if phi > 90.0:
        phi -= 180.0
    elif phi < -90.0:
        phi += 180.0
    else:
        pass
    return phi

# Mask the inside of a cylinder
@deprecated
def MaskInsideCylinder(workspace, radius, xcentre = '0.0', ycentre = '0.0'):
    '''Mask out the inside of a cylinder or specified radius'''
    MaskWithCylinder(workspace, radius, xcentre, ycentre, '')

# Mask the outside of a cylinder
@deprecated
def MaskOutsideCylinder(workspace, radius, xcentre = '0.0', ycentre = '0.0'):
    '''Mask out the outside of a cylinder or specified radius'''
    MaskWithCylinder(workspace, radius, xcentre, ycentre, '#')

# Convert a mask string to a spectra list
# 6/8/9 RKH attempt to add a box mask e.g.  h12+v34 (= one pixel at intersection), h10>h12+v101>v123 (=block 3 wide, 23 tall)
@deprecated
def ConvertToSpecList(maskstring, firstspec, dimension, orientation):
    '''Compile spectra ID list'''
    if maskstring == '':
        return ''
    masklist = maskstring.split(',')
    speclist = ''
    for x in masklist:
        x = x.lower()
        if '+' in x:
            bigPieces = x.split('+')
            if '>' in bigPieces[0]:
                pieces = bigPieces[0].split('>')
                low = int(pieces[0].lstrip('hv'))
                upp = int(pieces[1].lstrip('hv'))
            else:
                low = int(bigPieces[0].lstrip('hv'))
                upp = low
            if '>' in bigPieces[1]:
                pieces = bigPieces[1].split('>')
                low2 = int(pieces[0].lstrip('hv'))
                upp2 = int(pieces[1].lstrip('hv'))
            else:
                low2 = int(bigPieces[1].lstrip('hv'))
                upp2 = low2
            if 'h' in bigPieces[0] and 'v' in bigPieces[1]:
                ydim=abs(upp-low)+1
                xdim=abs(upp2-low2)+1
                speclist += spectrumBlock(firstspec,low, low2,ydim, xdim, dimension,orientation) + ','
            elif 'v' in bigPieces[0] and 'h' in bigPieces[1]:
                xdim=abs(upp-low)+1
                ydim=abs(upp2-low2)+1
                speclist += spectrumBlock(firstspec,low2, low,nstrips, dimension, dimension,orientation)+ ','
            else:
                print "error in mask, ignored:  " + x
        elif '>' in x:
            pieces = x.split('>')
            low = int(pieces[0].lstrip('hvs'))
            upp = int(pieces[1].lstrip('hvs'))
            if 'h' in pieces[0]:
                nstrips = abs(upp - low) + 1
                speclist += spectrumBlock(firstspec,low, 0,nstrips, dimension, dimension,orientation)  + ','
            elif 'v' in pieces[0]:
                nstrips = abs(upp - low) + 1
                speclist += spectrumBlock(firstspec,0,low, dimension, nstrips, dimension,orientation)  + ','
            else:
                for i in range(low, upp + 1):
                    speclist += str(i) + ','
        elif 'h' in x:
            speclist += spectrumBlock(firstspec,int(x.lstrip('h')), 0,1, dimension, dimension,orientation) + ','
        elif 'v' in x:
            speclist += spectrumBlock(firstspec,0,int(x.lstrip('v')), dimension, 1, dimension,orientation) + ','
        else:
            speclist += x.lstrip('s') + ','

    return speclist

# Mask by detector number
@deprecated
def MaskBySpecNumber(workspace, speclist):
    speclist = speclist.rstrip(',')
    if speclist == '':
        return ''
    MaskDetectors(Workspace=workspace, SpectraList = speclist)

@deprecated
def SetupTransmissionWorkspace(inputWS, spec_list, backmon_start, backmon_end, wavbining, interpolate, loqremovebins):
    tmpWS = inputWS + '_tmp'
    CropWorkspace(InputWorkspace=inputWS,OutputWorkspace=tmpWS, StartWorkspaceIndex=0, EndWorkspaceIndex=2)

    if loqremovebins == True:
        RemoveBins(InputWorkspace=tmpWS,OutputWorkspace=tmpWS,XMin= 19900,XMax= 20500, Interpolation='Linear')
    if backmon_start != None and backmon_end != None:
        CalculateFlatBackground(InputWorkspace=tmpWS,OutputWorkspace= tmpWS, StartX = backmon_start, EndX = backmon_end, WorkspaceIndexList = spec_list, Mode='Mean')

    # Convert and rebin
    ConvertUnits(InputWorkspace=tmpWS,OutputWorkspace=tmpWS,Target="Wavelength")

    if interpolate :
        InterpolatingRebin(InputWorkspace=tmpWS,OutputWorkspace= tmpWS,Params= wavbining)
    else :
        Rebin(InputWorkspace=tmpWS,OutputWorkspace= tmpWS,Params= wavbining)

    return tmpWS

# Setup the transmission workspace
# Correct of for the volume of the sample/can. Dimensions should be in order: width, height, thickness
@deprecated
def ScaleByVolume(inputWS, scalefactor, geomid, width, height, thickness):
    # Divide by the area
    if geomid == 1:
        # Volume = circle area * height
        # Factor of four comes from radius = width/2
        scalefactor /= (height*math.pi*math.pow(width,2)/4.0)
    elif geomid == 2:
        scalefactor /= (width*height*thickness)
    else:
        # Factor of four comes from radius = width/2
        scalefactor /= (thickness*math.pi*math.pow(width, 2)/4.0)
    # Multiply by the calculated correction factor
    ws = mtd[inputWS]
    ws *= scalefactor

@deprecated
def StripEndZeroes(workspace, flag_value = 0.0):
    result_ws = mtd[workspace]
    y_vals = result_ws.readY(0)
    length = len(y_vals)
        # Find the first non-zero value
    start = 0
    for i in range(0, length):
        if  y_vals[i] != flag_value :
            start = i
            break
        # Now find the last non-zero value
    stop = 0
    length -= 1
    for j in range(length, 0,-1):
        if  y_vals[j] != flag_value :
            stop = j
            break
        # Find the appropriate X values and call CropWorkspace
    x_vals = result_ws.readX(0)
    startX = x_vals[start]
        # Make sure we're inside the bin that we want to crop
    endX = 1.001*x_vals[stop + 1]
    CropWorkspace(InputWorkspace=workspace,OutputWorkspace=workspace,XMin=startX,XMax=endX)

@deprecated
class Orientation(object):

    Horizontal = 1
    Vertical = 2
    Rotated = 3
    # This is for the empty instrument
    HorizontalFlipped = 4

# A small class holds the run number with the workspace name, because the run number is not contained in the workspace at the moment
@deprecated
class WorkspaceDetails(object):

    def __init__(self, name, run_number):
        self._name = name
        run_number = str(run_number).split('-add')[0]
        self._run_number = int(run_number)

    def getName(self):
        return self._name

    def getRunNumber(self):
        return self._run_number

    def reset(self):
        self._name = ""
        self._run_number = -1

# A small class to collect together run information, used to save passing tuples around
@deprecated
class RunDetails(object):

    def __init__(self, raw_ws, final_ws, trans_raw, direct_raw, maskpt_rmin, maskpt_rmax, suffix):
        self._rawworkspace = raw_ws
        self._finalws = final_ws
        self._trans_raw = trans_raw
        self._direct_raw = direct_raw
        self._maskrmin = maskpt_rmin
        self._maskrmax = maskpt_rmax
        self._suffix = suffix

    def getRawWorkspace(self):
        return self._rawworkspace

    def getReducedWorkspace(self):
        return self._finalws

    def setReducedWorkspace(self, wsName):
        self._finalws = wsName

    def getTransRaw(self):
        return self._trans_raw

    def getDirectRaw(self):
        return self._direct_raw

    def getMaskPtMin(self):
        return self._maskrmin

    def setMaskPtMin(self, rmin):
        self._maskrmin = rmin

    def getMaskPtMax(self):
        return self._maskrmax

    def setMaskPtMax(self, rmax):
        self._maskrmax = rmax

    def getSuffix(self):
        return self._suffix

###############################################################################
########################## End of Deprecated Code #############################
###############################################################################

if __name__ == '__main__':
    pass<|MERGE_RESOLUTION|>--- conflicted
+++ resolved
@@ -604,8 +604,93 @@
 
     return full_path_name
 
-
-<<<<<<< HEAD
+def create_zero_error_free_workspace(input_workspace_name, output_workspace_name):
+    '''
+    Creates a cloned workspace where all zero-error values have been replaced with a large value
+    @param input_workspace_name :: The input workspace name
+    @param output_workspace_name :: The output workspace name
+    @returns a message and a completion flag
+    '''
+    # Load the input workspace
+    message = ""
+    complete = False
+    if not input_workspace_name in mtd:
+        message = 'Failed to create a zero error free cloned workspace: The input workspace does not seem to exist.'
+        return message, complete
+
+    # Create a cloned workspace
+    ws_in = mtd[input_workspace_name]
+
+    # Remove all zero errors from the cloned workspace
+    CloneWorkspace(InputWorkspace=ws_in, OutputWorkspace=output_workspace_name)
+    if not output_workspace_name in mtd:
+        message = 'Failed to create a zero error free cloned workspace: A clone could not be created.'
+        return message, complete
+
+    ws_out = mtd[output_workspace_name]
+    try:
+        remove_zero_errors_from_workspace(ws_out)
+        complete = True
+    except ValueError:
+        DeleteWorkspace(Workspace=output_workspace_name)
+        message = 'Failed to create a zero error free cloned workspace: Could not remove the zero errors.'
+
+    return message, complete
+
+def remove_zero_errors_from_workspace(ws):
+    '''
+    Removes the zero errors from a Matrix workspace
+    @param ws :: The input workspace
+    '''
+    # Make sure we are dealing with a MatrixWorkspace
+    if not isinstance(ws, MatrixWorkspace) or isinstance(ws,IEventWorkspace):
+        raise ValueError('Cannot remove zero errors from a workspace which is not of type MatrixWorkspace.')
+    # Iterate over the workspace and replace the zero values with a large default value
+    numSpectra = ws.getNumberHistograms()
+    errors = ws.dataE
+    for index in range(0,numSpectra):
+        spectrum = errors(index)
+        spectrum[spectrum <= 0.0] = ZERO_ERROR_DEFAULT
+
+def delete_zero_error_free_workspace(input_workspace_name):
+    '''
+    Deletes the zero-error free workspace
+    @param ws :: The input workspace
+    '''
+    complete = False
+    message = ""
+    if input_workspace_name in mtd:
+        DeleteWorkspace(Workspace=input_workspace_name)
+        complete = True
+    else:
+        message = 'Failed to delete a zero-error free workspace'
+    return message, complete
+
+def is_valid_ws_for_removing_zero_errors(input_workspace_name):
+    '''
+    Check if a workspace has been created via Q1D or Qxy.
+    @param ws :: The input workspace
+    '''
+    isValid = False
+    message = ""
+
+    ws = mtd[input_workspace_name]
+    workspaceHistory= ws.getHistory()
+    histories = workspaceHistory.getAlgorithmHistories()
+    for history in histories:
+        name = history.name()
+        if name == 'Q1D' or name == 'Qxy':
+            isValid = True
+            break
+
+    if not isValid:
+        message = ("Workspace does not seem valid for zero error removal."
+                   "It must have been reduced with Q1D or Qxy."
+                  )
+
+    return message, isValid
+
+  
 class AddOperation(object):
     """
     The AddOperation allows to add two workspaces at a time.
@@ -744,93 +829,6 @@
         except ValueError:
             pass# Log here
         return float_element
-=======
-def create_zero_error_free_workspace(input_workspace_name, output_workspace_name):
-    '''
-    Creates a cloned workspace where all zero-error values have been replaced with a large value
-    @param input_workspace_name :: The input workspace name
-    @param output_workspace_name :: The output workspace name
-    @returns a message and a completion flag
-    '''
-    # Load the input workspace
-    message = ""
-    complete = False
-    if not input_workspace_name in mtd:
-        message = 'Failed to create a zero error free cloned workspace: The input workspace does not seem to exist.'
-        return message, complete
-
-    # Create a cloned workspace
-    ws_in = mtd[input_workspace_name]
-
-    # Remove all zero errors from the cloned workspace
-    CloneWorkspace(InputWorkspace=ws_in, OutputWorkspace=output_workspace_name)
-    if not output_workspace_name in mtd:
-        message = 'Failed to create a zero error free cloned workspace: A clone could not be created.'
-        return message, complete
-
-    ws_out = mtd[output_workspace_name]
-    try:
-        remove_zero_errors_from_workspace(ws_out)
-        complete = True
-    except ValueError:
-        DeleteWorkspace(Workspace=output_workspace_name)
-        message = 'Failed to create a zero error free cloned workspace: Could not remove the zero errors.'
-
-    return message, complete
-
-def remove_zero_errors_from_workspace(ws):
-    '''
-    Removes the zero errors from a Matrix workspace
-    @param ws :: The input workspace
-    '''
-    # Make sure we are dealing with a MatrixWorkspace
-    if not isinstance(ws, MatrixWorkspace) or isinstance(ws,IEventWorkspace):
-        raise ValueError('Cannot remove zero errors from a workspace which is not of type MatrixWorkspace.')
-    # Iterate over the workspace and replace the zero values with a large default value
-    numSpectra = ws.getNumberHistograms()
-    errors = ws.dataE
-    for index in range(0,numSpectra):
-        spectrum = errors(index)
-        spectrum[spectrum <= 0.0] = ZERO_ERROR_DEFAULT
-
-def delete_zero_error_free_workspace(input_workspace_name):
-    '''
-    Deletes the zero-error free workspace
-    @param ws :: The input workspace
-    '''
-    complete = False
-    message = ""
-    if input_workspace_name in mtd:
-        DeleteWorkspace(Workspace=input_workspace_name)
-        complete = True
-    else:
-        message = 'Failed to delete a zero-error free workspace'
-    return message, complete
-
-def is_valid_ws_for_removing_zero_errors(input_workspace_name):
-    '''
-    Check if a workspace has been created via Q1D or Qxy.
-    @param ws :: The input workspace
-    '''
-    isValid = False
-    message = ""
-
-    ws = mtd[input_workspace_name]
-    workspaceHistory= ws.getHistory()
-    histories = workspaceHistory.getAlgorithmHistories()
-    for history in histories:
-        name = history.name()
-        if name == 'Q1D' or name == 'Qxy':
-            isValid = True
-            break
-
-    if not isValid:
-        message = ("Workspace does not seem valid for zero error removal."
-                   "It must have been reduced with Q1D or Qxy."
-                  )
-
-    return message, isValid
->>>>>>> c9696446
 
 
 ###############################################################################
