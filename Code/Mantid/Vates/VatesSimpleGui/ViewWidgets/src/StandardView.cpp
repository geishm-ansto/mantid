--- conflicted
+++ resolved
@@ -137,11 +137,7 @@
 {
 
   // Populate the rebin button
-<<<<<<< HEAD
-  QMenu* rebinMenu = new QMenu(this->m_ui.rebinToolButton);
-=======
-  QMenuWithToolTip* rebinMenu = new QMenuWithToolTip(this->ui.rebinToolButton);
->>>>>>> 4a8c4e1b
+  QMenuWithToolTip* rebinMenu = new QMenuWithToolTip(this->m_ui.rebinToolButton);
 
   m_binMDAction = new QAction(g_binMDLbl, rebinMenu);
   m_binMDAction->setToolTip(g_binMDToolTipTxt);
