--- conflicted
+++ resolved
@@ -145,18 +145,6 @@
   // We're in the standalone application mode
   this->internalSetup(false);
   this->setupUiAndConnections();
-<<<<<<< HEAD
-=======
-  // FIXME: This doesn't allow a clean split of the classes. I will need
-  //        to investigate creating the individual behaviors to see if that
-  //        eliminates the dependence on the QMainWindow.
-  if (parent->inherits("QMainWindow"))
-  {
-    QMainWindow *mw = qobject_cast<QMainWindow *>(parent);
-    new pqParaViewBehaviors(mw, mw);
-  }
-
->>>>>>> a77ee7a4
   this->setupMainView();
 }
 
@@ -252,22 +240,6 @@
   this->setParaViewComponentsForView();
 }
 
-<<<<<<< HEAD
-/**
- * This function performs setup for the plugin mode of the Vates Simple
- * Interface. It calls a number of defined functions to complete the process.
- */
-void MdViewerWidget::setupPluginMode()
-{
-  GlobalInterpreterLock gil;
-  this->setupUiAndConnections();
-  this->createMenus();
-  this->setupMainView();
-}
-=======
-
->>>>>>> a77ee7a4
-
 /**
  * This function connects ParaView's data loader the given action.
  * @param action the action to connect data loading to
@@ -289,9 +261,9 @@
 {
   QObject::disconnect(&pqActiveObjects::instance(), 0,
                       this->ui.propertiesPanel, 0);
-  this->ui.propertiesPanel->setRepresentation(NULL);
-  this->ui.propertiesPanel->setView(NULL);
-  this->ui.propertiesPanel->setOutputPort(NULL);
+  //this->ui.propertiesPanel->setRepresentation(NULL);
+  //this->ui.propertiesPanel->setView(NULL);
+  //this->ui.propertiesPanel->setOutputPort(NULL);
 }
 
 /**
@@ -352,9 +324,9 @@
   QObject::connect(activeObjects, SIGNAL(viewChanged(pqView*)),
                    this->ui.propertiesPanel, SLOT(setView(pqView*)));
 
-  this->ui.propertiesPanel->setOutputPort(activeObjects->activePort());
-  this->ui.propertiesPanel->setView(this->currentView->getView());
-  this->ui.propertiesPanel->setRepresentation(activeObjects->activeRepresentation());
+  //this->ui.propertiesPanel->setOutputPort(activeObjects->activePort());
+  //this->ui.propertiesPanel->setView(this->currentView->getView());
+  //this->ui.propertiesPanel->setRepresentation(activeObjects->activeRepresentation());
 
   QObject::connect(this->currentView,
                    SIGNAL(triggerAccept()),
@@ -461,18 +433,12 @@
     sourcePlugin = "MDEW Source";
   }
 
-<<<<<<< HEAD
-  pqPipelineSource* source = this->currentView->setPluginSource(sourcePlugin, wsname);
+  pqPipelineSource* source = this->currentView->setPluginSource(sourcePlugin, workspaceName);
   //pqSaveDataReaction::saveActiveData("/tmp/data.vtk");
   source->getProxy()->SetAnnotation(this->m_widgetName.toLatin1().data(), "1");
   //this->ui.proxiesPanel->clear();
   //this->ui.proxiesPanel->addProxy(source->getProxy(),"datasource",QStringList(),true);
   //this->ui.proxiesPanel->updateLayout();
-=======
-  // Load a new source plugin
-  this->currentView->setPluginSource(sourcePlugin, workspaceName);
-
->>>>>>> a77ee7a4
   this->renderAndFinalSetup();
 
   // Reset the current view to the correct initial view
@@ -665,17 +631,11 @@
  */
 void MdViewerWidget::setupPluginMode()
 {
-  this->createAppCoreForPlugin();
-  this->checkEnvSetup();
+  GlobalInterpreterLock gil;
   this->setupUiAndConnections();
-  if (!this->isPluginInitialized)
-  {
-    this->setupParaViewBehaviors();
-    this->createMenus();
-  }
+  this->createMenus();
   this->setupMainView();
 }
-
 
 /**
  * This function tells the current view to render the data, perform any
