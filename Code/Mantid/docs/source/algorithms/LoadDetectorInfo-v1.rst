.. algorithm::

.. summary::

.. alias::

.. properties::

.. |AlphaX| replace:: :math:`\alpha_{x}`

.. |AlphaY| replace:: :math:`\alpha_{y}`

.. |AlphaZ| replace:: :math:`\alpha_{z}`

.. |WX| replace:: :math:`W_{x}`

.. |WY| replace:: :math:`W_{y}`

.. |WZ| replace:: :math:`W_{z}`


Description
------------

The algorithm loads specific detector properties and, if *RelocateDets* property is true, the detector positions into the instrument, 
attached to the target workspace and modifies these properties as described below.

The detection time delay for each detector is subtracted from the time of flight bin boundaries in the spectrum associated with that detector.
It is required that all the monitors have the same time delay and if this is non-zero the delay time is added to all TOF values. 
It is important that the units of the input workspace are TOF in microseconds, that :ref:`algm-GroupDetectors` 
has not been run and this algorithm is only applied once to a workspace.

Values for the partial pressure of **3He** and **wall thickness** are added into the parameter map for each detector 
in a form that can be read by :ref:`algm-DetectorEfficiencyCor`. That is, the values are assumed to be in atmospheres
and meters, respectively, and the properties are stored internally in the workspace parameter map as **3He(atm)** and **wallT(m)**.
The values are likely to be read from the same **RAW** file that the workspace was loaded from or a 
**DAT** file that corresponds to the same run or series of experimental runs.

Spectra whose associated detector data are not found in the input **DAT** or **RAW** file will not have their
time of flight bin boundaries adjusted. Similarly nothing will be written to the parameter map for those detectors,
the algorithm will continue to process data as normal but a warning will be written to the log.
Detectors that are listed in the input file but do not exist in the instrument definition file will be ignored and details will be written to the log.

If all the time offsets are the same and the file **appears** to contain enough data for all detectors
all detector spectra will use same bin boundaries, where possible. 
This will make the algorithm run much more quickly and use less memory.

When using a **RAW** file the time offset for each detector is read from the "hold off" table in the file's 
header while pressure and wall thickness data must be present in the user table array. 
The format for **.DAT** files is specified in the document **DETECTOR.DAT format** written by Prof G Toby Perring and briefly described below. 

If the RelocateDets option is set to true, (it is false by default)
then the detectors are moved to the corresponding positions specified in the data file provided.

Related or similar algorithms
##############################

See :ref:`algm-UpdateInstrumentFromFile` which can do similar job in modifying the detector parameters and positions and  accepting arbitrary ASCII files.

**Detectors.dat** data format
#############################

<<<<<<< HEAD
The the detector data can be stored as ASCII or `NeXus <http://download.nexusformat.org/>`_ data file. It contains roughly corresponds
=======
The the detector data can be stored as ASCII or `NeXus <http://download.nexusformat.org/>`__ data file. It contains roughly corresponds
>>>>>>> 904d1153
to the detector.dat file, present on the instrument and written to the run files. The contents of these data can be overwritten by the file, 
provided as input for this algorithm

The description of the ASCII DETECTOR.dat file is provided in the table below. Nexus file format can come in two flavors. 
The first one is completely equivalent to the ASCII 19 column data format and introduced to increase the speed of accessing these data in binary format,
where the second one left for the compatibility with Libisis. 
It has meaningful data corresponding to the columns 1-6, 17&18 below, but does not support multiple tube pressures and wall thickness. 

The :ref:`algm-LoadDetectorInfo` algorithm currently reads and interprets rows 1-6,17&18 of the table, 
provided below (or columns of det.dat file) or correspondent data blocks from the NeXus file. 
It also does not understand the short (15 columns) MARI detector.dat ASCII file format (see **ISIS detector.dat files** below). 

Co-ordinate frames
##################

For the purposes of the detector table we choose a right handed set of axes fixed in the spectrometer:

- x-axis  -- horizontal
- y-axis  -- vertical
- z-axis  -- parallel to :math:`k_{i}`

Centers of each detector element are defined in spherical polar co-ordinates as seen from the sample position:

- **THETA** --  Polar angle measured from the z-axis (what we would normally call the scattering angle PHI). Note that  0< **THETA** <180
- **PHI**   --  Azimuthal angle measured from the x-axis in a right handed sense (what TGP, CDF	and RD01 call -BETA). 
                  For example, the West Bank of HET has PHI=0, the North Bank has PHI=90, the South Bank has PHI=270.

To specify the orientation of a detector, define axes x', y', z' as follows:

-  x'-axis -- increasing THETA
-  y'-axis -- increasing PHI
-  z'-axis -- parallel to the line joining sample and detector

The natural coordinate frame for the detector, xd, yd, zd, may not coincide with x', y', z'. 
For example, the natural frame for a gas tube is with zd along the axis of the tube, and the direction of xd chosen to be perpendicular to the line joining the detector with the sample.
The characteristic dimensions of the detector, W_x, W_y, W_z, are given in the frame xd, yd, zd.
The detector coordinate axes xd, yd, zd are related to x', y', z' by a rotation.
The transformation is be expressed by a three-component vector  :math:`\alpha_{x},\alpha_{y},\alpha_{z}`,
where the magnitude of  the vector gives the angle of rotation in a right-hand sense, 
and the normalized elements give the components along x', y', z' of the unit vector about which the rotation takes place. 
The magnitude of the vector is in degrees. 

- e.g. non-PSD gas tube on the Debye-Scherrer cone:
       :math:`\alpha_{x} = -90^{o};\alpha_{y} = \alpha_{z} = 0^{o}; W_{x}=W_{y}= 0.0254, W_{z}=0.300`

- e.g. Davidson bead monitor filling the HET beam at the monitor_2 position:
       :math:`\alpha_{x} =\alpha_{y}= \alpha_{z} = 0^{o}; W_{x}=W_{y}=0.045, W_{z}=0.00025`

Note that for PSD detectors the angles and dimensions refer to the pixel, not the whole tube. For HET, :math:`W_{z}= 0.914/64 = 0.01428`.

File format
###########

The file consists of number of ASCII columns, separated by spaces. All distances are in meters, and all angles in degrees.

+---------------+-------------+-------------+-------------------------------------------------------------------------------------------------------+
| Column Number | Column Name | Column Type |                                Column Description                                                     |
+===============+=============+=============+=======================================================================================================+
| 1             | DET_NO      | integer     | Detector index number as in SPECTRA.DAT                                                               |
+---------------+-------------+-------------+-------------------------------------------------------------------------------------------------------+
| 2             | DELTA       | real        | Electronics delay time ( :math:`\mu s` ). The origin is up to you. HOMER uses the peak in monitor_2   |
|               |             |             | as the origin of time, so the only thing that really matters is the difference in the delay           |
|               |             |             | time between the detectors and the monitors.                                                          |
+---------------+-------------+-------------+-------------------------------------------------------------------------------------------------------+
| 3             | L2          | real        |Sample - detector distance (m)                                                                         |
+---------------+-------------+-------------+-------------------------------------------------------------------------------------------------------+
| 4             | CODE        | integer     | Code number that describes the detector type.  Up to now this column has                              |
|               |             |             | been redundant so the old files can contain unity for all detectors.                                  |
|               |             |             | Proper detectors should now follow the scheme:                                                        |
|               |             |             |                                                                                                       |
|               |             |             | 0.  Dummy detector entry (see later)                                                                  |
|               |             |             | 1.  Davidson scintillator bead monitor (or just monitor)                                              |
|               |             |             | 2.  non-PSD gas tube                                                                                  |
|               |             |             | 3.  PSD gas tube                                                                                      |
+---------------+-------------+-------------+-------------------------------------------------------------------------------------------------------+
| 5             | THETA       | real        |Scattering angle (deg)                                                                                 |
+---------------+-------------+-------------+-------------------------------------------------------------------------------------------------------+
| 6             | PHI         | real        |Azimuthal angle (deg). Origin and rotation sense defined above                                         |
+---------------+-------------+-------------+-------------------------------------------------------------------------------------------------------+
| 7             | |WX|        | real        |True detector dimensions (m) in the frame xd'                                                          |
+---------------+-------------+-------------+-------------------------------------------------------------------------------------------------------+
| 8             | |WY|        | real        |True detector dimensions (m) in the frame yd'                                                          |
+---------------+-------------+-------------+-------------------------------------------------------------------------------------------------------+
| 9             | |WZ|        | real        |True detector dimensions (m) in the frame zd'                                                          |
+---------------+-------------+-------------+-------------------------------------------------------------------------------------------------------+
| 10            | F_x         | real        | False detector dimensions (m) in the frame xd' to avoid gaps between detectors                        |
+---------------+-------------+-------------+-------------------------------------------------------------------------------------------------------+
| 11            | F_y         | real        |False detector dimensions (m) in the frame yd' to avoid gaps between detectors                         |
+---------------+-------------+-------------+-------------------------------------------------------------------------------------------------------+
| 12            | F_z         | real        |False detector dimensions (m) in the frame zd' to avoid gaps between detectors                         |
+---------------+-------------+-------------+-------------------------------------------------------------------------------------------------------+
| 13            | |AlphaX|    | real        | x-coordinate of the vector describing orientation of detector in the co-ordinate frame defined above. |
+---------------+-------------+-------------+-------------------------------------------------------------------------------------------------------+
| 14            | |AlphaY|    | real        | y-coordinate of the vector describing orientation of detector in the co-ordinate frame defined above. |
+---------------+-------------+-------------+-------------------------------------------------------------------------------------------------------+
| 15            | |AlphaZ|    | real        | z-coordinate of the vector describing orientation of detector in the co-ordinate frame defined above. |
+---------------+-------------+-------------+-------------------------------------------------------------------------------------------------------+
| The columns with numbers higher then those described above contain information about the detectors that is dependent on the detector type:        |
+---------------+-------------+-------------+-------------------------------------------------------------------------------------------------------+
|    **CODE = 0 (Dummy detector entry)** :                                                                                                          |
+---------------+-------------+-------------+-------------------------------------------------------------------------------------------------------+
| 16            | det_1       | real        | Frequently, some of the inputs to the data acquisition electronics do not have any detectors          |
|               |             |             | plugged into them. To ensure that any noise on these inputs is safely directed to a 'dust-bin'        |
|               |             |             | spectrum, they are given detector numbers which are associated with spectrum 0 in SPECTRA.DAT.        |
|               |             |             | Dummy entries in DETECTOR.DAT are required for each of these dummy detectors.                         |
|               |             |             | These entries should be given detector CODE = 0, which will be used to indicate that the other        |
|               |             |             | entries in DETECTOR.DAT can be ignored. For the sake of clarity, set all DELTA, L2...DET_4 to         |
|               |             |             | zero for dummy detectors.                                                                             |
+---------------+-------------+-------------+-------------------------------------------------------------------------------------------------------+
| 17            | det_2       | real        | The same as 16                                                                                        |
+---------------+-------------+-------------+-------------------------------------------------------------------------------------------------------+
| 18            | det_2       | real        | The same as 16                                                                                        |
+---------------+-------------+-------------+-------------------------------------------------------------------------------------------------------+
| 19            | det_2       | real        | The same as 16                                                                                        |
+---------------+-------------+-------------+-------------------------------------------------------------------------------------------------------+
|     **CODE = 1 (monitor)** :                                                                                                                      |
+---------------+-------------+-------------+-------------------------------------------------------------------------------------------------------+
| 16            | det_1       | real        | Dead time  ( :math:`\mu s` ). Important for old detectors and high counting rate.                     |
+---------------+-------------+-------------+-------------------------------------------------------------------------------------------------------+
| 17            | det_2       | real        | Macroscopic absorption cross-section :math:`\Sigma ;(m^{-1}meV^{-0.5})`.                              |
|               |             |             | For our monitors this is for Li scintillator glass. (I think I know what :math:`\Sigma`;              |
|               |             |             | is approximately, but we don't at present use it anywhere, so set to zero)                            |
+---------------+-------------+-------------+-------------------------------------------------------------------------------------------------------+
| 18            | det_3       | real        | Ignored. Set to zero                                                                                  |
+---------------+-------------+-------------+-------------------------------------------------------------------------------------------------------+
| 19            | det_4       | real        | Ignored. Set to zero                                                                                  |
+---------------+-------------+-------------+-------------------------------------------------------------------------------------------------------+
|   **CODE = 2 (non-PSD gas tube)** :                                                                                                               |
+---------------+-------------+-------------+-------------------------------------------------------------------------------------------------------+
| 16            | det_1       | real        | Dead time ( :math:`\mu s` ). Important for old detectors and high counting rate.                      |
+---------------+-------------+-------------+-------------------------------------------------------------------------------------------------------+
| 17            | det_2       | real        | Gas tube detector **3He** partial pressure (atms)                                                     |
+---------------+-------------+-------------+-------------------------------------------------------------------------------------------------------+
| 18            | det_3       | real        | Gas tube wall thickness (m) ( 0.00080 )                                                               |
+---------------+-------------+-------------+-------------------------------------------------------------------------------------------------------+
| 19            | det_4       | real        | Ignored. Set to zero                                                                                  |
+---------------+-------------+-------------+-------------------------------------------------------------------------------------------------------+
|   **CODE = 3  (PSD gas tube)** :                                                                                                                  |
+---------------+-------------+-------------+-------------------------------------------------------------------------------------------------------+
| 16            | det_1       | real        | Dead time ( :math:`\mu s` ). Important for old detectors and high counting rate.                      |
+---------------+-------------+-------------+-------------------------------------------------------------------------------------------------------+
| 17            | det_2       | real        | Gas tube detector **3He** partial pressure (atms) (10.0 or 6.4)                                       |
+---------------+-------------+-------------+-------------------------------------------------------------------------------------------------------+
| 18            | det_3       | real        | Gas tube wall thickness (m) ( 0.00080 )                                                               |
+---------------+-------------+-------------+-------------------------------------------------------------------------------------------------------+
| 19            | det_4       | real        | Index of tube to which the pixel belongs. Each PSD gas tube must be given a unique identifier.        |
|               |             |             | This enables programs that use DETECTOR.DAT to recognize that pixels have come from the same PSD tube.|
+---------------+-------------+-------------+-------------------------------------------------------------------------------------------------------+


ISIS DETECTOR.DAT raw files
###########################


The ISIS raw files seem to have two possible entries - MARI is non-standard for some reason. The table below describes correspondence between the fields
in ASCII file above and the data containing in DETECTOR.DAT file present on data acquisition machine  and the data written to the RAW file on different ISIS instruments. 

+----+--------------+------------------+---------------+
|    | Field        |  Field name in RAW file          |
+----+--------------+------------------+---------------+ 
|    | Name in      | All instruments: | MARI fields:  | 
| N  | ASCII file,  | Fields in use:14 | In use:10.    |
|    | table above  | ASCII ncol:19    | ASCII ncol:15 |
+====+==============+==================+===============+
| 1  |  det_no      |     spec         |    spec       |
+----+--------------+------------------+---------------+
| 2  |  delta       |     delt         |    delt       |
+----+--------------+------------------+---------------+
| 3  |  l2          |    len2          |   len2        |
+----+--------------+------------------+---------------+
| 4  |  code        |    code          |     code      |
+----+--------------+------------------+---------------+
| 5  |  theta       |    tthe          |     tthe      |
+----+--------------+------------------+---------------+
| 6  |  phi         |     ut1          |     ut1       |
+----+--------------+------------------+---------------+
| 7  |  |WX|        |     ut2          |     ut2       |
+----+--------------+------------------+---------------+
| 8  |  |WY|        |     ut3          |     ut3       |
+----+--------------+------------------+---------------+
| 9  |  |WZ|        |     ut4          |     ut4       |
+----+--------------+------------------+---------------+
| 10 |  F_x         |     ut5          |     ---       |
+----+--------------+------------------+---------------+
| 11 |  F_y         |     ut6          |     ---       |
+----+--------------+------------------+---------------+
| 12 |  F_z         |     ut7          |     ---       |
+----+--------------+------------------+---------------+
| 13 | |AlphaX|     |     ut8          |     ut5       |
+----+--------------+------------------+---------------+
| 14 | |AlphaY|     |     ut9          |     ut6       |
+----+--------------+------------------+---------------+
| 15 | |AlphaZ|     |     ut10         |     ut7       |
+----+--------------+------------------+---------------+
| 16 |  det_1       |     ut11         |     ---       |
+----+--------------+------------------+---------------+
| 17 |  det_2       |     ut12         |     ut8       |
+----+--------------+------------------+---------------+
| 18 |  det_3       |     ut13         |    ut9        |
+----+--------------+------------------+---------------+
| 19 |  det_4       |      ut14        |    ut10       |
+----+--------------+------------------+---------------+
 
 
Usage
------------

**Example - LoadDetectorInfo:**

Calibrate **MARI** using full format detector calibration file.
Note, that :ref:`algm-LoadDetectorInfo` algorithm does not modify the monitors. Test test below provides calibration file for six detectors and test output shows, 
that the first three detectors (monitors) were not touched and the next three were completely modified. 

.. testcode:: exLoadDetectorInfo
  
   import math
   import os
   
   # printing procedure
   def write_detectors(instr_type,instr,ndet):
       ''' print first ndet detectors from given instrument '''

       print "{0} {1} instrument".format(instr_type, instr.getName())
       print  'det ID | monitor? | polar angle| position X | position Y | position Z |  Pressure  | Wall thick |'
       
       # get first nder detectors using detector ID    
       for i in xrange(0,ndet):
         if i<3:
             detBase = 1
         else:
             detBase = 1101-3
         detID = detBase+i
         det1 = instr.getDetector(detID);
         pos = det1.getPos();
         pressure = det1.getNumberParameter('TubePressure');
         thickness = det1.getNumberParameter('TubeThickness');
         print ' {0:5} | {1:8} | {2:10.3f} | {3:>10.3f} | {4:>10.3f} | {5:>10.3f} | {6:10} | {7:10} |\n'.format(\
                detID,det1.isMonitor(),(det1.getPhi()*(180/math.pi)),pos.X(),pos.Y(),pos.Z(),pressure[0],thickness[0]),
       print '*********************************************************************************'
   # 
   def prepare_test_detector(ind):
        """  prepare modified detector with random test values  """
        if ind<3:
            detBase = 1
            offset=0; 
            l2 = -10  # incorrect  L2 for testing changes
            code=1
            theta = 180 # incorrect theta for testing changes
            phi = 1     # incorrect phi for testing changes
            w_xyz = 0.5 # incorrect w_x,w_y, w_z for testing changes
            f_xyz = 5   # incorrect for testing changes
            a_xyz = 10  # incorrect for testing changes
            det1  = 1   # incorrect for testing changes
            det2  = 5   # incorrect tube pressure for testing changes
            det3  = 0.09 # incorrect wall thickness for testing changes
            det4  = 1   # incorrect for testing changes
        else:
            detBase = 1101-3
            offset=5.5
            l2 =  10  # incorrect  L2 for testing changes
            code = 3
            theta = -180 #  incorrect theta for testing changes
            phi = 90     # incorrect phi for testing changes
            w_xyz = 1.5  # incorrect w_x,w_y, w_z for testing changes
            f_xyz = 50   # incorrect for testing changes
            a_xyz = 20   # incorrect for testing changes
            det1  = 3    # incorrect for testing changes
            det2  = 15   # incorrect tube pressure for testing changes
            det3  = 0.9  # incorrect wall thickness for testing changes
            det4  = 666  # incorrect for testing changes
         
        return (detBase,offset,l2,code,theta,phi,w_xyz,f_xyz,a_xyz,det1,det2,det2,det4)
    

   def write_test_cal_file(filename,instrument,ndet):
      """ writes partial detector.dat file  modified for testing purposes
            filename   -- the string, describing the name of the file to write:
            instrument -- the pointer to instrument to modify
            ndet       -- number of detectors to modify using this calibration file for testing purposes
      """

      f = open(filename,'w');
      f.write("Full format DETECTOR.DAT generated by CREATE_DETECTOR_FILE (part of it written for testing purposes)");
      f.write("{0}    14\n".format(ndet))
      f.write("det no.  offset    l2     code     theta        phi         w_x         w_y         w_z         f_x         f_y         f_z         a_x         a_y         a_z        det_1       det_2       det_3       det4\n");
   
      for i in xrange(0,ndet):
         detBase,offset,l2,code,theta,phi,w_xyz,f_xyz,a_xyz,det1,det2,det3,det4=prepare_test_detector(i);
         detID = detBase+i
         f.write("{0:>9} {1:>7} {2: >8f} {3:>5} {4:>11f} {5:>11f} {6:>11f} {7:>11f} {8:>11f} {9:>11f} {10:>11f} {11:>11f} {12:>11f} {13:>11f} {14:>11f} {15:>11f} {16:>11f} {17:>11f} {18:>11f} {19:>11f}\n".format(\
             detID,offset,l2,code,theta,phi,w_xyz,w_xyz,w_xyz,f_xyz,f_xyz,f_xyz,a_xyz,a_xyz,a_xyz,a_xyz,det1,det2,det3,det4))
      #  end write loop
      f.close()
    
   #-------------------- ------------------------------------------------------------------      
   #  TEST  THE ALGORITHM
   #--------------------------------------------------------------------------------------      
   # create sample workspace
   ws=CreateSampleWorkspace();  
   #--------------------------------------------------------------------------------------      
   # load MARI
   det=LoadInstrument(ws,InstrumentName='MARI')   
   inst1=ws.getInstrument();   
   #   
   write_detectors('unCalibrated',inst1,10);
   #--------------------------------------------------------------------------------------   
   # Prepare calibration file changing first 6 detectors & monitors
   file_name = 'mari_det.dat'
   write_test_cal_file(file_name ,inst1,6);
   #--------------------------------------------------------------------------------------      
   # CALIBRATE mari using full det.dat calibration file
   LoadDetectorInfo(ws,DataFilename=file_name,RelocateDets=True);
   inst1=ws.getInstrument();
   #--------------------------------------------------------------------------------------      
   # look at the result:
   write_detectors('Calibrated',inst1,10);

   
.. testcleanup:: exLoadDetectorInfo

   os.remove(file_name)       

**Output:**

.. testoutput:: exLoadDetectorInfo

   unCalibrated MARI instrument
   det ID | monitor? | polar angle| position X | position Y | position Z |  Pressure  | Wall thick |
        1 |        1 |      0.000 |      0.000 |      0.000 |     -4.739 |       10.0 |     0.0008 |
        2 |        1 |      0.000 |      0.000 |      0.000 |     -1.442 |       10.0 |     0.0008 |
        3 |        1 |      0.000 |      0.000 |      0.000 |      5.820 |       10.0 |     0.0008 |
     1101 |        0 |    -68.640 |      0.347 |     -0.888 |      3.907 |       10.0 |     0.0008 |
     1102 |        0 |    -69.300 |      0.347 |     -0.919 |      3.900 |       10.0 |     0.0008 |
     1103 |        0 |    -69.920 |      0.347 |     -0.950 |      3.893 |       10.0 |     0.0008 |
     1104 |        0 |    -70.510 |      0.347 |     -0.981 |      3.885 |       10.0 |     0.0008 |
     1105 |        0 |    -71.060 |      0.347 |     -1.012 |      3.877 |       10.0 |     0.0008 |
     1106 |        0 |    -71.570 |      0.347 |     -1.043 |      3.869 |       10.0 |     0.0008 |
     1107 |        0 |    -72.060 |      0.347 |     -1.073 |      3.861 |       10.0 |     0.0008 |
   *********************************************************************************
   Calibrated MARI instrument
   det ID | monitor? | polar angle| position X | position Y | position Z |  Pressure  | Wall thick |
        1 |        1 |      0.000 |      0.000 |      0.000 |     -4.739 |       10.0 |     0.0008 |
        2 |        1 |      0.000 |      0.000 |      0.000 |     -1.442 |       10.0 |     0.0008 |
        3 |        1 |      0.000 |      0.000 |      0.000 |      5.820 |       10.0 |     0.0008 |
     1101 |        0 |      0.000 |      0.000 |      0.000 |    -10.000 |        3.0 |       15.0 |
     1102 |        0 |      0.000 |      0.000 |      0.000 |    -10.000 |        3.0 |       15.0 |
     1103 |        0 |      0.000 |      0.000 |      0.000 |    -10.000 |        3.0 |       15.0 |
     1104 |        0 |    -70.510 |      0.347 |     -0.981 |      3.885 |       10.0 |     0.0008 |
     1105 |        0 |    -71.060 |      0.347 |     -1.012 |      3.877 |       10.0 |     0.0008 |
     1106 |        0 |    -71.570 |      0.347 |     -1.043 |      3.869 |       10.0 |     0.0008 |
     1107 |        0 |    -72.060 |      0.347 |     -1.073 |      3.861 |       10.0 |     0.0008 |
   *********************************************************************************




.. categories::
<|MERGE_RESOLUTION|>--- conflicted
+++ resolved
@@ -60,11 +60,7 @@
 **Detectors.dat** data format
 #############################
 
-<<<<<<< HEAD
 The the detector data can be stored as ASCII or `NeXus <http://download.nexusformat.org/>`_ data file. It contains roughly corresponds
-=======
-The the detector data can be stored as ASCII or `NeXus <http://download.nexusformat.org/>`__ data file. It contains roughly corresponds
->>>>>>> 904d1153
 to the detector.dat file, present on the instrument and written to the run files. The contents of these data can be overwritten by the file, 
 provided as input for this algorithm
 
