--- conflicted
+++ resolved
@@ -49,21 +49,11 @@
 evaluate to the same Q using the formula for Q at the top of this page.
 In equations this relationship between the input bins and the output
 bins is represented by :math:`n \supset I` and an example of a set of
-<<<<<<< HEAD
 two bins is shown diagrammatically below.  (Each Q bin contains the sum
 of many, one, or no wavelength bins.)
 
 .. figure:: /images/Wav_Q_bins.png
    :alt: DgsAbsoluteUnitsReductionWorkflow.png
-
-=======
-two bins is shown diagrammatically below.
-
-.. figure:: /images/Wav_Q_bins.png
-   :align: center
-
-   Each Q bin contains the sum of many, one, or no wavelength bins
->>>>>>> 1b6c8939
 
 In the equation the number of counts in the input spectrum number is
 denoted by :math:`S(n)`, :math:`N(n)` is the wavelength dependent
