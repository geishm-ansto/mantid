#ifndef MANTIDQTCUSTOMINTERFACES_MUONANALYSIS_H_
#define MANTIDQTCUSTOMINTERFACES_MUONANALYSIS_H_

//----------------------
// Includes
//----------------------
#include "ui_MuonAnalysis.h"

#include "MantidAPI/AnalysisDataService.h"
#include "MantidAPI/MatrixWorkspace.h"
#include "MantidAPI/ITableWorkspace.h"

#include "MantidGeometry/Instrument.h"

#include "MantidQtAPI/UserSubWindow.h"
#include "MantidQtMantidWidgets/pythonCalc.h"
#include "MantidQtMantidWidgets/MWDiag.h"

#include <map>

namespace MantidQt
{
namespace CustomInterfaces
{

namespace Muon
{
  class MuonAnalysisOptionTab;
  class MuonAnalysisFitDataTab;
  class MuonAnalysisResultTableTab;
}

using namespace Mantid::Kernel;
using namespace Mantid::API;
using namespace Mantid::Geometry;

/** 
This is the main class for the MuonAnalysis interface
see <http://www.mantidproject.org/MuonAnalysis>.    

@author Anders Markvardsen, ISIS, RAL

Copyright &copy; 2010 ISIS Rutherford Appleton Laboratory & NScD Oak Ridge National Laboratory

This file is part of Mantid.

Mantid is free software; you can redistribute it and/or modify
it under the terms of the GNU General Public License as published by
the Free Software Foundation; either version 3 of the License, or
(at your option) any later version.

Mantid is distributed in the hope that it will be useful,
but WITHOUT ANY WARRANTY; without even the implied warranty of
MERCHANTABILITY or FITNESS FOR A PARTICULAR PURPOSE.  See the
GNU General Public License for more details.

You should have received a copy of the GNU General Public License
along with this program.  If not, see <http://www.gnu.org/licenses/>.

File change history is stored at: <https://github.com/mantidproject/mantid>
Code Documentation is available at: <http://doxygen.mantidproject.org>    
*/


class MuonAnalysis : public MantidQt::API::UserSubWindow
{
  Q_OBJECT

public:
  /// Name of the interface
  static std::string name() { return "Muon Analysis"; }
  // This interface's categories.
  static QString categoryInfo() { return "Muon"; }

  /// Default Constructor
  MuonAnalysis(QWidget *parent = 0);

private slots:
  /// Guess Alpha clicked
  void guessAlphaClicked();

  /// When second period selection combobox changed
  void firstPeriodSelectionChanged();

  /// When second period selection combobox changed
  void secondPeriodSelectionChanged();

  /// Input file changed in MWRunFiles widget
  void inputFileChanged_MWRunFiles();

  // Load current file.
  void runLoadCurrent();

  /// group table changed
  void groupTableChanged(int row, int column);

  // group table clicked
  void groupTableClicked(int row, int column);

  // group table vertical label clicked
  void groupTableClicked(int row);

  /// group table changed
  void pairTableChanged(int row, int column);

  // pair table clicked
  void pairTableClicked(int row, int column);

  // pair table vertical lable clicked
  void pairTableClicked(int row);

  /// group table plot button
  void runGroupTablePlotButton();

  /// group table plot button
  void runPairTablePlotButton();

  /// Save grouping button
  void runSaveGroupButton();

  /// Load grouping button
  void runLoadGroupButton();

  /// Clear grouping button
  void runClearGroupingButton(); 

  /// User select instrument
  void userSelectInstrument(const QString& prefix);

  /// Hide/show MantidPlot toolbars
  void setToolbarsHidden(bool hidden);

  /// Run the plot button on the home tab.
  void runFrontPlotButton();

  /// Creates a plot of selected group/pair.
  void plotSelectedItem();

  /// 
  void runFrontGroupGroupPairComboBox(int index);

  /// Link to the wiki for the home tab
  void muonAnalysisHelpClicked();

  /// Link to the wiki for the grouping tab.
  void muonAnalysisHelpGroupingClicked();

  /// Check to see if the user want to append the previous run and set accordingly
  void checkAppendingPreviousRun();

  /// Check to see if the user want to append the next run and set accordingly
  void checkAppendingNextRun();

  /// When the tab has changed.
  void changeTab(int);

  /// Update the plot based on changes on the front page.
  void homeTabUpdatePlot();

  /// Update the group plot based on changes on the group page.
  void groupTabUpdateGroup();

  /// Update the pair plot based on changes on the group page.
  void groupTabUpdatePair();

  /// Update the pair plot based on changes on the group page.
  void settingsTabUpdatePlot();

  /// Updates the style of the current plot according to actual parameters on settings tab.
  void updateCurrentPlotStyle();

  /// Checks whether plots should be auto-updated when some settings change.
  bool isAutoUpdateEnabled();

<<<<<<< HEAD
=======
  /// Whether Overwrite option is enabled on the Settings tab.
  bool isOverwriteEnabled();

  /// Show a plot for a given workspace. Closes previous plot if exists.
  void showPlot(const QString& wsName);

  /// Closes the window with the plot of the given ws
  void closePlotWindow(const QString& wsName);

>>>>>>> 0caf4895
  /// Checks if the plot for the workspace does exist.
  bool plotExists(const QString& wsName);

  /// Enable PP tool for the plot of the given WS
  void selectMultiPeak(const QString& wsName);

  /// Disable tools for all the graphs within MantidPlot
  void disableAllTools();

  /// Hides all the plot windows (MultiLayer ones)
  void hideAllPlotWindows();

  /// Shows all the plot windows (MultiLayer ones)
  void showAllPlotWindows();

  /// Called when the plot function has been changed on the home page.
  void changeHomeFunction();

  /// Change what type of deadtime to use and the options available for the user's choice.
  void changeDeadTimeType(int);

  /// Change to the dead time file, make sure graph is updated next time it is plotted.
  void deadTimeFileSelected();

  /// Updates the enabled-state and value of Time Zero using "auto" check-box state
  void setTimeZeroState(int checkBoxState = -1);

  /// Updates the enabled-state and value of First Good Data using "auto" check-box state
  void setFirstGoodDataState(int checkBoxState = -1);

  /// Saves the value of the widget which called the slot
  void saveWidgetValue();

  /// Opens a sequential fit dialog
  void openSequentialFitDialog();

private:
 
  // Types of entities we are dealing with
  enum ItemType { Pair, Group };
  
  // Possible plot types users might request
  enum PlotType { Asymmetry, Counts, Logorithm };

  // Types of periods
  enum PeriodType { First, Second };

  /// Initialize local Python environment
  void initLocalPython();

  /// Initialize the layout
  void initLayout();

  /// Set start up interface look
  void startUpLook();

  /// Change the connected data name
  void setCurrentDataName(const QString& name);

  /// Executed when interface gets hidden or closed
  void hideEvent(QHideEvent *e);
  
  /// Executed when interface gets shown
  void showEvent(QShowEvent *e);

  /// Input file changed - update GUI accordingly
  void inputFileChanged(const QStringList& filenames);

  /// Set whether the loading buttons and MWRunFiles widget are enabled.
  void allowLoading(bool enabled);

  /// Return the pair which is in focus and -1 if none
  int pairInFocus();

  /// is grouping set
  bool isGroupingSet();

  /// Crop/rebins/offsets the workspace according to interface settings. 
  MatrixWorkspace_sptr prepareAnalysisWorkspace(MatrixWorkspace_sptr ws, bool isRaw);

  /// Creates workspace for specified group/pair and plots it 
  void plotItem(ItemType itemType, int tableRow, PlotType plotType);
  
  /// Creates workspace ready for analysis and plotting
  MatrixWorkspace_sptr createAnalysisWorkspace(ItemType itemType, int tableRow, PlotType type,
    bool isRaw = false);

  /// Returns PlotType as chosen using given selector 
  PlotType parsePlotType(QComboBox* selector);

  /// Finds a name for new analysis workspace 
  std::string getNewAnalysisWSName(const std::string& runLabel, ItemType itemType, int tableRow,
    PlotType plotType);

  /// Selects a workspace from the group according to what is selected on the interface for the period
  MatrixWorkspace_sptr getPeriodWorkspace(PeriodType periodType, WorkspaceGroup_sptr group);

  /// Update front 
  void updateFront();

  /// Update front anc pair combo box
  void updateFrontAndCombo();

  /// Updates widgets related to period algebra
  void updatePeriodWidgets(int numPeriods);

  /// Calculate number of detectors from string of type 1-3, 5, 10-15
  int numOfDetectors(const std::string& str) const;

  void changeCurrentRun(std::string& workspaceGroupName);

  /// is string a number?
  bool isNumber(const std::string& s) const;

  /// Clear tables and front combo box
  void clearTablesAndCombo();

  /// Adds the workspaces in a range.
  void plusRangeWorkspaces();

  /// Delete ranged workspaces.
  void deleteRangedWorkspaces();

  /// Get group workspace name
  QString getGroupName();

  /// Get a name for the ranged workspace.
  std::string getRangedName();

  /// Check if grouping in table is consistent with data file
  std::string isGroupingAndDataConsistent();

  ///Return true if data are loaded
  bool areDataLoaded();

  /// Return number of pairs
  int numPairs();

  /// Return number of groups defined (not including pairs)
  int numGroups();

  /// Returns custom dead time table file name as set on the interface
  std::string deadTimeFilename();

  /// Loads dead time table (group of tables) from the file.
  Workspace_sptr loadDeadTimes(const std::string& filename);

  /// Creates and algorithm with all the properties set according to widget values on the interface
  Algorithm_sptr createLoadAlgorithm();

  /// Plots specific WS spectrum (used by plotPair and plotGroup)
  void plotSpectrum(const QString& wsName, const int wsIndex, bool logScale = false);

  /// Get current plot style parameters. wsName and wsIndex are used to get default values if 
  /// something is not specified
  QMap<QString, QString> getPlotStyleParams(const QString& wsName, const int wsIndex);

  /// get period labels
  QStringList getPeriodLabels() const;

  // The form generated by Qt Designer
  Ui::MuonAnalysis m_uiForm;

  /// group plot functions
  QStringList m_groupPlotFunc;

  /// pair plot functions
  QStringList m_pairPlotFunc;

  /// The last directory that was viewed
  QString m_last_dir;

  /// Name of the loaded workspace
  std::string m_workspace_name;

  /// Name of the loaded AND grouped workspace
  std::string m_grouped_name;

  /// name of the loaded data
  QString m_currentDataName;

  /// which group table row has the user last clicked on
  int m_groupTableRowInFocus;

  /// which pair table row has the user last clicked on
  int m_pairTableRowInFocus;

  /// Widget of the current tab
  QWidget* m_currentTab;

  /// used to test that a new filename has been entered 
  QStringList m_previousFilenames;

  /// List of current group names 
  std::vector<std::string> m_groupNames;

  /// Deal with input file changes.
  void handleInputFileChanges();

  ///
  void updatePairTable();

  /// Currently selected instrument
  QString m_curInterfaceSetup;

  /// tell which group is in which row
  std::vector<int> m_pairToRow;

  /// tell which group is in which row
  std::vector<int> m_groupToRow;

  ///
  void checkIf_ID_dublicatesInTable(const int row);

  /// Return the group-number for the group in a row. 
  /// Return -1 if invalid group in row
  int getGroupNumberFromRow(int row);

  /// Return the pair-number for the pair in a row. 
  /// Return -1 if invalid pair in row
  int getPairNumberFromRow(int row);

  /// first good bin returned in ms
  QString firstGoodBin();

  /// According to Plot Options what is the time to plot from in ms
  double plotFromTime();

  /// According to Plot Options what is the time to plot to in ms
  double plotToTime();

  /// time zero returned in ms
  double timeZero();

<<<<<<< HEAD
  /// Whether overwrite option on the Settings tab is selected
  bool isOverwriteEnabled();

  /// Get the new plot name
  QString getNewPlotName(const QString & firstPart);

  /// Get the dead times from the data and apply them.
  void getDeadTimeFromData(const std::vector<double> & deadTimes);

  /// Get the dead times from a user given file and apply them.
  void getDeadTimeFromFile(const QString & fileName);

  /// set grouping in table from information from nexus raw file
  void setGroupingFromNexus(const QString& nexusFile); 

  ///
  void setDummyGrouping(const int numDetectors);

  ///
  void setGroupingFromIDF(const std::string& mainFieldDirection, Mantid::API::MatrixWorkspace_sptr matrix_workspace);

=======
>>>>>>> 0caf4895
  /// title of run
  std::string m_title;

  /// group defaults are saved to
  QString m_settingsGroup;

  /// Boolean to show whether the gui is being updated
  bool m_updating;

  /// Flag to indicate that grouping table is being updated
  bool m_updatingGrouping;

  /// Boolean to show when data has been loaded. (Can't auto-update data that hasn't been loaded)
  bool m_loaded;

  /// If the dead times have changed.
  bool m_deadTimesChanged;

  /// The working run or directory displayed in mwRunFiles
  QString m_textToDisplay;

  /// Load auto saved values
  void loadAutoSavedValues(const QString& group);

  /// connect the settings for the fit function to their respective slots
  void loadFittings();

  /// Add or take one away from the range of files
  void setAppendingRun(int inc);

  /// change and load the run depending on the value passed as a parameter
  void changeRun(int amountToChange);

  /// Separate the muon file. The current File will remove the path (i.e MUSR002413.nxs)
  void separateMuonFile(QString & filePath, QString & currentFile, QString & run, int & runSize);

  /// Include the 0's fromt eh beginning of the file that were lost in conversion from QString to int
  void getFullCode(int originalSize, QString & run);

  /// Setup the signals for updating
  void connectAutoUpdate();

  /// Setup connects for saving values using QSettings
  void connectAutoSave();

  /// Saves the value of the widget which called the slot
  void loadWidgetValue(QWidget* target, const QVariant& defaultValue);

  // Groups loaded workspace (m_workspace_name)
  void groupLoadedWorkspace(ITableWorkspace_sptr detGroupingTable = ITableWorkspace_sptr());

  /// Parses grouping information from the UI table.
  ITableWorkspace_sptr parseGrouping();  

  /// Updated UI table using the grouping information provided.
  void setGrouping(ITableWorkspace_sptr detGroupingTable);

  /// Updates UI grouping table - creates dummy grouping 
  void setDummyGrouping(Instrument_const_sptr instrument);

  /// Updates UI grouping table using default grouping of the instrument
  void setGroupingFromIDF(Instrument_const_sptr instrument, const std::string& mainFieldDirection);

  /// handles option tab work
  MantidQt::CustomInterfaces::Muon::MuonAnalysisOptionTab* m_optionTab;
  /// handles fit data work
  MantidQt::CustomInterfaces::Muon::MuonAnalysisFitDataTab* m_fitDataTab;
  /// handles result table tab work
  MantidQt::CustomInterfaces::Muon::MuonAnalysisResultTableTab* m_resultTableTab;

  /// Time Zero as loaded from Data file
  double m_dataTimeZero;

  /// First Good Data time as loaded from Data file
  double m_dataFirstGoodData;

  static const QString NOT_AVAILABLE;

  //A reference to a logger
  static Mantid::Kernel::Logger & g_log;

  /// Creates new double validator which accepts numbers in standard notation only.
  static QDoubleValidator* createDoubleValidator(QObject* parent);
};

}
}

#endif //MANTIDQTCUSTOMINTERFACES_MUONANALYSIS_H_<|MERGE_RESOLUTION|>--- conflicted
+++ resolved
@@ -172,18 +172,9 @@
   /// Checks whether plots should be auto-updated when some settings change.
   bool isAutoUpdateEnabled();
 
-<<<<<<< HEAD
-=======
   /// Whether Overwrite option is enabled on the Settings tab.
   bool isOverwriteEnabled();
 
-  /// Show a plot for a given workspace. Closes previous plot if exists.
-  void showPlot(const QString& wsName);
-
-  /// Closes the window with the plot of the given ws
-  void closePlotWindow(const QString& wsName);
-
->>>>>>> 0caf4895
   /// Checks if the plot for the workspace does exist.
   bool plotExists(const QString& wsName);
 
@@ -418,30 +409,9 @@
   /// time zero returned in ms
   double timeZero();
 
-<<<<<<< HEAD
-  /// Whether overwrite option on the Settings tab is selected
-  bool isOverwriteEnabled();
-
   /// Get the new plot name
   QString getNewPlotName(const QString & firstPart);
 
-  /// Get the dead times from the data and apply them.
-  void getDeadTimeFromData(const std::vector<double> & deadTimes);
-
-  /// Get the dead times from a user given file and apply them.
-  void getDeadTimeFromFile(const QString & fileName);
-
-  /// set grouping in table from information from nexus raw file
-  void setGroupingFromNexus(const QString& nexusFile); 
-
-  ///
-  void setDummyGrouping(const int numDetectors);
-
-  ///
-  void setGroupingFromIDF(const std::string& mainFieldDirection, Mantid::API::MatrixWorkspace_sptr matrix_workspace);
-
-=======
->>>>>>> 0caf4895
   /// title of run
   std::string m_title;
 
