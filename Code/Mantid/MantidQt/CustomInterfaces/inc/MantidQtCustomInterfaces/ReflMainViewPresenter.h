--- conflicted
+++ resolved
@@ -75,17 +75,6 @@
       virtual void save() = 0;
       virtual void saveAs() = 0;
 
-<<<<<<< HEAD
-      static const int COL_RUNS;
-      static const int COL_ANGLE;
-      static const int COL_TRANSMISSION;
-      static const int COL_QMIN;
-      static const int COL_QMAX;
-      static const int COL_DQQ;
-      static const int COL_SCALE;
-      static const int COL_GROUP;
-      static const int COL_OPTIONS;
-=======
     public:
       static const int COL_RUNS         = 0;
       static const int COL_ANGLE        = 1;
@@ -95,7 +84,7 @@
       static const int COL_DQQ          = 5;
       static const int COL_SCALE        = 6;
       static const int COL_GROUP        = 7;
->>>>>>> 0e7ad927
+      static const int COL_OPTIONS      = 8;
     };
   }
 }
