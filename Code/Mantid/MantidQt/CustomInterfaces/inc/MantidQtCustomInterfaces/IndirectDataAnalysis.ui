<?xml version="1.0" encoding="UTF-8"?>
<ui version="4.0">
 <class>IndirectDataAnalysis</class>
 <widget class="QWidget" name="IndirectDataAnalysis">
  <property name="geometry">
   <rect>
    <x>0</x>
    <y>0</y>
    <width>801</width>
    <height>642</height>
   </rect>
  </property>
  <property name="windowTitle">
   <string>Indirect Data Analysis</string>
  </property>
  <layout class="QVBoxLayout" name="verticalLayout">
   <item>
    <widget class="QTabWidget" name="tabWidget">
     <property name="enabled">
      <bool>true</bool>
     </property>
     <property name="tabShape">
      <enum>QTabWidget::Rounded</enum>
     </property>
     <property name="currentIndex">
      <number>0</number>
     </property>
     <widget class="QWidget" name="tabElwin">
      <attribute name="title">
       <string>Elwin</string>
      </attribute>
      <layout class="QVBoxLayout" name="layoutElwin">
       <item>
        <layout class="QHBoxLayout" name="horizontalLayout_16">
         <item>
          <widget class="MantidQt::MantidWidgets::MWRunFiles" name="elwin_inputFile" native="true">
           <property name="sizePolicy">
            <sizepolicy hsizetype="Preferred" vsizetype="Fixed">
             <horstretch>0</horstretch>
             <verstretch>41</verstretch>
            </sizepolicy>
           </property>
           <property name="findRunFiles" stdset="0">
            <bool>false</bool>
           </property>
           <property name="label" stdset="0">
            <string>Input File</string>
           </property>
           <property name="multipleFiles" stdset="0">
            <bool>true</bool>
           </property>
           <property name="fileExtensions" stdset="0">
            <stringlist>
             <string>_red.nxs</string>
            </stringlist>
           </property>
          </widget>
         </item>
         <item>
          <widget class="QPushButton" name="elwin_pbPlotInput">
           <property name="text">
            <string>Plot Input</string>
           </property>
          </widget>
         </item>
        </layout>
       </item>
       <item>
        <layout class="QHBoxLayout" name="horizontalLayout_7">
         <item>
          <layout class="QVBoxLayout" name="elwin_properties"/>
         </item>
         <item>
          <layout class="QHBoxLayout" name="elwin_plot"/>
         </item>
        </layout>
       </item>
       <item>
        <layout class="QGridLayout" name="gridLayout">
         <item row="0" column="4">
          <widget class="QCheckBox" name="elwin_ckNormalise">
           <property name="text">
            <string>Normalise to Lowest Temperature</string>
           </property>
          </widget>
         </item>
         <item row="0" column="3">
          <spacer name="horizontalSpacer_28">
           <property name="orientation">
            <enum>Qt::Horizontal</enum>
           </property>
           <property name="sizeHint" stdset="0">
            <size>
             <width>40</width>
             <height>20</height>
            </size>
           </property>
          </spacer>
         </item>
         <item row="0" column="0">
          <widget class="QLabel" name="label_2">
           <property name="text">
            <string>SE log name: </string>
           </property>
          </widget>
         </item>
         <item row="0" column="1">
          <widget class="QLineEdit" name="leLogName">
           <property name="text">
            <string/>
           </property>
          </widget>
         </item>
         <item row="0" column="2">
          <spacer name="horizontalSpacer_29">
           <property name="orientation">
            <enum>Qt::Horizontal</enum>
           </property>
           <property name="sizeHint" stdset="0">
            <size>
             <width>40</width>
             <height>20</height>
            </size>
           </property>
          </spacer>
         </item>
        </layout>
       </item>
       <item>
        <layout class="QHBoxLayout" name="horizontalLayout_5">
         <item>
          <widget class="QCheckBox" name="elwin_ckVerbose">
           <property name="enabled">
            <bool>true</bool>
           </property>
           <property name="text">
            <string>Verbose</string>
           </property>
           <property name="checked">
            <bool>true</bool>
           </property>
          </widget>
         </item>
         <item>
          <spacer name="horizontalSpacer_8">
           <property name="orientation">
            <enum>Qt::Horizontal</enum>
           </property>
           <property name="sizeHint" stdset="0">
            <size>
             <width>40</width>
             <height>20</height>
            </size>
           </property>
          </spacer>
         </item>
         <item>
          <widget class="QCheckBox" name="elwin_ckPlot">
           <property name="text">
            <string>Plot Result</string>
           </property>
          </widget>
         </item>
         <item>
          <spacer name="horizontalSpacer_10">
           <property name="orientation">
            <enum>Qt::Horizontal</enum>
           </property>
           <property name="sizeHint" stdset="0">
            <size>
             <width>40</width>
             <height>20</height>
            </size>
           </property>
          </spacer>
         </item>
         <item>
          <widget class="QCheckBox" name="elwin_ckSave">
           <property name="text">
            <string>Save Result</string>
           </property>
          </widget>
         </item>
        </layout>
       </item>
      </layout>
     </widget>
     <widget class="QWidget" name="tabMSD">
      <attribute name="title">
       <string>MSD Fit</string>
      </attribute>
      <layout class="QVBoxLayout" name="verticalLayout_5">
       <item>
        <layout class="QHBoxLayout" name="horizontalLayout_18">
         <item>
<<<<<<< HEAD
          <widget class="MantidQt::MantidWidgets::MWRunFiles" name="msd_inputFile" native="true">
=======
          <widget class="MantidQt::MantidWidgets::DataSelector" name="msd_dsSampleInput">
>>>>>>> 844dd04d
           <property name="sizePolicy">
            <sizepolicy hsizetype="Minimum" vsizetype="Fixed">
             <horstretch>0</horstretch>
             <verstretch>0</verstretch>
            </sizepolicy>
           </property>
           <property name="workspaceSuffixes" stdset="0">
            <stringlist>
             <string>_eq2</string>
            </stringlist>
           </property>
<<<<<<< HEAD
           <property name="fileExtensions" stdset="0">
=======
           <property name="fileBrowserSuffixes" stdset="0">
>>>>>>> 844dd04d
            <stringlist>
             <string>_eq2.nxs</string>
            </stringlist>
           </property>
           <property name="showLoad">
            <bool>false</bool>
           </property>
          </widget>
         </item>
        </layout>
       </item>
       <item>
        <layout class="QHBoxLayout" name="horizontalLayout_3">
         <item>
          <layout class="QVBoxLayout" name="msd_properties"/>
         </item>
         <item>
          <layout class="QVBoxLayout" name="verticalLayout_41">
           <item>
            <layout class="QVBoxLayout" name="msd_plot"/>
           </item>
           <item>
            <layout class="QHBoxLayout" name="horizontalLayout">
             <item>
              <widget class="QLabel" name="label_51">
               <property name="text">
                <string>Plot Spectrum:</string>
               </property>
              </widget>
             </item>
             <item>
              <widget class="QLineEdit" name="msd_lePlotSpectrum">
               <property name="maximumSize">
                <size>
                 <width>50</width>
                 <height>16777215</height>
                </size>
               </property>
              </widget>
             </item>
             <item>
              <spacer name="horizontalSpacer_24">
               <property name="orientation">
                <enum>Qt::Horizontal</enum>
               </property>
               <property name="sizeType">
                <enum>QSizePolicy::Expanding</enum>
               </property>
               <property name="sizeHint" stdset="0">
                <size>
                 <width>40</width>
                 <height>20</height>
                </size>
               </property>
              </spacer>
             </item>
             <item>
              <widget class="QLabel" name="label_31">
               <property name="sizePolicy">
                <sizepolicy hsizetype="Preferred" vsizetype="Fixed">
                 <horstretch>0</horstretch>
                 <verstretch>0</verstretch>
                </sizepolicy>
               </property>
               <property name="text">
                <string>Spectra Range:</string>
               </property>
              </widget>
             </item>
             <item>
              <widget class="QLineEdit" name="msd_leSpectraMin">
               <property name="sizePolicy">
                <sizepolicy hsizetype="Minimum" vsizetype="Fixed">
                 <horstretch>0</horstretch>
                 <verstretch>0</verstretch>
                </sizepolicy>
               </property>
               <property name="maximumSize">
                <size>
                 <width>50</width>
                 <height>16777215</height>
                </size>
               </property>
              </widget>
             </item>
             <item>
              <widget class="QLabel" name="label_41">
               <property name="sizePolicy">
                <sizepolicy hsizetype="Preferred" vsizetype="Fixed">
                 <horstretch>0</horstretch>
                 <verstretch>0</verstretch>
                </sizepolicy>
               </property>
               <property name="text">
                <string>to</string>
               </property>
              </widget>
             </item>
             <item>
              <widget class="QLineEdit" name="msd_leSpectraMax">
               <property name="sizePolicy">
                <sizepolicy hsizetype="Minimum" vsizetype="Fixed">
                 <horstretch>0</horstretch>
                 <verstretch>0</verstretch>
                </sizepolicy>
               </property>
               <property name="maximumSize">
                <size>
                 <width>50</width>
                 <height>16777215</height>
                </size>
               </property>
              </widget>
             </item>
            </layout>
           </item>
          </layout>
         </item>
        </layout>
       </item>
       <item>
        <layout class="QHBoxLayout" name="horizontalLayout_21">
         <item>
          <spacer name="horizontalSpacer_17">
           <property name="orientation">
            <enum>Qt::Horizontal</enum>
           </property>
           <property name="sizeType">
            <enum>QSizePolicy::Expanding</enum>
           </property>
           <property name="sizeHint" stdset="0">
            <size>
             <width>40</width>
             <height>0</height>
            </size>
           </property>
          </spacer>
         </item>
         <item>
          <widget class="QPushButton" name="msd_pbSequential">
           <property name="text">
            <string>Run Sequential</string>
           </property>
          </widget>
         </item>
        </layout>
       </item>
       <item>
        <layout class="QHBoxLayout" name="horizontalLayout_8">
         <item>
          <widget class="QCheckBox" name="msd_ckVerbose">
           <property name="enabled">
            <bool>true</bool>
           </property>
           <property name="text">
            <string>Verbose</string>
           </property>
           <property name="checked">
            <bool>true</bool>
           </property>
          </widget>
         </item>
         <item>
          <spacer name="horizontalSpacer_22">
           <property name="orientation">
            <enum>Qt::Horizontal</enum>
           </property>
           <property name="sizeHint" stdset="0">
            <size>
             <width>40</width>
             <height>20</height>
            </size>
           </property>
          </spacer>
         </item>
         <item>
          <widget class="QCheckBox" name="msd_ckPlot">
           <property name="text">
            <string>Plot Result</string>
           </property>
           <property name="checked">
            <bool>true</bool>
           </property>
          </widget>
         </item>
         <item>
          <spacer name="horizontalSpacer_23">
           <property name="orientation">
            <enum>Qt::Horizontal</enum>
           </property>
           <property name="sizeHint" stdset="0">
            <size>
             <width>40</width>
             <height>20</height>
            </size>
           </property>
          </spacer>
         </item>
         <item>
          <widget class="QCheckBox" name="msd_ckSave">
           <property name="text">
            <string>Save Result</string>
           </property>
          </widget>
         </item>
        </layout>
       </item>
      </layout>
     </widget>
     <widget class="QWidget" name="tabFury">
      <attribute name="title">
       <string>Fury</string>
      </attribute>
      <layout class="QVBoxLayout" name="layoutFury">
       <item>
        <layout class="QGridLayout" name="fury_layoutFiles">
<<<<<<< HEAD
         <item row="2" column="1">
          <widget class="MantidQt::MantidWidgets::MWRunFiles" name="fury_resFile" native="true">
=======
         <item row="2" column="0">
          <widget class="QLabel" name="label_6">
>>>>>>> 844dd04d
           <property name="sizePolicy">
            <sizepolicy hsizetype="Fixed" vsizetype="Preferred">
             <horstretch>0</horstretch>
             <verstretch>0</verstretch>
            </sizepolicy>
           </property>
           <property name="text">
            <string>Resolution</string>
           </property>
          </widget>
         </item>
         <item row="1" column="0">
          <widget class="QLabel" name="label_52">
           <property name="sizePolicy">
            <sizepolicy hsizetype="Fixed" vsizetype="Preferred">
             <horstretch>0</horstretch>
             <verstretch>0</verstretch>
            </sizepolicy>
           </property>
           <property name="text">
            <string>Sample</string>
           </property>
          </widget>
         </item>
         <item row="1" column="1" colspan="2">
          <widget class="MantidQt::MantidWidgets::DataSelector" name="fury_dsInput">
           <property name="sizePolicy">
            <sizepolicy hsizetype="Minimum" vsizetype="Fixed">
             <horstretch>0</horstretch>
             <verstretch>0</verstretch>
            </sizepolicy>
           </property>
           <property name="loadLabelText" stdset="0">
            <string>Plot Input</string>
           </property>
           <property name="workspaceSuffixes" stdset="0">
            <stringlist>
             <string>_red</string>
             <string>_sqw</string>
            </stringlist>
           </property>
           <property name="fileBrowserSuffixes" stdset="0">
            <stringlist>
             <string>_red.nxs</string>
             <string>_sqw.nxs</string>
            </stringlist>
           </property>
           <property name="showLoad">
            <bool>false</bool>
           </property>
          </widget>
         </item>
         <item row="2" column="1" colspan="2">
          <widget class="MantidQt::MantidWidgets::DataSelector" name="fury_dsResInput">
           <property name="sizePolicy">
            <sizepolicy hsizetype="Minimum" vsizetype="Fixed">
             <horstretch>0</horstretch>
             <verstretch>0</verstretch>
            </sizepolicy>
           </property>
           <property name="autoLoad">
            <bool>false</bool>
           </property>
<<<<<<< HEAD
           <property name="fileExtensions" stdset="0">
=======
           <property name="workspaceSuffixes" stdset="0">
            <stringlist>
             <string>_res</string>
             <string>_red</string>
            </stringlist>
           </property>
           <property name="fileBrowserSuffixes" stdset="0">
>>>>>>> 844dd04d
            <stringlist>
             <string>_res.nxs</string>
             <string>_red.nxs</string>
            </stringlist>
           </property>
           <property name="showLoad">
            <bool>false</bool>
           </property>
          </widget>
         </item>
<<<<<<< HEAD
         <item row="1" column="1">
          <layout class="QHBoxLayout" name="horizontalLayout_17">
           <item>
            <widget class="QLabel" name="fury_lbResType">
             <property name="text">
              <string>Resolution File Type:</string>
             </property>
            </widget>
           </item>
           <item>
            <widget class="QComboBox" name="fury_cbResType">
             <item>
              <property name="text">
               <string>RES File</string>
              </property>
             </item>
             <item>
              <property name="text">
               <string>Data File</string>
              </property>
             </item>
            </widget>
           </item>
          </layout>
         </item>
         <item row="0" column="1">
          <layout class="QHBoxLayout" name="fury_layout_input">
           <item>
            <widget class="MantidQt::MantidWidgets::DataSelector" name="fury_dsInput" native="true">
             <property name="loadLabelText" stdset="0">
              <string>Plot Input</string>
             </property>
             <property name="workspaceSuffixes" stdset="0">
              <stringlist>
               <string>_red</string>
               <string>_sqw</string>
              </stringlist>
             </property>
             <property name="fileBrowserSuffixes" stdset="0">
              <stringlist>
               <string>_red.nxs</string>
               <string>_sqw.nxs</string>
              </stringlist>
             </property>
             <property name="showLoad" stdset="0">
              <bool>true</bool>
             </property>
            </widget>
           </item>
          </layout>
         </item>
=======
>>>>>>> 844dd04d
        </layout>
       </item>
       <item>
        <layout class="QHBoxLayout" name="horizontalLayout_22">
         <item>
          <layout class="QVBoxLayout" name="fury_TreeSpace"/>
         </item>
         <item>
          <layout class="QVBoxLayout" name="fury_PlotSpace"/>
         </item>
        </layout>
       </item>
       <item>
        <layout class="QHBoxLayout" name="horizontalLayout_9">
         <item>
          <widget class="QCheckBox" name="fury_ckVerbose">
           <property name="enabled">
            <bool>true</bool>
           </property>
           <property name="text">
            <string>Verbose</string>
           </property>
           <property name="checked">
            <bool>true</bool>
           </property>
          </widget>
         </item>
         <item>
          <spacer name="horizontalSpacer_7">
           <property name="orientation">
            <enum>Qt::Horizontal</enum>
           </property>
           <property name="sizeHint" stdset="0">
            <size>
             <width>40</width>
             <height>20</height>
            </size>
           </property>
          </spacer>
         </item>
         <item>
          <widget class="QCheckBox" name="fury_ckPlot">
           <property name="text">
            <string>Plot Result</string>
           </property>
          </widget>
         </item>
         <item>
          <spacer name="horizontalSpacer_18">
           <property name="orientation">
            <enum>Qt::Horizontal</enum>
           </property>
           <property name="sizeHint" stdset="0">
            <size>
             <width>40</width>
             <height>20</height>
            </size>
           </property>
          </spacer>
         </item>
         <item>
          <widget class="QCheckBox" name="fury_ckSave">
           <property name="text">
            <string>Save Result</string>
           </property>
          </widget>
         </item>
        </layout>
       </item>
      </layout>
     </widget>
     <widget class="QWidget" name="tabFuryFit">
      <attribute name="title">
       <string>FuryFit</string>
      </attribute>
      <layout class="QVBoxLayout" name="layoutFuryFit">
       <item>
        <layout class="QHBoxLayout" name="furyfit_layoutInput">
         <item>
          <widget class="QComboBox" name="furyfit_cbInputType">
           <item>
            <property name="text">
             <string>File</string>
            </property>
           </item>
           <item>
            <property name="text">
             <string>Workspace</string>
            </property>
           </item>
          </widget>
         </item>
         <item>
          <widget class="QStackedWidget" name="furyfit_swInput">
           <property name="sizePolicy">
            <sizepolicy hsizetype="Preferred" vsizetype="Maximum">
             <horstretch>0</horstretch>
             <verstretch>0</verstretch>
            </sizepolicy>
           </property>
           <property name="currentIndex">
            <number>0</number>
           </property>
           <widget class="QWidget" name="furyfit_page_inputFile">
            <layout class="QHBoxLayout" name="horizontalLayout_19">
             <item>
              <widget class="MantidQt::MantidWidgets::MWRunFiles" name="furyfit_inputFile" native="true">
               <property name="sizePolicy">
                <sizepolicy hsizetype="Preferred" vsizetype="Fixed">
                 <horstretch>0</horstretch>
                 <verstretch>41</verstretch>
                </sizepolicy>
               </property>
               <property name="findRunFiles" stdset="0">
                <bool>false</bool>
               </property>
               <property name="label" stdset="0">
                <string/>
               </property>
               <property name="multipleFiles" stdset="0">
                <bool>false</bool>
               </property>
               <property name="fileExtensions" stdset="0">
                <stringlist>
                 <string>_iqt.nxs</string>
                </stringlist>
               </property>
              </widget>
             </item>
             <item>
              <widget class="QPushButton" name="furyfit_pbPlotInput">
               <property name="text">
                <string>Plot Input</string>
               </property>
              </widget>
             </item>
            </layout>
           </widget>
           <widget class="QWidget" name="furyfit_page_inputWorkspace">
            <layout class="QHBoxLayout" name="horizontalLayout_12">
             <item>
              <widget class="MantidQt::MantidWidgets::WorkspaceSelector" name="furyfit_wsIqt">
               <property name="WorkspaceTypes" stdset="0">
                <stringlist/>
               </property>
               <property name="Suffix" stdset="0">
                <stringlist>
                 <string>_iqt</string>
                </stringlist>
               </property>
              </widget>
             </item>
            </layout>
           </widget>
          </widget>
         </item>
        </layout>
       </item>
       <item>
        <layout class="QHBoxLayout" name="horizontalLayout_25">
         <item>
          <layout class="QVBoxLayout" name="furyfit_vlTreeProp">
           <item>
            <layout class="QVBoxLayout" name="verticalLayout_8">
             <item>
              <widget class="QLabel" name="furyfit_lbFitType">
               <property name="sizePolicy">
                <sizepolicy hsizetype="Preferred" vsizetype="Maximum">
                 <horstretch>0</horstretch>
                 <verstretch>0</verstretch>
                </sizepolicy>
               </property>
               <property name="text">
                <string>Fit Type:</string>
               </property>
              </widget>
             </item>
             <item>
              <widget class="QComboBox" name="furyfit_cbFitType">
               <item>
                <property name="text">
                 <string>1 Exponential</string>
                </property>
               </item>
               <item>
                <property name="text">
                 <string>2 Exponentials</string>
                </property>
               </item>
               <item>
                <property name="text">
                 <string>1 Stretched Exponential</string>
                </property>
               </item>
               <item>
                <property name="text">
                 <string>1 Stretched Exponential and 1 Exponential</string>
                </property>
               </item>
              </widget>
             </item>
            </layout>
           </item>
           <item>
            <layout class="QGridLayout" name="gridLayout_5">
             <item row="0" column="1">
              <widget class="QCheckBox" name="furyfit_ckPlotGuess">
               <property name="text">
                <string>Plot Guess</string>
               </property>
               <property name="checked">
                <bool>true</bool>
               </property>
              </widget>
             </item>
             <item row="0" column="0">
              <widget class="QCheckBox" name="furyfit_ckConstrainIntensities">
               <property name="text">
                <string>Constrain Intensities</string>
               </property>
               <property name="checked">
                <bool>true</bool>
               </property>
              </widget>
             </item>
             <item row="1" column="0">
              <widget class="QCheckBox" name="furyfit_ckConstrainBeta">
               <property name="enabled">
                <bool>false</bool>
               </property>
               <property name="text">
                <string>Constrain Beta Over All Q</string>
               </property>
              </widget>
             </item>
            </layout>
           </item>
           <item>
            <layout class="QHBoxLayout" name="furyfit_properties"/>
           </item>
          </layout>
         </item>
         <item>
          <layout class="QVBoxLayout" name="verticalLayout_6">
           <item>
            <layout class="QVBoxLayout" name="furyfit_vlPlot"/>
           </item>
           <item>
            <layout class="QHBoxLayout" name="horizontalLayout_27">
             <item>
              <widget class="QLabel" name="furyfit_lbSpectra">
               <property name="text">
                <string>Spectrum:</string>
               </property>
              </widget>
             </item>
             <item>
              <widget class="QLineEdit" name="furyfit_leSpecNo">
               <property name="text">
                <string>0</string>
               </property>
              </widget>
             </item>
             <item>
              <spacer name="horizontalSpacer_13">
               <property name="orientation">
                <enum>Qt::Horizontal</enum>
               </property>
               <property name="sizeHint" stdset="0">
                <size>
                 <width>40</width>
                 <height>20</height>
                </size>
               </property>
              </spacer>
             </item>
            </layout>
           </item>
          </layout>
         </item>
        </layout>
       </item>
       <item>
        <layout class="QHBoxLayout" name="horizontalLayout_26">
         <item>
          <layout class="QVBoxLayout" name="verticalLayout_10"/>
         </item>
         <item>
          <spacer name="horizontalSpacer_2">
           <property name="orientation">
            <enum>Qt::Horizontal</enum>
           </property>
           <property name="sizeHint" stdset="0">
            <size>
             <width>40</width>
             <height>20</height>
            </size>
           </property>
          </spacer>
         </item>
         <item>
          <layout class="QVBoxLayout" name="verticalLayout_7">
           <item>
            <layout class="QHBoxLayout" name="horizontalLayout_13">
             <item>
              <widget class="QLabel" name="furyfit_lbPlotOutputSeq">
               <property name="text">
                <string>Plot Output: </string>
               </property>
              </widget>
             </item>
             <item>
              <widget class="QComboBox" name="furyfit_cbPlotOutput">
               <item>
                <property name="text">
                 <string>None</string>
                </property>
               </item>
               <item>
                <property name="text">
                 <string>Intensity</string>
                </property>
               </item>
               <item>
                <property name="text">
                 <string>Tau</string>
                </property>
               </item>
               <item>
                <property name="text">
                 <string>Beta</string>
                </property>
               </item>
              </widget>
             </item>
             <item>
              <spacer name="horizontalSpacer_19">
               <property name="orientation">
                <enum>Qt::Horizontal</enum>
               </property>
               <property name="sizeHint" stdset="0">
                <size>
                 <width>40</width>
                 <height>20</height>
                </size>
               </property>
              </spacer>
             </item>
             <item>
              <widget class="QPushButton" name="furyfit_pbSeqFit">
               <property name="text">
                <string>Run Sequential Fit</string>
               </property>
              </widget>
             </item>
            </layout>
           </item>
          </layout>
         </item>
        </layout>
       </item>
       <item>
        <layout class="QHBoxLayout" name="horizontalLayout_14">
         <item>
          <widget class="QCheckBox" name="furyfit_ckVerbose">
           <property name="text">
            <string>Verbose</string>
           </property>
           <property name="checked">
            <bool>true</bool>
           </property>
          </widget>
         </item>
         <item>
          <spacer name="horizontalSpacer_5">
           <property name="orientation">
            <enum>Qt::Horizontal</enum>
           </property>
           <property name="sizeHint" stdset="0">
            <size>
             <width>40</width>
             <height>20</height>
            </size>
           </property>
          </spacer>
         </item>
         <item>
          <widget class="QCheckBox" name="furyfit_ckPlotOutput">
           <property name="text">
            <string>Plot Output (Single Run)</string>
           </property>
          </widget>
         </item>
         <item>
          <spacer name="horizontalSpacer_20">
           <property name="orientation">
            <enum>Qt::Horizontal</enum>
           </property>
           <property name="sizeHint" stdset="0">
            <size>
             <width>40</width>
             <height>20</height>
            </size>
           </property>
          </spacer>
         </item>
         <item>
          <widget class="QCheckBox" name="furyfit_ckSaveSeq">
           <property name="text">
            <string>Save Result</string>
           </property>
          </widget>
         </item>
        </layout>
       </item>
      </layout>
     </widget>
     <widget class="QWidget" name="tabConFit">
      <attribute name="title">
       <string>ConvFit</string>
      </attribute>
      <layout class="QVBoxLayout" name="verticalLayout_42">
       <item>
        <layout class="QGridLayout" name="confit_layoutFiles">
         <item row="0" column="0">
          <widget class="QLabel" name="label_42">
           <property name="sizePolicy">
            <sizepolicy hsizetype="Fixed" vsizetype="Preferred">
             <horstretch>0</horstretch>
             <verstretch>0</verstretch>
            </sizepolicy>
           </property>
           <property name="text">
            <string>Sample</string>
           </property>
          </widget>
         </item>
         <item row="1" column="0">
          <widget class="QLabel" name="label_32">
           <property name="sizePolicy">
            <sizepolicy hsizetype="Fixed" vsizetype="Preferred">
             <horstretch>0</horstretch>
             <verstretch>0</verstretch>
            </sizepolicy>
           </property>
           <property name="text">
            <string>Resolution</string>
           </property>
          </widget>
         </item>
<<<<<<< HEAD
         <item row="2" column="0">
          <widget class="MantidQt::MantidWidgets::MWRunFiles" name="confit_resInput" native="true">
=======
         <item row="0" column="1" colspan="2">
          <widget class="MantidQt::MantidWidgets::DataSelector" name="confit_dsSampleInput">
>>>>>>> 844dd04d
           <property name="sizePolicy">
            <sizepolicy hsizetype="Minimum" vsizetype="Fixed">
             <horstretch>0</horstretch>
             <verstretch>0</verstretch>
            </sizepolicy>
           </property>
           <property name="autoLoad">
            <bool>true</bool>
           </property>
           <property name="workspaceSuffixes" stdset="0">
            <stringlist>
             <string>_red</string>
             <string>_sqw</string>
            </stringlist>
           </property>
           <property name="fileBrowserSuffixes" stdset="0">
            <stringlist>
             <string>_red.nxs</string>
             <string>_sqw.nxs</string>
             <string>.sqw</string>
             <string>.red</string>
            </stringlist>
           </property>
           <property name="showLoad">
            <bool>false</bool>
           </property>
<<<<<<< HEAD
           <property name="fileExtensions" stdset="0">
=======
          </widget>
         </item>
         <item row="1" column="1" colspan="2">
          <widget class="MantidQt::MantidWidgets::DataSelector" name="confit_dsResInput">
           <property name="sizePolicy">
            <sizepolicy hsizetype="Minimum" vsizetype="Fixed">
             <horstretch>0</horstretch>
             <verstretch>0</verstretch>
            </sizepolicy>
           </property>
           <property name="autoLoad">
            <bool>false</bool>
           </property>
           <property name="workspaceSuffixes" stdset="0">
            <stringlist>
             <string>_res</string>
             <string>_red</string>
            </stringlist>
           </property>
           <property name="fileBrowserSuffixes" stdset="0">
>>>>>>> 844dd04d
            <stringlist>
             <string>_res.nxs</string>
             <string>_red.nxs</string>
            </stringlist>
           </property>
           <property name="showLoad">
            <bool>false</bool>
           </property>
<<<<<<< HEAD
           <item>
            <widget class="QComboBox" name="confit_cbInputType">
             <item>
              <property name="text">
               <string>File</string>
              </property>
             </item>
             <item>
              <property name="text">
               <string>Workspace</string>
              </property>
             </item>
            </widget>
           </item>
           <item>
            <widget class="QStackedWidget" name="confit_swInput">
             <property name="sizePolicy">
              <sizepolicy hsizetype="Preferred" vsizetype="Maximum">
               <horstretch>0</horstretch>
               <verstretch>0</verstretch>
              </sizepolicy>
             </property>
             <property name="minimumSize">
              <size>
               <width>527</width>
               <height>0</height>
              </size>
             </property>
             <property name="currentIndex">
              <number>0</number>
             </property>
             <widget class="QWidget" name="confit_page_inputFile">
              <layout class="QHBoxLayout" name="confit_layout_page_inputFile">
               <item>
                <widget class="MantidQt::MantidWidgets::MWRunFiles" name="confit_inputFile" native="true">
                 <property name="sizePolicy">
                  <sizepolicy hsizetype="Preferred" vsizetype="Fixed">
                   <horstretch>0</horstretch>
                   <verstretch>41</verstretch>
                  </sizepolicy>
                 </property>
                 <property name="findRunFiles" stdset="0">
                  <bool>false</bool>
                 </property>
                 <property name="label" stdset="0">
                  <string/>
                 </property>
                 <property name="multipleFiles" stdset="0">
                  <bool>false</bool>
                 </property>
                 <property name="fileExtensions" stdset="0">
                  <stringlist>
                   <string>_red.nxs</string>
                   <string>_sqw.nxs</string>
                  </stringlist>
                 </property>
                </widget>
               </item>
               <item>
                <widget class="QPushButton" name="confit_pbPlotInput">
                 <property name="text">
                  <string>Plot Input</string>
                 </property>
                </widget>
               </item>
              </layout>
             </widget>
             <widget class="QWidget" name="confit_page_inputWorkspace">
              <layout class="QHBoxLayout" name="horizontalLayout_29">
               <item>
                <widget class="MantidQt::MantidWidgets::WorkspaceSelector" name="confit_wsSample">
                 <property name="WorkspaceTypes" stdset="0">
                  <stringlist/>
                 </property>
                 <property name="Suffix" stdset="0">
                  <stringlist>
                   <string>_red</string>
                   <string>_sqw</string>
                  </stringlist>
                 </property>
                </widget>
               </item>
              </layout>
             </widget>
            </widget>
           </item>
          </layout>
=======
          </widget>
>>>>>>> 844dd04d
         </item>
        </layout>
       </item>
       <item>
        <layout class="QHBoxLayout" name="confit_layoutPlotArea">
         <item>
          <layout class="QVBoxLayout" name="confit_layoutProperties">
           <item>
            <layout class="QVBoxLayout" name="confit_layoutOptions">
             <item>
              <layout class="QHBoxLayout" name="confit_layoutFitType">
               <item>
                <widget class="QLabel" name="confit_lbFitType">
                 <property name="text">
                  <string>Fit Type:</string>
                 </property>
                </widget>
               </item>
               <item>
                <widget class="QComboBox" name="confit_cbFitType">
                 <item>
                  <property name="text">
                   <string>Zero Lorentzians</string>
                  </property>
                 </item>
                 <item>
                  <property name="text">
                   <string>One Lorentzian</string>
                  </property>
                 </item>
                 <item>
                  <property name="text">
                   <string>Two Lorentzians</string>
                  </property>
                 </item>
                </widget>
               </item>
              </layout>
             </item>
             <item>
              <layout class="QHBoxLayout" name="confit_layoutBackground">
               <item>
                <widget class="QLabel" name="confit_lbBackground">
                 <property name="text">
                  <string>Background</string>
                 </property>
                </widget>
               </item>
               <item>
                <widget class="QComboBox" name="confit_cbBackground">
                 <item>
                  <property name="text">
                   <string>Fixed Flat</string>
                  </property>
                 </item>
                 <item>
                  <property name="text">
                   <string>Fit Flat</string>
                  </property>
                 </item>
                 <item>
                  <property name="text">
                   <string>Fit Linear</string>
                  </property>
                 </item>
                </widget>
               </item>
              </layout>
             </item>
             <item>
              <layout class="QHBoxLayout" name="horizontalLayout_28">
               <item>
                <widget class="QCheckBox" name="confit_ckTempCorrection">
                 <property name="text">
                  <string>Temp. Correction</string>
                 </property>
                </widget>
               </item>
               <item>
                <widget class="QLineEdit" name="confit_leTempCorrection">
                 <property name="enabled">
                  <bool>false</bool>
                 </property>
                 <property name="sizePolicy">
                  <sizepolicy hsizetype="Preferred" vsizetype="Fixed">
                   <horstretch>0</horstretch>
                   <verstretch>0</verstretch>
                  </sizepolicy>
                 </property>
                 <property name="toolTip">
                  <string>If set, applies the correction x*temp / 1-exp(x*temp) to the lorentzian before convolution.</string>
                 </property>
                </widget>
               </item>
              </layout>
             </item>
             <item>
              <layout class="QHBoxLayout" name="horizontalLayout_30">
               <item>
                <widget class="QCheckBox" name="confit_ckPlotGuess">
                 <property name="text">
                  <string>Plot Guess</string>
                 </property>
                </widget>
               </item>
               <item>
                <widget class="QCheckBox" name="confit_ckTieCentres">
                 <property name="text">
                  <string>Tie Centres</string>
                 </property>
                </widget>
               </item>
              </layout>
             </item>
            </layout>
           </item>
           <item>
            <layout class="QVBoxLayout" name="confit_properties"/>
           </item>
          </layout>
         </item>
         <item>
          <layout class="QVBoxLayout" name="confit_layoutMiniPlot">
           <item>
            <layout class="QHBoxLayout" name="confit_plot"/>
           </item>
           <item>
            <layout class="QHBoxLayout" name="confit_layoutSpectra">
             <item>
              <widget class="QLabel" name="confit_lbSpecNo">
               <property name="text">
                <string>Spectra Range</string>
               </property>
              </widget>
             </item>
             <item>
              <widget class="QLineEdit" name="confit_leSpecNo">
               <property name="sizePolicy">
                <sizepolicy hsizetype="Maximum" vsizetype="Fixed">
                 <horstretch>0</horstretch>
                 <verstretch>0</verstretch>
                </sizepolicy>
               </property>
               <property name="maximumSize">
                <size>
                 <width>65</width>
                 <height>16777215</height>
                </size>
               </property>
               <property name="text">
                <string>0</string>
               </property>
              </widget>
             </item>
             <item>
              <widget class="QLabel" name="confit_lbTo">
               <property name="text">
                <string>to</string>
               </property>
              </widget>
             </item>
             <item>
              <widget class="QLineEdit" name="confit_leSpecMax">
               <property name="sizePolicy">
                <sizepolicy hsizetype="Maximum" vsizetype="Fixed">
                 <horstretch>0</horstretch>
                 <verstretch>0</verstretch>
                </sizepolicy>
               </property>
               <property name="maximumSize">
                <size>
                 <width>65</width>
                 <height>16777215</height>
                </size>
               </property>
               <property name="text">
                <string>-1</string>
               </property>
              </widget>
             </item>
            </layout>
           </item>
          </layout>
         </item>
        </layout>
       </item>
       <item>
        <layout class="QHBoxLayout" name="confit_layoutOuputOptions">
         <item>
          <layout class="QVBoxLayout" name="confit_layoutSeq_2"/>
         </item>
         <item>
          <spacer name="horizontalSpacer">
           <property name="orientation">
            <enum>Qt::Horizontal</enum>
           </property>
           <property name="sizeHint" stdset="0">
            <size>
             <width>40</width>
             <height>20</height>
            </size>
           </property>
          </spacer>
         </item>
         <item>
          <layout class="QVBoxLayout" name="confit_layoutSeq">
           <item>
            <layout class="QHBoxLayout" name="confit_layoutSeqPlot">
             <item>
              <widget class="QLabel" name="confit_lbPlotSeq">
               <property name="text">
                <string>Plot Output:</string>
               </property>
              </widget>
             </item>
             <item>
              <widget class="QComboBox" name="confit_cbPlotOutput">
               <item>
                <property name="text">
                 <string>None</string>
                </property>
               </item>
               <item>
                <property name="text">
                 <string>All</string>
                </property>
               </item>
               <item>
                <property name="text">
                 <string>Amplitude</string>
                </property>
               </item>
               <item>
                <property name="text">
                 <string>FWHM</string>
                </property>
               </item>
              </widget>
             </item>
             <item>
              <spacer name="horizontalSpacer_3">
               <property name="orientation">
                <enum>Qt::Horizontal</enum>
               </property>
               <property name="sizeHint" stdset="0">
                <size>
                 <width>40</width>
                 <height>20</height>
                </size>
               </property>
              </spacer>
             </item>
             <item>
              <widget class="QPushButton" name="confit_pbSequential">
               <property name="text">
                <string>Run Sequential Fit</string>
               </property>
              </widget>
             </item>
            </layout>
           </item>
          </layout>
         </item>
        </layout>
       </item>
       <item>
        <layout class="QHBoxLayout" name="horizontalLayout_20">
         <item>
          <widget class="QCheckBox" name="confit_ckVerbose">
           <property name="text">
            <string>Verbose</string>
           </property>
           <property name="checked">
            <bool>true</bool>
           </property>
          </widget>
         </item>
         <item>
          <spacer name="horizontalSpacer_21">
           <property name="orientation">
            <enum>Qt::Horizontal</enum>
           </property>
           <property name="sizeHint" stdset="0">
            <size>
             <width>40</width>
             <height>20</height>
            </size>
           </property>
          </spacer>
         </item>
         <item>
          <widget class="QCheckBox" name="confit_ckPlotOutput">
           <property name="text">
            <string>Plot Output (Single Run)</string>
           </property>
          </widget>
         </item>
         <item>
          <spacer name="horizontalSpacer_4">
           <property name="orientation">
            <enum>Qt::Horizontal</enum>
           </property>
           <property name="sizeHint" stdset="0">
            <size>
             <width>40</width>
             <height>20</height>
            </size>
           </property>
          </spacer>
         </item>
         <item>
          <widget class="QCheckBox" name="confit_ckSaveSeq">
           <property name="text">
            <string>Save Result</string>
           </property>
          </widget>
         </item>
        </layout>
       </item>
      </layout>
     </widget>
     <widget class="QWidget" name="tabAbsF2P">
      <attribute name="title">
       <string>Calculate Corrections</string>
      </attribute>
      <layout class="QVBoxLayout" name="layoutAbsF2P">
       <item>
        <layout class="QGridLayout" name="gridLayout_11">
         <item row="1" column="1">
          <widget class="MantidQt::MantidWidgets::DataSelector" name="absp_dsCanInput" native="true">
           <property name="enabled">
            <bool>false</bool>
           </property>
           <property name="sizePolicy">
            <sizepolicy hsizetype="Minimum" vsizetype="Fixed">
             <horstretch>0</horstretch>
             <verstretch>0</verstretch>
            </sizepolicy>
           </property>
           <property name="autoLoad" stdset="0">
            <bool>true</bool>
           </property>
           <property name="showLoad" stdset="0">
            <bool>false</bool>
           </property>
          </widget>
         </item>
         <item row="1" column="0">
          <widget class="QCheckBox" name="absp_ckUseCan">
           <property name="text">
            <string>Use Can:</string>
           </property>
          </widget>
         </item>
         <item row="0" column="1">
          <widget class="MantidQt::MantidWidgets::DataSelector" name="absp_dsSampleInput" native="true">
           <property name="sizePolicy">
            <sizepolicy hsizetype="Minimum" vsizetype="Fixed">
             <horstretch>0</horstretch>
             <verstretch>0</verstretch>
            </sizepolicy>
           </property>
           <property name="autoLoad" stdset="0">
            <bool>true</bool>
           </property>
           <property name="showLoad" stdset="0">
            <bool>false</bool>
           </property>
          </widget>
         </item>
         <item row="0" column="0">
          <widget class="QLabel" name="label">
           <property name="text">
            <string>Input type:</string>
           </property>
          </widget>
         </item>
        </layout>
       </item>
       <item>
        <widget class="QGroupBox" name="absp_gbShape">
         <property name="title">
          <string>Shape Details</string>
         </property>
         <layout class="QVBoxLayout" name="verticalLayout_9">
          <item>
           <layout class="QGridLayout" name="gridLayout_2" columnminimumwidth="0,0,9">
            <item row="0" column="0">
             <widget class="QLabel" name="absp_lbSampleShape">
              <property name="sizePolicy">
               <sizepolicy hsizetype="Fixed" vsizetype="Preferred">
                <horstretch>0</horstretch>
                <verstretch>0</verstretch>
               </sizepolicy>
              </property>
              <property name="text">
               <string>Sample Shape:</string>
              </property>
             </widget>
            </item>
            <item row="0" column="1">
             <widget class="QComboBox" name="absp_cbShape">
              <property name="sizePolicy">
               <sizepolicy hsizetype="MinimumExpanding" vsizetype="Fixed">
                <horstretch>0</horstretch>
                <verstretch>0</verstretch>
               </sizepolicy>
              </property>
              <item>
               <property name="text">
                <string>Flat</string>
               </property>
              </item>
              <item>
               <property name="text">
                <string>Cylinder</string>
               </property>
              </item>
             </widget>
            </item>
            <item row="2" column="0">
             <widget class="QLabel" name="absp_lbWidth">
              <property name="text">
               <string>Beam Width:</string>
              </property>
             </widget>
            </item>
            <item row="1" column="1">
             <widget class="QLineEdit" name="absp_leavar">
              <property name="text">
               <string/>
              </property>
             </widget>
            </item>
            <item row="1" column="0">
             <widget class="QLabel" name="absp_lbAvar">
              <property name="sizePolicy">
               <sizepolicy hsizetype="Fixed" vsizetype="Preferred">
                <horstretch>0</horstretch>
                <verstretch>0</verstretch>
               </sizepolicy>
              </property>
              <property name="text">
               <string>Sample Angle:</string>
              </property>
             </widget>
            </item>
            <item row="1" column="2">
             <widget class="QLabel" name="absp_valAvar">
              <property name="styleSheet">
               <string notr="true">color: rgb(255, 0, 0);</string>
              </property>
              <property name="text">
               <string>*</string>
              </property>
             </widget>
            </item>
            <item row="2" column="1">
             <widget class="QLineEdit" name="absp_lewidth">
              <property name="text">
               <string/>
              </property>
             </widget>
            </item>
            <item row="2" column="2">
             <widget class="QLabel" name="absp_valWidth">
              <property name="styleSheet">
               <string notr="true">color: rgb(255, 0, 0);</string>
              </property>
              <property name="text">
               <string>*</string>
              </property>
             </widget>
            </item>
            <item row="3" column="0" colspan="3">
             <widget class="QStackedWidget" name="absp_swShapeDetails">
              <property name="sizePolicy">
               <sizepolicy hsizetype="Preferred" vsizetype="Fixed">
                <horstretch>0</horstretch>
                <verstretch>0</verstretch>
               </sizepolicy>
              </property>
              <property name="lineWidth">
               <number>1</number>
              </property>
              <property name="currentIndex">
               <number>1</number>
              </property>
              <widget class="QWidget" name="absp_page_Flat">
               <layout class="QVBoxLayout" name="verticalLayout_4">
                <property name="margin">
                 <number>0</number>
                </property>
                <item>
                 <layout class="QGridLayout" name="gridLayout_5_thickness" columnminimumwidth="97,0,0,0,0,0,0,0,0">
                  <item row="0" column="2">
                   <widget class="QLabel" name="absp_valts">
                    <property name="styleSheet">
                     <string notr="true">color: rgb(255, 0, 0);</string>
                    </property>
                    <property name="text">
                     <string>*</string>
                    </property>
                   </widget>
                  </item>
                  <item row="0" column="5">
                   <widget class="QLabel" name="absp_valtc1">
                    <property name="enabled">
                     <bool>false</bool>
                    </property>
                    <property name="sizePolicy">
                     <sizepolicy hsizetype="Fixed" vsizetype="Preferred">
                      <horstretch>0</horstretch>
                      <verstretch>0</verstretch>
                     </sizepolicy>
                    </property>
                    <property name="minimumSize">
                     <size>
                      <width>9</width>
                      <height>24</height>
                     </size>
                    </property>
                    <property name="styleSheet">
                     <string notr="true">color: rgb(255, 0, 0);</string>
                    </property>
                    <property name="text">
                     <string>*</string>
                    </property>
                   </widget>
                  </item>
                  <item row="0" column="8">
                   <widget class="QLabel" name="absp_valtc2">
                    <property name="enabled">
                     <bool>false</bool>
                    </property>
                    <property name="sizePolicy">
                     <sizepolicy hsizetype="Fixed" vsizetype="Preferred">
                      <horstretch>0</horstretch>
                      <verstretch>0</verstretch>
                     </sizepolicy>
                    </property>
                    <property name="minimumSize">
                     <size>
                      <width>9</width>
                      <height>24</height>
                     </size>
                    </property>
                    <property name="styleSheet">
                     <string notr="true">color: rgb(255, 0, 0);</string>
                    </property>
                    <property name="text">
                     <string>*</string>
                    </property>
                   </widget>
                  </item>
                  <item row="0" column="7">
                   <widget class="QLineEdit" name="absp_letc2">
                    <property name="enabled">
                     <bool>false</bool>
                    </property>
                    <property name="sizePolicy">
                     <sizepolicy hsizetype="Preferred" vsizetype="Fixed">
                      <horstretch>0</horstretch>
                      <verstretch>0</verstretch>
                     </sizepolicy>
                    </property>
                    <property name="text">
                     <string/>
                    </property>
                   </widget>
                  </item>
                  <item row="0" column="6">
                   <widget class="QLabel" name="absp_lbtc2">
                    <property name="enabled">
                     <bool>false</bool>
                    </property>
                    <property name="text">
                     <string>Can Back Thickness:</string>
                    </property>
                   </widget>
                  </item>
                  <item row="0" column="3">
                   <widget class="QLabel" name="absp_lbtc1">
                    <property name="enabled">
                     <bool>false</bool>
                    </property>
                    <property name="text">
                     <string>Can Front Thickness:</string>
                    </property>
                   </widget>
                  </item>
                  <item row="0" column="0">
                   <widget class="QLabel" name="absp_lbts">
                    <property name="text">
                     <string>Thickness:</string>
                    </property>
                   </widget>
                  </item>
                  <item row="0" column="4">
                   <widget class="QLineEdit" name="absp_letc1">
                    <property name="enabled">
                     <bool>false</bool>
                    </property>
                    <property name="sizePolicy">
                     <sizepolicy hsizetype="Preferred" vsizetype="Fixed">
                      <horstretch>0</horstretch>
                      <verstretch>0</verstretch>
                     </sizepolicy>
                    </property>
                    <property name="text">
                     <string/>
                    </property>
                   </widget>
                  </item>
                  <item row="0" column="1">
                   <widget class="QLineEdit" name="absp_lets">
                    <property name="sizePolicy">
                     <sizepolicy hsizetype="Preferred" vsizetype="Fixed">
                      <horstretch>0</horstretch>
                      <verstretch>0</verstretch>
                     </sizepolicy>
                    </property>
                    <property name="text">
                     <string/>
                    </property>
                   </widget>
                  </item>
                 </layout>
                </item>
               </layout>
              </widget>
              <widget class="QWidget" name="absp_pageCylinder">
               <layout class="QVBoxLayout" name="verticalLayout_5">
                <property name="margin">
                 <number>0</number>
                </property>
                <item>
                 <layout class="QGridLayout" name="gridLayout_3" columnminimumwidth="0,97,0,0,0,0,0,0,0,0">
                  <item row="0" column="1">
                   <widget class="QLabel" name="absp_lbR1">
                    <property name="text">
                     <string>Radius 1:</string>
                    </property>
                   </widget>
                  </item>
                  <item row="0" column="4">
                   <widget class="QLabel" name="absp_lbR2">
                    <property name="text">
                     <string>Radius 2:</string>
                    </property>
                   </widget>
                  </item>
                  <item row="0" column="8">
                   <widget class="QLineEdit" name="absp_ler3">
                    <property name="enabled">
                     <bool>false</bool>
                    </property>
                    <property name="text">
                     <string/>
                    </property>
                   </widget>
                  </item>
                  <item row="0" column="6">
                   <widget class="QLabel" name="absp_valR2">
                    <property name="styleSheet">
                     <string notr="true">color: rgb(255, 0, 0);</string>
                    </property>
                    <property name="text">
                     <string>*</string>
                    </property>
                   </widget>
                  </item>
                  <item row="0" column="3">
                   <widget class="QLabel" name="absp_valR1">
                    <property name="styleSheet">
                     <string notr="true">color: rgb(255, 0, 0);</string>
                    </property>
                    <property name="text">
                     <string>*</string>
                    </property>
                   </widget>
                  </item>
                  <item row="0" column="2">
                   <widget class="QLineEdit" name="absp_ler1">
                    <property name="sizePolicy">
                     <sizepolicy hsizetype="Expanding" vsizetype="Fixed">
                      <horstretch>0</horstretch>
                      <verstretch>0</verstretch>
                     </sizepolicy>
                    </property>
                    <property name="text">
                     <string/>
                    </property>
                   </widget>
                  </item>
                  <item row="0" column="9">
                   <widget class="QLabel" name="absp_valR3">
                    <property name="enabled">
                     <bool>false</bool>
                    </property>
                    <property name="sizePolicy">
                     <sizepolicy hsizetype="Fixed" vsizetype="Preferred">
                      <horstretch>0</horstretch>
                      <verstretch>0</verstretch>
                     </sizepolicy>
                    </property>
                    <property name="minimumSize">
                     <size>
                      <width>9</width>
                      <height>0</height>
                     </size>
                    </property>
                    <property name="styleSheet">
                     <string notr="true">color: rgb(255, 0, 0);</string>
                    </property>
                    <property name="text">
                     <string>*</string>
                    </property>
                   </widget>
                  </item>
                  <item row="0" column="7">
                   <widget class="QLabel" name="absp_lbR3">
                    <property name="enabled">
                     <bool>false</bool>
                    </property>
                    <property name="text">
                     <string>Can Radius:</string>
                    </property>
                   </widget>
                  </item>
                  <item row="0" column="5">
                   <widget class="QLineEdit" name="absp_ler2">
                    <property name="text">
                     <string/>
                    </property>
                   </widget>
                  </item>
                 </layout>
                </item>
               </layout>
              </widget>
             </widget>
            </item>
           </layout>
          </item>
         </layout>
        </widget>
       </item>
       <item>
        <widget class="QGroupBox" name="absp_gbSample">
         <property name="title">
          <string>Sample Details</string>
         </property>
         <layout class="QVBoxLayout" name="verticalLayout_13">
          <item>
           <layout class="QGridLayout" name="gridLayout_9" columnminimumwidth="0,0,0,0,0,9">
            <item row="0" column="0">
             <widget class="QLabel" name="absp_lbsamden">
              <property name="sizePolicy">
               <sizepolicy hsizetype="Preferred" vsizetype="Fixed">
                <horstretch>0</horstretch>
                <verstretch>0</verstretch>
               </sizepolicy>
              </property>
              <property name="text">
               <string>Number Density:</string>
              </property>
             </widget>
            </item>
            <item row="1" column="0">
             <widget class="QLabel" name="abs_lblSampleInputType">
              <property name="sizePolicy">
               <sizepolicy hsizetype="Preferred" vsizetype="Fixed">
                <horstretch>0</horstretch>
                <verstretch>0</verstretch>
               </sizepolicy>
              </property>
              <property name="text">
               <string>Cross Sections From:</string>
              </property>
             </widget>
            </item>
            <item row="1" column="4" colspan="2">
             <widget class="QStackedWidget" name="absp_swSampleInputType">
              <property name="sizePolicy">
               <sizepolicy hsizetype="Preferred" vsizetype="Fixed">
                <horstretch>0</horstretch>
                <verstretch>0</verstretch>
               </sizepolicy>
              </property>
              <property name="currentIndex">
               <number>0</number>
              </property>
              <widget class="QWidget" name="page">
               <property name="sizePolicy">
                <sizepolicy hsizetype="Preferred" vsizetype="Fixed">
                 <horstretch>0</horstretch>
                 <verstretch>0</verstretch>
                </sizepolicy>
               </property>
               <layout class="QVBoxLayout" name="verticalLayout_16">
                <property name="margin">
                 <number>0</number>
                </property>
                <item>
                 <layout class="QGridLayout" name="gridLayout_8" columnminimumwidth="0,0,0,0,0,9">
                  <item row="0" column="4">
                   <widget class="QLineEdit" name="absp_lesamsiga">
                    <property name="text">
                     <string/>
                    </property>
                   </widget>
                  </item>
                  <item row="0" column="0">
                   <widget class="QLabel" name="absp_lbsamsigs">
                    <property name="text">
                     <string>Scattering cross-section:</string>
                    </property>
                   </widget>
                  </item>
                  <item row="0" column="1">
                   <widget class="QLineEdit" name="absp_lesamsigs">
                    <property name="text">
                     <string/>
                    </property>
                   </widget>
                  </item>
                  <item row="0" column="3">
                   <widget class="QLabel" name="absp_lbsamsiga">
                    <property name="text">
                     <string>Absorption cross-section:</string>
                    </property>
                   </widget>
                  </item>
                  <item row="0" column="2">
                   <widget class="QLabel" name="absp_valSamsigs">
                    <property name="sizePolicy">
                     <sizepolicy hsizetype="Fixed" vsizetype="Preferred">
                      <horstretch>0</horstretch>
                      <verstretch>0</verstretch>
                     </sizepolicy>
                    </property>
                    <property name="styleSheet">
                     <string notr="true">color: rgb(255, 0, 0);</string>
                    </property>
                    <property name="text">
                     <string>*</string>
                    </property>
                   </widget>
                  </item>
                  <item row="0" column="5">
                   <widget class="QLabel" name="absp_valSamsiga">
                    <property name="sizePolicy">
                     <sizepolicy hsizetype="Fixed" vsizetype="Preferred">
                      <horstretch>0</horstretch>
                      <verstretch>0</verstretch>
                     </sizepolicy>
                    </property>
                    <property name="styleSheet">
                     <string notr="true">color: rgb(255, 0, 0);</string>
                    </property>
                    <property name="text">
                     <string>*</string>
                    </property>
                   </widget>
                  </item>
                 </layout>
                </item>
               </layout>
              </widget>
              <widget class="QWidget" name="page_2">
               <property name="sizePolicy">
                <sizepolicy hsizetype="Preferred" vsizetype="Fixed">
                 <horstretch>0</horstretch>
                 <verstretch>0</verstretch>
                </sizepolicy>
               </property>
               <layout class="QVBoxLayout" name="verticalLayout_17">
                <property name="margin">
                 <number>0</number>
                </property>
                <item>
                 <layout class="QGridLayout" name="gridLayout_12" columnminimumwidth="0,9">
                  <item row="0" column="0">
                   <widget class="QLineEdit" name="absp_leSampleFormula">
                    <property name="text">
                     <string/>
                    </property>
                   </widget>
                  </item>
                  <item row="0" column="1">
                   <widget class="QLabel" name="absp_valSampleFormula">
                    <property name="sizePolicy">
                     <sizepolicy hsizetype="Fixed" vsizetype="Preferred">
                      <horstretch>0</horstretch>
                      <verstretch>0</verstretch>
                     </sizepolicy>
                    </property>
                    <property name="styleSheet">
                     <string notr="true">color: rgb(255, 0, 0);</string>
                    </property>
                    <property name="text">
                     <string>*</string>
                    </property>
                   </widget>
                  </item>
                 </layout>
                </item>
               </layout>
              </widget>
             </widget>
            </item>
            <item row="0" column="5">
             <widget class="QLabel" name="absp_valSamden">
              <property name="sizePolicy">
               <sizepolicy hsizetype="Fixed" vsizetype="Fixed">
                <horstretch>0</horstretch>
                <verstretch>0</verstretch>
               </sizepolicy>
              </property>
              <property name="styleSheet">
               <string notr="true">color: rgb(255, 0, 0);</string>
              </property>
              <property name="text">
               <string>*</string>
              </property>
             </widget>
            </item>
            <item row="0" column="1" colspan="4">
             <widget class="QLineEdit" name="absp_lesamden">
              <property name="text">
               <string/>
              </property>
             </widget>
            </item>
            <item row="1" column="1" colspan="3">
             <widget class="QComboBox" name="absp_cbSampleInputType">
              <property name="sizePolicy">
               <sizepolicy hsizetype="Minimum" vsizetype="Fixed">
                <horstretch>0</horstretch>
                <verstretch>0</verstretch>
               </sizepolicy>
              </property>
              <item>
               <property name="text">
                <string>Input</string>
               </property>
              </item>
              <item>
               <property name="text">
                <string>Formula</string>
               </property>
              </item>
             </widget>
            </item>
           </layout>
          </item>
         </layout>
        </widget>
       </item>
       <item>
        <widget class="QGroupBox" name="absp_gbCan">
         <property name="enabled">
          <bool>true</bool>
         </property>
         <property name="title">
          <string>Can Details</string>
         </property>
         <layout class="QVBoxLayout" name="verticalLayout_12">
          <item>
           <layout class="QGridLayout" name="gridLayout_6" columnminimumwidth="0,0,0,0,9">
            <item row="0" column="0">
             <widget class="QLabel" name="absp_lbCanden">
              <property name="sizePolicy">
               <sizepolicy hsizetype="Preferred" vsizetype="Fixed">
                <horstretch>0</horstretch>
                <verstretch>0</verstretch>
               </sizepolicy>
              </property>
              <property name="text">
               <string>Number Density:</string>
              </property>
             </widget>
            </item>
            <item row="1" column="0">
             <widget class="QLabel" name="absp_lblInputType">
              <property name="sizePolicy">
               <sizepolicy hsizetype="Preferred" vsizetype="Fixed">
                <horstretch>0</horstretch>
                <verstretch>0</verstretch>
               </sizepolicy>
              </property>
              <property name="text">
               <string>Cross Sections From:</string>
              </property>
             </widget>
            </item>
            <item row="1" column="3" colspan="2">
             <widget class="QStackedWidget" name="absp_swCanInputType">
              <property name="enabled">
               <bool>true</bool>
              </property>
              <property name="sizePolicy">
               <sizepolicy hsizetype="Preferred" vsizetype="Fixed">
                <horstretch>0</horstretch>
                <verstretch>0</verstretch>
               </sizepolicy>
              </property>
              <property name="currentIndex">
               <number>0</number>
              </property>
              <widget class="QWidget" name="page_3">
               <property name="enabled">
                <bool>true</bool>
               </property>
               <property name="sizePolicy">
                <sizepolicy hsizetype="Preferred" vsizetype="Fixed">
                 <horstretch>0</horstretch>
                 <verstretch>0</verstretch>
                </sizepolicy>
               </property>
               <layout class="QVBoxLayout" name="verticalLayout_14">
                <property name="margin">
                 <number>0</number>
                </property>
                <item>
                 <layout class="QGridLayout" name="gridLayout_7" columnminimumwidth="0,0,0,0,0,0,9">
                  <item row="0" column="0">
                   <widget class="QLabel" name="absp_lbCansigs">
                    <property name="enabled">
                     <bool>true</bool>
                    </property>
                    <property name="sizePolicy">
                     <sizepolicy hsizetype="Fixed" vsizetype="Fixed">
                      <horstretch>0</horstretch>
                      <verstretch>0</verstretch>
                     </sizepolicy>
                    </property>
                    <property name="text">
                     <string>Scattering cross-section:</string>
                    </property>
                   </widget>
                  </item>
                  <item row="0" column="1" colspan="2">
                   <widget class="QLineEdit" name="absp_lecansigs">
                    <property name="enabled">
                     <bool>true</bool>
                    </property>
                    <property name="text">
                     <string/>
                    </property>
                   </widget>
                  </item>
                  <item row="0" column="3">
                   <widget class="QLabel" name="absp_valCansigs">
                    <property name="sizePolicy">
                     <sizepolicy hsizetype="Fixed" vsizetype="Fixed">
                      <horstretch>0</horstretch>
                      <verstretch>0</verstretch>
                     </sizepolicy>
                    </property>
                    <property name="minimumSize">
                     <size>
                      <width>0</width>
                      <height>0</height>
                     </size>
                    </property>
                    <property name="styleSheet">
                     <string notr="true">color: rgb(255, 0, 0);</string>
                    </property>
                    <property name="text">
                     <string>*</string>
                    </property>
                   </widget>
                  </item>
                  <item row="0" column="5">
                   <widget class="QLineEdit" name="absp_lecansiga">
                    <property name="text">
                     <string/>
                    </property>
                   </widget>
                  </item>
                  <item row="0" column="6">
                   <widget class="QLabel" name="absp_valCansiga">
                    <property name="sizePolicy">
                     <sizepolicy hsizetype="Fixed" vsizetype="Fixed">
                      <horstretch>0</horstretch>
                      <verstretch>0</verstretch>
                     </sizepolicy>
                    </property>
                    <property name="styleSheet">
                     <string notr="true">color: rgb(255, 0, 0);</string>
                    </property>
                    <property name="text">
                     <string>*</string>
                    </property>
                   </widget>
                  </item>
                  <item row="0" column="4">
                   <widget class="QLabel" name="absp_lbCansiga">
                    <property name="sizePolicy">
                     <sizepolicy hsizetype="Fixed" vsizetype="Fixed">
                      <horstretch>0</horstretch>
                      <verstretch>0</verstretch>
                     </sizepolicy>
                    </property>
                    <property name="text">
                     <string>Absorption cross-section:</string>
                    </property>
                   </widget>
                  </item>
                 </layout>
                </item>
               </layout>
              </widget>
              <widget class="QWidget" name="page_4">
               <property name="sizePolicy">
                <sizepolicy hsizetype="Preferred" vsizetype="Fixed">
                 <horstretch>0</horstretch>
                 <verstretch>0</verstretch>
                </sizepolicy>
               </property>
               <layout class="QVBoxLayout" name="verticalLayout_15">
                <property name="margin">
                 <number>0</number>
                </property>
                <item>
                 <layout class="QGridLayout" name="gridLayout_10" columnminimumwidth="0,9">
                  <item row="0" column="0">
                   <widget class="QLineEdit" name="absp_leCanFormula"/>
                  </item>
                  <item row="0" column="1">
                   <widget class="QLabel" name="absp_valCanFormula">
                    <property name="sizePolicy">
                     <sizepolicy hsizetype="Fixed" vsizetype="Fixed">
                      <horstretch>0</horstretch>
                      <verstretch>0</verstretch>
                     </sizepolicy>
                    </property>
                    <property name="styleSheet">
                     <string notr="true">color: rgb(255, 0, 0);</string>
                    </property>
                    <property name="text">
                     <string>*</string>
                    </property>
                   </widget>
                  </item>
                 </layout>
                </item>
               </layout>
              </widget>
             </widget>
            </item>
            <item row="0" column="4">
             <widget class="QLabel" name="absp_valCanden">
              <property name="enabled">
               <bool>true</bool>
              </property>
              <property name="sizePolicy">
               <sizepolicy hsizetype="Fixed" vsizetype="Fixed">
                <horstretch>0</horstretch>
                <verstretch>0</verstretch>
               </sizepolicy>
              </property>
              <property name="styleSheet">
               <string notr="true">color: rgb(255, 0, 0);</string>
              </property>
              <property name="text">
               <string>*</string>
              </property>
             </widget>
            </item>
            <item row="0" column="1" colspan="3">
             <widget class="QLineEdit" name="absp_lecanden">
              <property name="text">
               <string/>
              </property>
             </widget>
            </item>
            <item row="1" column="1" colspan="2">
             <widget class="QComboBox" name="absp_cbCanInputType">
              <property name="sizePolicy">
               <sizepolicy hsizetype="Minimum" vsizetype="Fixed">
                <horstretch>0</horstretch>
                <verstretch>0</verstretch>
               </sizepolicy>
              </property>
              <item>
               <property name="text">
                <string>Input</string>
               </property>
              </item>
              <item>
               <property name="text">
                <string>Formula</string>
               </property>
              </item>
             </widget>
            </item>
           </layout>
          </item>
         </layout>
        </widget>
       </item>
       <item>
        <widget class="QGroupBox" name="absp_gbOutputOptions">
         <property name="title">
          <string>Output Options</string>
         </property>
         <layout class="QVBoxLayout" name="verticalLayout_11">
          <item>
           <layout class="QHBoxLayout" name="horizontalLayout_6">
            <item>
             <widget class="QCheckBox" name="absp_ckVerbose">
              <property name="enabled">
               <bool>true</bool>
              </property>
              <property name="text">
               <string>Verbose</string>
              </property>
              <property name="checkable">
               <bool>true</bool>
              </property>
              <property name="checked">
               <bool>true</bool>
              </property>
             </widget>
            </item>
            <item>
             <spacer name="horizontalSpacer_6">
              <property name="orientation">
               <enum>Qt::Horizontal</enum>
              </property>
              <property name="sizeHint" stdset="0">
               <size>
                <width>40</width>
                <height>20</height>
               </size>
              </property>
             </spacer>
            </item>
            <item>
             <widget class="QLabel" name="absp_lbPlotOutput">
              <property name="sizePolicy">
               <sizepolicy hsizetype="Maximum" vsizetype="Preferred">
                <horstretch>0</horstretch>
                <verstretch>0</verstretch>
               </sizepolicy>
              </property>
              <property name="text">
               <string>Plot Output</string>
              </property>
             </widget>
            </item>
            <item>
             <widget class="QComboBox" name="absp_cbPlotOutput">
              <item>
               <property name="text">
                <string>None</string>
               </property>
              </item>
              <item>
               <property name="text">
                <string>Wavelength</string>
               </property>
              </item>
              <item>
               <property name="text">
                <string>Angle</string>
               </property>
              </item>
              <item>
               <property name="text">
                <string>Both</string>
               </property>
              </item>
             </widget>
            </item>
            <item>
             <spacer name="horizontalSpacer_12">
              <property name="orientation">
               <enum>Qt::Horizontal</enum>
              </property>
              <property name="sizeHint" stdset="0">
               <size>
                <width>40</width>
                <height>20</height>
               </size>
              </property>
             </spacer>
            </item>
            <item>
             <widget class="QCheckBox" name="absp_ckSave">
              <property name="text">
               <string>Save Result</string>
              </property>
             </widget>
            </item>
           </layout>
          </item>
         </layout>
        </widget>
       </item>
      </layout>
     </widget>
     <widget class="QWidget" name="tabApplyAbsorptionCorrections">
      <attribute name="title">
       <string>Apply Corrections</string>
      </attribute>
      <layout class="QVBoxLayout" name="verticalLayout_2">
       <item>
        <widget class="MantidQt::MantidWidgets::DataSelector" name="abscor_dsSample" native="true">
         <property name="sizePolicy">
          <sizepolicy hsizetype="Minimum" vsizetype="Fixed">
           <horstretch>0</horstretch>
           <verstretch>0</verstretch>
          </sizepolicy>
         </property>
         <property name="autoLoad" stdset="0">
          <bool>false</bool>
         </property>
         <property name="workspaceSuffixes" stdset="0">
          <stringlist>
           <string>_red</string>
          </stringlist>
         </property>
         <property name="fileBrowserSuffixes" stdset="0">
          <stringlist>
           <string>_red.nxs</string>
          </stringlist>
         </property>
         <property name="showLoad" stdset="0">
          <bool>false</bool>
         </property>
        </widget>
       </item>
       <item>
        <layout class="QGridLayout" name="gridLayout_4">
         <item row="0" column="0">
          <widget class="QLabel" name="abscor_lbGeometry">
           <property name="text">
            <string>Geometry:</string>
           </property>
          </widget>
         </item>
         <item row="0" column="1">
          <widget class="QComboBox" name="abscor_cbGeometry">
           <item>
            <property name="text">
             <string>Flat</string>
            </property>
           </item>
           <item>
            <property name="text">
             <string>Cylinder</string>
            </property>
           </item>
          </widget>
         </item>
         <item row="1" column="0">
          <widget class="QCheckBox" name="abscor_ckUseCan">
           <property name="text">
            <string>Use Can:</string>
           </property>
          </widget>
         </item>
         <item row="1" column="1">
          <widget class="MantidQt::MantidWidgets::DataSelector" name="abscor_dsContainer" native="true">
           <property name="enabled">
            <bool>false</bool>
           </property>
           <property name="sizePolicy">
            <sizepolicy hsizetype="Minimum" vsizetype="Fixed">
             <horstretch>0</horstretch>
             <verstretch>0</verstretch>
            </sizepolicy>
           </property>
           <property name="autoLoad" stdset="0">
            <bool>false</bool>
           </property>
           <property name="workspaceSuffixes" stdset="0">
            <stringlist>
             <string>_red</string>
            </stringlist>
           </property>
           <property name="fileBrowserSuffixes" stdset="0">
            <stringlist>
             <string>_red.nxs</string>
            </stringlist>
           </property>
           <property name="showLoad" stdset="0">
            <bool>false</bool>
           </property>
          </widget>
         </item>
         <item row="2" column="1">
          <layout class="QHBoxLayout" name="horizontalLayout_4">
           <item>
            <widget class="QCheckBox" name="abscor_ckScaleMultiplier">
             <property name="enabled">
              <bool>false</bool>
             </property>
             <property name="text">
              <string>Scale Can By:</string>
             </property>
             <property name="checked">
              <bool>false</bool>
             </property>
            </widget>
           </item>
           <item>
            <widget class="QLineEdit" name="abscor_leScaleMultiplier">
             <property name="enabled">
              <bool>false</bool>
             </property>
             <property name="text">
              <string>1.0</string>
             </property>
            </widget>
           </item>
          </layout>
         </item>
         <item row="3" column="0">
          <widget class="QCheckBox" name="abscor_ckUseCorrections">
           <property name="text">
            <string>Use Corrections:</string>
           </property>
          </widget>
         </item>
         <item row="3" column="1">
          <widget class="MantidQt::MantidWidgets::DataSelector" name="abscor_dsCorrections" native="true">
           <property name="enabled">
            <bool>false</bool>
           </property>
           <property name="sizePolicy">
            <sizepolicy hsizetype="Minimum" vsizetype="Fixed">
             <horstretch>0</horstretch>
             <verstretch>0</verstretch>
            </sizepolicy>
           </property>
           <property name="autoLoad" stdset="0">
            <bool>false</bool>
           </property>
           <property name="workspaceSuffixes" stdset="0">
            <stringlist>
             <string>_flt_Abs</string>
            </stringlist>
           </property>
           <property name="fileBrowserSuffixes" stdset="0">
            <stringlist>
             <string>_flt_Abs.nxs</string>
            </stringlist>
           </property>
           <property name="showLoad" stdset="0">
            <bool>false</bool>
           </property>
          </widget>
         </item>
        </layout>
       </item>
       <item>
        <spacer name="abscor_verticalSpacer">
         <property name="orientation">
          <enum>Qt::Vertical</enum>
         </property>
         <property name="sizeHint" stdset="0">
          <size>
           <width>20</width>
           <height>40</height>
          </size>
         </property>
        </spacer>
       </item>
       <item>
        <widget class="QGroupBox" name="groupBox">
         <property name="title">
          <string>Output Options</string>
         </property>
         <layout class="QVBoxLayout" name="verticalLayout_3">
          <item>
           <layout class="QHBoxLayout" name="horizontalLayout_33">
            <item>
             <spacer name="horizontalSpacer_9">
              <property name="orientation">
               <enum>Qt::Horizontal</enum>
              </property>
              <property name="sizeHint" stdset="0">
               <size>
                <width>40</width>
                <height>20</height>
               </size>
              </property>
             </spacer>
            </item>
            <item>
             <widget class="QCheckBox" name="abscor_ckPlotContrib">
              <property name="enabled">
               <bool>false</bool>
              </property>
              <property name="text">
               <string>Plot Contributions</string>
              </property>
             </widget>
            </item>
            <item>
             <spacer name="horizontalSpacer_25">
              <property name="orientation">
               <enum>Qt::Horizontal</enum>
              </property>
              <property name="sizeHint" stdset="0">
               <size>
                <width>40</width>
                <height>20</height>
               </size>
              </property>
             </spacer>
            </item>
           </layout>
          </item>
          <item>
           <layout class="QHBoxLayout" name="abscor_layoutPlotOutput">
            <item>
             <widget class="QCheckBox" name="abscor_ckVerbose">
              <property name="enabled">
               <bool>true</bool>
              </property>
              <property name="text">
               <string>Verbose</string>
              </property>
              <property name="checkable">
               <bool>true</bool>
              </property>
              <property name="checked">
               <bool>false</bool>
              </property>
             </widget>
            </item>
            <item>
             <spacer name="horizontalSpacer_16">
              <property name="orientation">
               <enum>Qt::Horizontal</enum>
              </property>
              <property name="sizeHint" stdset="0">
               <size>
                <width>40</width>
                <height>20</height>
               </size>
              </property>
             </spacer>
            </item>
            <item>
             <widget class="QLabel" name="abscor_lbPlotOutput">
              <property name="sizePolicy">
               <sizepolicy hsizetype="Maximum" vsizetype="Preferred">
                <horstretch>0</horstretch>
                <verstretch>0</verstretch>
               </sizepolicy>
              </property>
              <property name="text">
               <string>Plot Output:</string>
              </property>
             </widget>
            </item>
            <item>
             <widget class="QComboBox" name="abscor_cbPlotOutput">
              <item>
               <property name="text">
                <string>None</string>
               </property>
              </item>
              <item>
               <property name="text">
                <string>Contour</string>
               </property>
              </item>
              <item>
               <property name="text">
                <string>Spectra</string>
               </property>
              </item>
              <item>
               <property name="text">
                <string>Both</string>
               </property>
              </item>
             </widget>
            </item>
            <item>
             <spacer name="horizontalSpacer_26">
              <property name="orientation">
               <enum>Qt::Horizontal</enum>
              </property>
              <property name="sizeHint" stdset="0">
               <size>
                <width>40</width>
                <height>20</height>
               </size>
              </property>
             </spacer>
            </item>
            <item>
             <widget class="QCheckBox" name="abscor_ckSave">
              <property name="text">
               <string>Save Result</string>
              </property>
             </widget>
            </item>
           </layout>
          </item>
         </layout>
        </widget>
       </item>
      </layout>
     </widget>
    </widget>
   </item>
   <item>
    <layout class="QHBoxLayout" name="layout_bottom">
     <item>
      <widget class="QPushButton" name="pbHelp">
       <property name="enabled">
        <bool>true</bool>
       </property>
       <property name="sizePolicy">
        <sizepolicy hsizetype="Minimum" vsizetype="Fixed">
         <horstretch>0</horstretch>
         <verstretch>0</verstretch>
        </sizepolicy>
       </property>
       <property name="maximumSize">
        <size>
         <width>20</width>
         <height>20</height>
        </size>
       </property>
       <property name="text">
        <string>?</string>
       </property>
      </widget>
     </item>
     <item>
      <spacer name="horizontalSpacer_14">
       <property name="orientation">
        <enum>Qt::Horizontal</enum>
       </property>
       <property name="sizeHint" stdset="0">
        <size>
         <width>40</width>
         <height>20</height>
        </size>
       </property>
      </spacer>
     </item>
     <item>
      <widget class="QPushButton" name="pbRun">
       <property name="text">
        <string>Run</string>
       </property>
      </widget>
     </item>
     <item>
      <spacer name="horizontalSpacer_11">
       <property name="orientation">
        <enum>Qt::Horizontal</enum>
       </property>
       <property name="sizeHint" stdset="0">
        <size>
         <width>40</width>
         <height>20</height>
        </size>
       </property>
      </spacer>
     </item>
     <item>
      <widget class="QPushButton" name="pbManageDirs">
       <property name="text">
        <string>Manage Directories</string>
       </property>
      </widget>
     </item>
    </layout>
   </item>
  </layout>
 </widget>
 <customwidgets>
  <customwidget>
   <class>MantidQt::MantidWidgets::MWRunFiles</class>
   <extends>QWidget</extends>
   <header>MantidQtMantidWidgets/MWRunFiles.h</header>
  </customwidget>
  <customwidget>
   <class>MantidQt::MantidWidgets::WorkspaceSelector</class>
   <extends>QComboBox</extends>
   <header>MantidQtMantidWidgets/WorkspaceSelector.h</header>
  </customwidget>
  <customwidget>
   <class>MantidQt::MantidWidgets::DataSelector</class>
   <extends>QWidget</extends>
   <header>MantidQtMantidWidgets/DataSelector.h</header>
  </customwidget>
 </customwidgets>
 <tabstops>
  <tabstop>tabWidget</tabstop>
  <tabstop>elwin_pbPlotInput</tabstop>
  <tabstop>elwin_ckVerbose</tabstop>
  <tabstop>elwin_ckPlot</tabstop>
  <tabstop>elwin_ckSave</tabstop>
  <tabstop>msd_ckVerbose</tabstop>
  <tabstop>msd_ckPlot</tabstop>
  <tabstop>msd_ckSave</tabstop>
  <tabstop>fury_ckVerbose</tabstop>
  <tabstop>fury_ckPlot</tabstop>
  <tabstop>fury_ckSave</tabstop>
  <tabstop>furyfit_cbInputType</tabstop>
  <tabstop>furyfit_cbFitType</tabstop>
  <tabstop>furyfit_ckConstrainIntensities</tabstop>
  <tabstop>furyfit_ckPlotGuess</tabstop>
  <tabstop>furyfit_leSpecNo</tabstop>
  <tabstop>confit_cbFitType</tabstop>
  <tabstop>confit_cbBackground</tabstop>
  <tabstop>confit_ckPlotGuess</tabstop>
  <tabstop>confit_leSpecNo</tabstop>
  <tabstop>confit_leSpecMax</tabstop>
  <tabstop>confit_cbPlotOutput</tabstop>
  <tabstop>abscor_cbPlotOutput</tabstop>
  <tabstop>pbHelp</tabstop>
  <tabstop>pbRun</tabstop>
  <tabstop>pbManageDirs</tabstop>
  <tabstop>elwin_inputFile</tabstop>
  <tabstop>elwin_ckNormalise</tabstop>
  <tabstop>leLogName</tabstop>
  <tabstop>msd_inputFile</tabstop>
  <tabstop>fury_resFile</tabstop>
  <tabstop>furyfit_inputFile</tabstop>
  <tabstop>furyfit_pbPlotInput</tabstop>
  <tabstop>furyfit_wsIqt</tabstop>
  <tabstop>furyfit_ckConstrainBeta</tabstop>
  <tabstop>furyfit_cbPlotOutput</tabstop>
  <tabstop>furyfit_pbSeqFit</tabstop>
  <tabstop>furyfit_ckVerbose</tabstop>
  <tabstop>furyfit_ckPlotOutput</tabstop>
  <tabstop>furyfit_ckSaveSeq</tabstop>
  <tabstop>confit_cbResType</tabstop>
  <tabstop>confit_resInput</tabstop>
  <tabstop>confit_cbInputType</tabstop>
  <tabstop>confit_inputFile</tabstop>
  <tabstop>confit_pbPlotInput</tabstop>
  <tabstop>confit_wsSample</tabstop>
  <tabstop>confit_ckTieCentres</tabstop>
  <tabstop>confit_pbSequential</tabstop>
  <tabstop>confit_ckVerbose</tabstop>
  <tabstop>confit_ckPlotOutput</tabstop>
  <tabstop>confit_ckSaveSeq</tabstop>
  <tabstop>absp_ckUseCan</tabstop>
  <tabstop>absp_cbShape</tabstop>
  <tabstop>absp_leavar</tabstop>
  <tabstop>absp_lewidth</tabstop>
  <tabstop>absp_lets</tabstop>
  <tabstop>absp_letc1</tabstop>
  <tabstop>absp_letc2</tabstop>
  <tabstop>absp_ler1</tabstop>
  <tabstop>absp_ler2</tabstop>
  <tabstop>absp_ler3</tabstop>
  <tabstop>absp_lesamden</tabstop>
  <tabstop>absp_cbSampleInputType</tabstop>
  <tabstop>absp_lesamsigs</tabstop>
  <tabstop>absp_lesamsiga</tabstop>
  <tabstop>absp_leSampleFormula</tabstop>
  <tabstop>absp_lecanden</tabstop>
  <tabstop>absp_cbCanInputType</tabstop>
  <tabstop>absp_lecansigs</tabstop>
  <tabstop>absp_lecansiga</tabstop>
  <tabstop>absp_leCanFormula</tabstop>
  <tabstop>absp_ckVerbose</tabstop>
  <tabstop>absp_cbPlotOutput</tabstop>
  <tabstop>absp_ckSave</tabstop>
  <tabstop>abscor_cbGeometry</tabstop>
  <tabstop>abscor_ckUseCan</tabstop>
  <tabstop>abscor_ckScaleMultiplier</tabstop>
  <tabstop>abscor_leScaleMultiplier</tabstop>
  <tabstop>abscor_ckUseCorrections</tabstop>
  <tabstop>abscor_ckPlotContrib</tabstop>
  <tabstop>abscor_ckVerbose</tabstop>
  <tabstop>abscor_ckSave</tabstop>
 </tabstops>
 <resources/>
 <connections/>
</ui><|MERGE_RESOLUTION|>--- conflicted
+++ resolved
@@ -193,11 +193,7 @@
        <item>
         <layout class="QHBoxLayout" name="horizontalLayout_18">
          <item>
-<<<<<<< HEAD
-          <widget class="MantidQt::MantidWidgets::MWRunFiles" name="msd_inputFile" native="true">
-=======
           <widget class="MantidQt::MantidWidgets::DataSelector" name="msd_dsSampleInput">
->>>>>>> 844dd04d
            <property name="sizePolicy">
             <sizepolicy hsizetype="Minimum" vsizetype="Fixed">
              <horstretch>0</horstretch>
@@ -209,11 +205,7 @@
              <string>_eq2</string>
             </stringlist>
            </property>
-<<<<<<< HEAD
-           <property name="fileExtensions" stdset="0">
-=======
            <property name="fileBrowserSuffixes" stdset="0">
->>>>>>> 844dd04d
             <stringlist>
              <string>_eq2.nxs</string>
             </stringlist>
@@ -430,13 +422,8 @@
       <layout class="QVBoxLayout" name="layoutFury">
        <item>
         <layout class="QGridLayout" name="fury_layoutFiles">
-<<<<<<< HEAD
-         <item row="2" column="1">
-          <widget class="MantidQt::MantidWidgets::MWRunFiles" name="fury_resFile" native="true">
-=======
          <item row="2" column="0">
           <widget class="QLabel" name="label_6">
->>>>>>> 844dd04d
            <property name="sizePolicy">
             <sizepolicy hsizetype="Fixed" vsizetype="Preferred">
              <horstretch>0</horstretch>
@@ -500,9 +487,6 @@
            <property name="autoLoad">
             <bool>false</bool>
            </property>
-<<<<<<< HEAD
-           <property name="fileExtensions" stdset="0">
-=======
            <property name="workspaceSuffixes" stdset="0">
             <stringlist>
              <string>_res</string>
@@ -510,7 +494,6 @@
             </stringlist>
            </property>
            <property name="fileBrowserSuffixes" stdset="0">
->>>>>>> 844dd04d
             <stringlist>
              <string>_res.nxs</string>
              <string>_red.nxs</string>
@@ -521,60 +504,6 @@
            </property>
           </widget>
          </item>
-<<<<<<< HEAD
-         <item row="1" column="1">
-          <layout class="QHBoxLayout" name="horizontalLayout_17">
-           <item>
-            <widget class="QLabel" name="fury_lbResType">
-             <property name="text">
-              <string>Resolution File Type:</string>
-             </property>
-            </widget>
-           </item>
-           <item>
-            <widget class="QComboBox" name="fury_cbResType">
-             <item>
-              <property name="text">
-               <string>RES File</string>
-              </property>
-             </item>
-             <item>
-              <property name="text">
-               <string>Data File</string>
-              </property>
-             </item>
-            </widget>
-           </item>
-          </layout>
-         </item>
-         <item row="0" column="1">
-          <layout class="QHBoxLayout" name="fury_layout_input">
-           <item>
-            <widget class="MantidQt::MantidWidgets::DataSelector" name="fury_dsInput" native="true">
-             <property name="loadLabelText" stdset="0">
-              <string>Plot Input</string>
-             </property>
-             <property name="workspaceSuffixes" stdset="0">
-              <stringlist>
-               <string>_red</string>
-               <string>_sqw</string>
-              </stringlist>
-             </property>
-             <property name="fileBrowserSuffixes" stdset="0">
-              <stringlist>
-               <string>_red.nxs</string>
-               <string>_sqw.nxs</string>
-              </stringlist>
-             </property>
-             <property name="showLoad" stdset="0">
-              <bool>true</bool>
-             </property>
-            </widget>
-           </item>
-          </layout>
-         </item>
-=======
->>>>>>> 844dd04d
         </layout>
        </item>
        <item>
@@ -1025,13 +954,8 @@
            </property>
           </widget>
          </item>
-<<<<<<< HEAD
-         <item row="2" column="0">
-          <widget class="MantidQt::MantidWidgets::MWRunFiles" name="confit_resInput" native="true">
-=======
          <item row="0" column="1" colspan="2">
           <widget class="MantidQt::MantidWidgets::DataSelector" name="confit_dsSampleInput">
->>>>>>> 844dd04d
            <property name="sizePolicy">
             <sizepolicy hsizetype="Minimum" vsizetype="Fixed">
              <horstretch>0</horstretch>
@@ -1058,9 +982,6 @@
            <property name="showLoad">
             <bool>false</bool>
            </property>
-<<<<<<< HEAD
-           <property name="fileExtensions" stdset="0">
-=======
           </widget>
          </item>
          <item row="1" column="1" colspan="2">
@@ -1081,7 +1002,6 @@
             </stringlist>
            </property>
            <property name="fileBrowserSuffixes" stdset="0">
->>>>>>> 844dd04d
             <stringlist>
              <string>_res.nxs</string>
              <string>_red.nxs</string>
@@ -1090,97 +1010,7 @@
            <property name="showLoad">
             <bool>false</bool>
            </property>
-<<<<<<< HEAD
-           <item>
-            <widget class="QComboBox" name="confit_cbInputType">
-             <item>
-              <property name="text">
-               <string>File</string>
-              </property>
-             </item>
-             <item>
-              <property name="text">
-               <string>Workspace</string>
-              </property>
-             </item>
-            </widget>
-           </item>
-           <item>
-            <widget class="QStackedWidget" name="confit_swInput">
-             <property name="sizePolicy">
-              <sizepolicy hsizetype="Preferred" vsizetype="Maximum">
-               <horstretch>0</horstretch>
-               <verstretch>0</verstretch>
-              </sizepolicy>
-             </property>
-             <property name="minimumSize">
-              <size>
-               <width>527</width>
-               <height>0</height>
-              </size>
-             </property>
-             <property name="currentIndex">
-              <number>0</number>
-             </property>
-             <widget class="QWidget" name="confit_page_inputFile">
-              <layout class="QHBoxLayout" name="confit_layout_page_inputFile">
-               <item>
-                <widget class="MantidQt::MantidWidgets::MWRunFiles" name="confit_inputFile" native="true">
-                 <property name="sizePolicy">
-                  <sizepolicy hsizetype="Preferred" vsizetype="Fixed">
-                   <horstretch>0</horstretch>
-                   <verstretch>41</verstretch>
-                  </sizepolicy>
-                 </property>
-                 <property name="findRunFiles" stdset="0">
-                  <bool>false</bool>
-                 </property>
-                 <property name="label" stdset="0">
-                  <string/>
-                 </property>
-                 <property name="multipleFiles" stdset="0">
-                  <bool>false</bool>
-                 </property>
-                 <property name="fileExtensions" stdset="0">
-                  <stringlist>
-                   <string>_red.nxs</string>
-                   <string>_sqw.nxs</string>
-                  </stringlist>
-                 </property>
-                </widget>
-               </item>
-               <item>
-                <widget class="QPushButton" name="confit_pbPlotInput">
-                 <property name="text">
-                  <string>Plot Input</string>
-                 </property>
-                </widget>
-               </item>
-              </layout>
-             </widget>
-             <widget class="QWidget" name="confit_page_inputWorkspace">
-              <layout class="QHBoxLayout" name="horizontalLayout_29">
-               <item>
-                <widget class="MantidQt::MantidWidgets::WorkspaceSelector" name="confit_wsSample">
-                 <property name="WorkspaceTypes" stdset="0">
-                  <stringlist/>
-                 </property>
-                 <property name="Suffix" stdset="0">
-                  <stringlist>
-                   <string>_red</string>
-                   <string>_sqw</string>
-                  </stringlist>
-                 </property>
-                </widget>
-               </item>
-              </layout>
-             </widget>
-            </widget>
-           </item>
-          </layout>
-=======
-          </widget>
->>>>>>> 844dd04d
+          </widget>
          </item>
         </layout>
        </item>
