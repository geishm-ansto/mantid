--- conflicted
+++ resolved
@@ -233,11 +233,6 @@
       resAlg->setProperty("RebinParam", rebinString.toStdString());
       resAlg->setProperty("DetectorRange", resDetectorRange.toStdString());
       resAlg->setProperty("BackgroundRange", background.toStdString());
-<<<<<<< HEAD
-      resAlg->setProperty("Smooth", m_uiForm.ckSmoothResolution->isChecked());
-      resAlg->setProperty("Plot", m_uiForm.ckPlot->isChecked());
-      resAlg->setProperty("Save", m_uiForm.ckSave->isChecked());
-=======
       resAlg->setProperty("Save", save);
 
       if(m_uiForm.ckResolutionScale->isChecked())
@@ -252,10 +247,6 @@
         resAlg->setProperty("OutputWorkspace", resolutionWsName.toStdString());
         resAlg->setProperty("Plot", m_uiForm.ckPlot->isChecked());
       }
->>>>>>> c4165869
-
-      if(m_uiForm.ckResolutionScale->isChecked())
-        resAlg->setProperty("ScaleFactor", m_uiForm.spResolutionScale->value());
 
       m_batchAlgoRunner->addAlgorithm(resAlg);
 
@@ -295,19 +286,12 @@
     if(error)
       return;
 
-<<<<<<< HEAD
-    QString firstFile = m_uiForm.leRunNo->getFirstFilename();
-    QFileInfo firstFileInfo(firstFile);
-
-    disconnect(m_batchAlgoRunner, SIGNAL(batchComplete(bool)), this, SLOT(algorithmsComplete(bool)));
-=======
     // Plot the smoothed workspace if required
     if(m_uiForm.ckSmoothResolution->isChecked() && m_uiForm.ckPlot->isChecked())
     {
       std::string pyInput = "from mantidplot import plotSpectrum\nplotSpectrum(['" + m_pythonExportWsName + "', '" + m_pythonExportWsName + "_pre_smooth'], 0)\n";
       m_pythonRunner.runPythonCode(QString::fromStdString(pyInput));
     }
->>>>>>> c4165869
   }
 
   bool IndirectCalibration::validate()
