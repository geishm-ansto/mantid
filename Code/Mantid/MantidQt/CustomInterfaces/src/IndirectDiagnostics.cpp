#include "MantidQtCustomInterfaces/IndirectDiagnostics.h"

#include "MantidAPI/MatrixWorkspace.h"
#include "MantidKernel/Logger.h"
#include "MantidQtCustomInterfaces/UserInputValidator.h"

#include <QFileInfo>

using namespace Mantid::API;

namespace
{
  Mantid::Kernel::Logger g_log("IndirectDiagnostics");
}

namespace MantidQt
{
namespace CustomInterfaces
{
  //----------------------------------------------------------------------------------------------
  /** Constructor
   */
  IndirectDiagnostics::IndirectDiagnostics(Ui::IndirectDataReduction& uiForm, QWidget * parent) :
      IndirectDataReductionTab(uiForm, parent), m_lastDiagFilename("")
  {
    // Property Tree
    m_propTrees["SlicePropTree"] = new QtTreePropertyBrowser();
    m_uiForm.slice_properties->addWidget(m_propTrees["SlicePropTree"]);

    // Editor Factories
    DoubleEditorFactory *doubleEditorFactory = new DoubleEditorFactory();
    QtCheckBoxFactory *checkboxFactory = new QtCheckBoxFactory();
    m_propTrees["SlicePropTree"]->setFactoryForManager(m_dblManager, doubleEditorFactory);
    m_propTrees["SlicePropTree"]->setFactoryForManager(m_blnManager, checkboxFactory);

    // Create Properties
    m_properties["SpecMin"] = m_dblManager->addProperty("Spectra Min");
    m_properties["SpecMax"] = m_dblManager->addProperty("Spectra Max");

    m_dblManager->setDecimals(m_properties["SpecMin"], 0);
    m_dblManager->setMinimum(m_properties["SpecMin"], 1);
    m_dblManager->setDecimals(m_properties["SpecMax"], 0);

    m_properties["PeakStart"] = m_dblManager->addProperty("Start");
    m_properties["PeakEnd"] = m_dblManager->addProperty("End");

    m_properties["BackgroundStart"] = m_dblManager->addProperty("Start");
    m_properties["BackgroundEnd"] = m_dblManager->addProperty("End");

    m_properties["UseTwoRanges"] = m_blnManager->addProperty("Use Two Ranges");

    m_properties["Range1"] = m_grpManager->addProperty("Peak");
    m_properties["Range1"]->addSubProperty(m_properties["PeakStart"]);
    m_properties["Range1"]->addSubProperty(m_properties["PeakEnd"]);

    m_properties["Range2"] = m_grpManager->addProperty("Background");
    m_properties["Range2"]->addSubProperty(m_properties["BackgroundStart"]);
    m_properties["Range2"]->addSubProperty(m_properties["BackgroundEnd"]);

    m_propTrees["SlicePropTree"]->addProperty(m_properties["SpecMin"]);
    m_propTrees["SlicePropTree"]->addProperty(m_properties["SpecMax"]);
    m_propTrees["SlicePropTree"]->addProperty(m_properties["Range1"]);
    m_propTrees["SlicePropTree"]->addProperty(m_properties["UseTwoRanges"]);
    m_propTrees["SlicePropTree"]->addProperty(m_properties["Range2"]);

    // Slice plot
    m_plots["SlicePlot"] = new QwtPlot(m_parentWidget);
    m_rangeSelectors["SlicePeak"] = new MantidWidgets::RangeSelector(m_plots["SlicePlot"]);
    m_rangeSelectors["SliceBackground"] = new MantidWidgets::RangeSelector(m_plots["SlicePlot"]);

    m_plots["SlicePlot"]->setAxisFont(QwtPlot::xBottom, parent->font());
    m_plots["SlicePlot"]->setAxisFont(QwtPlot::yLeft, parent->font());
    m_plots["SlicePlot"]->setCanvasBackground(Qt::white);
    m_uiForm.slice_plot->addWidget(m_plots["SlicePlot"]);

    // Setup second range
    m_rangeSelectors["SliceBackground"]->setColour(Qt::darkGreen); // Dark green for background
    m_rangeSelectors["SliceBackground"]->setRange(m_rangeSelectors["SlicePeak"]->getRange());

    // Refresh the plot window
    m_plots["SlicePlot"]->replot();

    // Preview plot
    m_plots["SlicePreviewPlot"] = new QwtPlot(m_parentWidget);
    m_plots["SlicePreviewPlot"]->setAxisFont(QwtPlot::xBottom, parent->font());
    m_plots["SlicePreviewPlot"]->setAxisFont(QwtPlot::yLeft, parent->font());
    m_plots["SlicePreviewPlot"]->setCanvasBackground(Qt::white);
    m_uiForm.slice_plotPreview->addWidget(m_plots["SlicePreviewPlot"]);
    m_plots["SlicePreviewPlot"]->replot();

    // SIGNAL/SLOT CONNECTIONS

    // Update properties when a range selector is changed
    connect(m_rangeSelectors["SlicePeak"], SIGNAL(selectionChangedLazy(double, double)), this, SLOT(rangeSelectorDropped(double, double)));
    connect(m_rangeSelectors["SliceBackground"], SIGNAL(selectionChangedLazy(double, double)), this, SLOT(rangeSelectorDropped(double, double)));

    // Update range selctors when a property is changed
    connect(m_dblManager, SIGNAL(valueChanged(QtProperty*, double)), this, SLOT(sliceUpdateRS(QtProperty*, double)));
    // Enable/disable second range options when checkbox is toggled
    connect(m_blnManager, SIGNAL(valueChanged(QtProperty*, bool)), this, SLOT(sliceTwoRanges(QtProperty*, bool)));
    // Plot slice miniplot when file has finished loading
    connect(m_uiForm.slice_inputFile, SIGNAL(filesFound()), this, SLOT(slicePlotRaw()));
    // Enables/disables calibration file selection when user toggles Use Calibratin File checkbox
    connect(m_uiForm.slice_ckUseCalib, SIGNAL(toggled(bool)), this, SLOT(sliceCalib(bool)));

    // Update preview plot when slice algorithm completes
    connect(m_batchAlgoRunner, SIGNAL(batchComplete(bool)), this, SLOT(sliceAlgDone(bool)));

    // Set default UI state
    sliceTwoRanges(0, false);
    m_uiForm.slice_ckUseCalib->setChecked(false);
    sliceCalib(false);
  }

  //----------------------------------------------------------------------------------------------
  /** Destructor
   */
  IndirectDiagnostics::~IndirectDiagnostics()
  {
  }

  void IndirectDiagnostics::setup()
  {
  }

  void IndirectDiagnostics::run()
  {
    QString suffix = "_" + m_uiForm.cbAnalyser->currentText() + m_uiForm.cbReflection->currentText() + "_slice";
    QString filenames = m_uiForm.slice_inputFile->getFilenames().join("', r'");

    std::vector<long> spectraRange;
    spectraRange.push_back(static_cast<long>(m_dblManager->value(m_properties["SpecMin"])));
    spectraRange.push_back(static_cast<long>(m_dblManager->value(m_properties["SpecMax"])));

    std::vector<double> peakRange;
    peakRange.push_back(m_dblManager->value(m_properties["PeakStart"]));
    peakRange.push_back(m_dblManager->value(m_properties["PeakEnd"]));

    IAlgorithm_sptr sliceAlg = AlgorithmManager::Instance().create("TimeSlice");
    sliceAlg->initialize();

    sliceAlg->setProperty("InputFiles", filenames.toStdString());
    sliceAlg->setProperty("SpectraRange", spectraRange);
    sliceAlg->setProperty("PeakRange", peakRange);
    sliceAlg->setProperty("Verbose", m_uiForm.slice_ckVerbose->isChecked());
    sliceAlg->setProperty("Plot", m_uiForm.slice_ckPlot->isChecked());
    sliceAlg->setProperty("Save", m_uiForm.slice_ckSave->isChecked());
    sliceAlg->setProperty("OutputNameSuffix", suffix.toStdString());

    if(m_uiForm.slice_ckUseCalib->isChecked())
    {
      QString calibWsName = m_uiForm.slice_dsCalibFile->getCurrentDataName();
      sliceAlg->setProperty("CalibrationWorkspace", calibWsName.toStdString());
    }

    if(m_blnManager->value(m_properties["UseTwoRanges"]))
    {
      std::vector<double> backgroundRange;
      backgroundRange.push_back(m_dblManager->value(m_properties["BackgroundStart"]));
      backgroundRange.push_back(m_dblManager->value(m_properties["BackgroundEnd"]));
      sliceAlg->setProperty("BackgroundRange", backgroundRange);
    }

    runAlgorithm(sliceAlg);
  }

  bool IndirectDiagnostics::validate()
  {
    UserInputValidator uiv;

    // Check raw input
    uiv.checkMWRunFilesIsValid("Input", m_uiForm.slice_inputFile);
    if(m_uiForm.slice_ckUseCalib->isChecked())
      uiv.checkMWRunFilesIsValid("Calibration", m_uiForm.slice_inputFile);

    // Check peak range
    auto rangeOne = std::make_pair(m_dblManager->value(m_properties["PeakStart"]), m_dblManager->value(m_properties["PeakEnd"]));
    uiv.checkValidRange("Range One", rangeOne);

    // Check background range
    bool useTwoRanges = m_blnManager->value(m_properties["UseTwoRanges"]);
    if(useTwoRanges)
    {
      auto rangeTwo = std::make_pair(m_dblManager->value(m_properties["BackgroundStart"]), m_dblManager->value(m_properties["BackgroundEnd"]));
      uiv.checkValidRange("Range Two", rangeTwo);

      uiv.checkRangesDontOverlap(rangeOne, rangeTwo);
    }

    // Check spectra range
    auto specRange = std::make_pair(m_dblManager->value(m_properties["SpecMin"]), m_dblManager->value(m_properties["SpecMax"]) + 1);
    uiv.checkValidRange("Spectra Range", specRange);

    QString error = uiv.generateErrorMessage();
    bool isError = error != "";

    if(isError)
      g_log.warning(error.toStdString());

    return !isError;
  }

  /**
   * Sets default spectra, peak and background ranges.
   */
  void IndirectDiagnostics::setDefaultInstDetails()
  {
    //Get spectra, peak and background details
    std::map<QString, QString> instDetails = getInstrumentDetails();

    //Set spectra range
    m_dblManager->setValue(m_properties["SpecMin"], instDetails["spectra-min"].toDouble());
    m_dblManager->setValue(m_properties["SpecMax"], instDetails["spectra-max"].toDouble());

    //Set peak and background ranges
    if(instDetails.size() >= 8)
    {
      setMiniPlotGuides("SlicePeak", m_properties["PeakStart"], m_properties["PeakEnd"],
          std::pair<double, double>(instDetails["peak-start"].toDouble(), instDetails["peak-end"].toDouble()));
      setMiniPlotGuides("SliceBackground", m_properties["BackgroundStart"], m_properties["BackgroundEnd"],
          std::pair<double, double>(instDetails["back-start"].toDouble(), instDetails["back-end"].toDouble()));
    }
  }

  /**
   * Redraw the raw input plot
   */
  void IndirectDiagnostics::slicePlotRaw()
  {
<<<<<<< HEAD
    using namespace Mantid::API;
=======
    QString filename = m_uiForm.slice_inputFile->getFirstFilename();

    // Only update if we have a different file
    if(filename == m_lastDiagFilename)
      return;

    m_lastDiagFilename = filename;

    disconnect(m_dblManager, SIGNAL(valueChanged(QtProperty*, double)), this, SLOT(updatePreviewPlot()));
    disconnect(m_blnManager, SIGNAL(valueChanged(QtProperty*, bool)), this, SLOT(updatePreviewPlot()));
>>>>>>> da669ea6

    setDefaultInstDetails();

    if ( m_uiForm.slice_inputFile->isValid() )
    {
      QFileInfo fi(filename);
      QString wsname = fi.baseName();

      if(!loadFile(filename, wsname, m_uiForm.leSpectraMin->text().toInt(), m_uiForm.leSpectraMax->text().toInt()))
      {
        emit showMessageBox("Unable to load file.\nCheck whether your file exists and matches the selected instrument in the EnergyTransfer tab.");
        return;
      }

      Mantid::API::MatrixWorkspace_sptr input = boost::dynamic_pointer_cast<Mantid::API::MatrixWorkspace>(
          Mantid::API::AnalysisDataService::Instance().retrieve(wsname.toStdString()));

      const Mantid::MantidVec & dataX = input->readX(0);
      std::pair<double, double> range(dataX.front(), dataX.back());

      plotMiniPlot(input, 0, "SlicePlot");
      setXAxisToCurve("SlicePlot", "SlicePlot");

      setPlotRange("SlicePeak", m_properties["PeakStart"], m_properties["PeakEnd"], range);
      setPlotRange("SliceBackground", m_properties["BackgroundStart"], m_properties["BackgroundEnd"], range);

      replot("SlicePlot");
    }
    else
    {
      emit showMessageBox("Selected input files are invalid.");
    }

    connect(m_dblManager, SIGNAL(valueChanged(QtProperty*, double)), this, SLOT(updatePreviewPlot()));
    connect(m_blnManager, SIGNAL(valueChanged(QtProperty*, bool)), this, SLOT(updatePreviewPlot()));

    updatePreviewPlot();
  }

  /**
   * Set if the second slice range selectors should be shown on the plot
   *
   * @param state :: True to show the second range selectors, false to hide
   */
  void IndirectDiagnostics::sliceTwoRanges(QtProperty*, bool state)
  {
    m_rangeSelectors["SliceBackground"]->setVisible(state);
  }

  /**
   * Enables/disables the calibration file field and validator
   *
   * @param state :: True to enable calibration file, false otherwise
   */
  void IndirectDiagnostics::sliceCalib(bool state)
  {
    m_uiForm.slice_dsCalibFile->setEnabled(state);
  }

  void IndirectDiagnostics::rangeSelectorDropped(double min, double max)
  {
    MantidWidgets::RangeSelector* from = qobject_cast<MantidWidgets::RangeSelector*>(sender());

    if(from == m_rangeSelectors["SlicePeak"])
    {
      m_dblManager->setValue(m_properties["PeakStart"], min);
      m_dblManager->setValue(m_properties["PeakEnd"], max);
    }
    else if(from == m_rangeSelectors["SliceBackground"])
    {
      m_dblManager->setValue(m_properties["BackgroundStart"], min);
      m_dblManager->setValue(m_properties["BackgroundEnd"], max);
    }
  }

  /**
   * Update the value of a range selector given a QtProperty
   *
   * @param prop :: Pointer to the QtProperty
   * @param val :: New value of the range selector
   */
  void IndirectDiagnostics::sliceUpdateRS(QtProperty* prop, double val)
  {
    if(prop == m_properties["PeakStart"])             m_rangeSelectors["SlicePeak"]->setMinimum(val);
    else if(prop == m_properties["PeakEnd"])          m_rangeSelectors["SlicePeak"]->setMaximum(val);
    else if(prop == m_properties["BackgroundStart"])  m_rangeSelectors["SliceBackground"]->setMinimum(val);
    else if(prop == m_properties["BackgroundEnd"])    m_rangeSelectors["SliceBackground"]->setMaximum(val);
  }

  /**
   * Runs the slice algorithm with preview properties.
   */
  void IndirectDiagnostics::updatePreviewPlot()
  {
    QString suffix = "_" + m_uiForm.cbAnalyser->currentText() + m_uiForm.cbReflection->currentText() + "_slice";
    QString filenames = m_uiForm.slice_inputFile->getFilenames().join("', r'");

    std::vector<long> spectraRange;
    spectraRange.push_back(static_cast<long>(m_dblManager->value(m_properties["SpecMin"])));
    spectraRange.push_back(static_cast<long>(m_dblManager->value(m_properties["SpecMax"])));

    std::vector<double> peakRange;
    peakRange.push_back(m_dblManager->value(m_properties["PeakStart"]));
    peakRange.push_back(m_dblManager->value(m_properties["PeakEnd"]));

    IAlgorithm_sptr sliceAlg = AlgorithmManager::Instance().create("TimeSlice");
    sliceAlg->initialize();

    sliceAlg->setProperty("InputFiles", filenames.toStdString());
    sliceAlg->setProperty("SpectraRange", spectraRange);
    sliceAlg->setProperty("PeakRange", peakRange);
    sliceAlg->setProperty("Verbose", m_uiForm.slice_ckVerbose->isChecked());
    sliceAlg->setProperty("Plot", false);
    sliceAlg->setProperty("Save", false);
    sliceAlg->setProperty("OutputNameSuffix", suffix.toStdString());

    if(m_uiForm.slice_ckUseCalib->isChecked())
    {
      QString calibWsName = m_uiForm.slice_dsCalibFile->getCurrentDataName();
      sliceAlg->setProperty("CalibrationWorkspace", calibWsName.toStdString());
    }

    if(m_blnManager->value(m_properties["UseTwoRanges"]))
    {
      std::vector<double> backgroundRange;
      backgroundRange.push_back(m_dblManager->value(m_properties["BackgroundStart"]));
      backgroundRange.push_back(m_dblManager->value(m_properties["BackgroundEnd"]));
      sliceAlg->setProperty("BackgroundRange", backgroundRange);
    }

    // Stop the algorithm conflicting with it's self if it is already running
    if(m_batchAlgoRunner->queueLength() == 0)
      runAlgorithm(sliceAlg);
  }

  /**
   * Updates the preview plot when the algorithm is complete.
   *
   * @param error True if the algorithm was stopped due to error, false otherwise
   */
  void IndirectDiagnostics::sliceAlgDone(bool error)
  {
    if(error)
      return;

    QStringList filenames = m_uiForm.slice_inputFile->getFilenames();
    if(filenames.size() < 1)
      return;

    QString filename = filenames[0].toLower();
    QFileInfo rawFileInfo(filename);
    QString wsName = rawFileInfo.baseName() + "_" + m_uiForm.cbAnalyser->currentText() + m_uiForm.cbReflection->currentText() + "_slice";

    // Plot result spectrum
    plotMiniPlot(wsName, 0, "SlicePreviewPlot", "SlicePreviewCurve");

    // Set X range to data range
    setXAxisToCurve("SlicePreviewPlot", "SlicePreviewCurve");
    m_plots["SlicePreviewPlot"]->replot();
  }

} // namespace CustomInterfaces
} // namespace Mantid<|MERGE_RESOLUTION|>--- conflicted
+++ resolved
@@ -227,9 +227,6 @@
    */
   void IndirectDiagnostics::slicePlotRaw()
   {
-<<<<<<< HEAD
-    using namespace Mantid::API;
-=======
     QString filename = m_uiForm.slice_inputFile->getFirstFilename();
 
     // Only update if we have a different file
@@ -240,7 +237,6 @@
 
     disconnect(m_dblManager, SIGNAL(valueChanged(QtProperty*, double)), this, SLOT(updatePreviewPlot()));
     disconnect(m_blnManager, SIGNAL(valueChanged(QtProperty*, bool)), this, SLOT(updatePreviewPlot()));
->>>>>>> da669ea6
 
     setDefaultInstDetails();
 
