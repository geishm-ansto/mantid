--- conflicted
+++ resolved
@@ -207,13 +207,10 @@
                 inc/MantidQtCustomInterfaces/Indirect/Quasi.h
                 inc/MantidQtCustomInterfaces/Indirect/ResNorm.h
                 inc/MantidQtCustomInterfaces/Indirect/Stretch.h
-<<<<<<< HEAD
-                inc/MantidQtCustomInterfaces/MantidEV.h
-=======
                 inc/MantidQtCustomInterfaces/Indirect/ISISCalibration.h
                 inc/MantidQtCustomInterfaces/Indirect/ISISDiagnostics.h
                 inc/MantidQtCustomInterfaces/Indirect/ISISEnergyTransfer.h
->>>>>>> fc19c388
+                inc/MantidQtCustomInterfaces/MantidEV.h
                 inc/MantidQtCustomInterfaces/MultiDatasetFit.h
                 inc/MantidQtCustomInterfaces/Muon/ALCBaselineModellingPresenter.h
                 inc/MantidQtCustomInterfaces/Muon/ALCBaselineModellingView.h
@@ -275,13 +272,10 @@
                inc/MantidQtCustomInterfaces/Indirect/Quasi.ui
                inc/MantidQtCustomInterfaces/Indirect/ResNorm.ui
                inc/MantidQtCustomInterfaces/Indirect/Stretch.ui
-<<<<<<< HEAD
-               inc/MantidQtCustomInterfaces/MantidEV.ui
-=======
                inc/MantidQtCustomInterfaces/Indirect/ISISCalibration.ui
                inc/MantidQtCustomInterfaces/Indirect/ISISDiagnostics.ui
                inc/MantidQtCustomInterfaces/Indirect/ISISEnergyTransfer.ui
->>>>>>> fc19c388
+               inc/MantidQtCustomInterfaces/MantidEV.ui
                inc/MantidQtCustomInterfaces/MultiDatasetFit.ui
                inc/MantidQtCustomInterfaces/Muon/ALCBaselineModellingView.ui
                inc/MantidQtCustomInterfaces/Muon/ALCDataLoadingView.ui
