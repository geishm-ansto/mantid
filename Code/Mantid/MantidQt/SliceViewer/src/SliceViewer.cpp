#include <iomanip>
#include <iosfwd>
#include <iostream>
#include <limits>
#include <sstream>
#include <vector>
#include <boost/make_shared.hpp>
#include <boost/math/special_functions/fpclassify.hpp>

#include "MantidAPI/CoordTransform.h"
#include "MantidAPI/IMDIterator.h"
#include "MantidAPI/MatrixWorkspace.h"
#include "MantidAPI/PeakTransformHKL.h"
#include "MantidAPI/PeakTransformQSample.h"
#include "MantidAPI/PeakTransformQLab.h"
#include "MantidAPI/IPeaksWorkspace.h"
#include "MantidAPI/IMDHistoWorkspace.h"
#include "MantidAPI/IMDEventWorkspace.h"
#include "MantidAPI/AlgorithmManager.h"
#include "MantidGeometry/MDGeometry/IMDDimension.h"
#include "MantidGeometry/MDGeometry/MDBoxImplicitFunction.h"
#include "MantidGeometry/MDGeometry/MDHistoDimension.h"
#include "MantidGeometry/MDGeometry/MDTypes.h"
<<<<<<< HEAD
#include "MantidKernel/DataService.h"
#include "MantidKernel/Strings.h"
#include "MantidKernel/VMD.h"
#include "MantidQtAPI/MdSettings.h"
#include "MantidQtAPI/QwtRasterDataMD.h"
=======
#include "MantidKernel/ReadLock.h"
#include "MantidQtAPI/FileDialogHandler.h"
#include "MantidQtAPI/PlotAxis.h"
>>>>>>> 223af41c
#include "MantidQtAPI/SignalRange.h"
#include "MantidQtSliceViewer/SliceViewer.h"
#include "MantidQtSliceViewer/CustomTools.h"
#include "MantidQtSliceViewer/DimensionSliceWidget.h"
#include "MantidQtSliceViewer/LineOverlay.h"
#include "MantidQtSliceViewer/SnapToGridDialog.h"
#include "MantidQtSliceViewer/XYLimitsDialog.h"
#include "MantidQtSliceViewer/ConcretePeaksPresenter.h"
#include "MantidQtSliceViewer/CompositePeaksPresenter.h"
#include "MantidQtSliceViewer/ProxyCompositePeaksPresenter.h"
#include "MantidQtSliceViewer/PeakOverlayMultiCrossFactory.h"
#include "MantidQtSliceViewer/PeakOverlayMultiSphereFactory.h"
#include "MantidQtSliceViewer/FirstExperimentInfoQuery.h"
#include "MantidQtSliceViewer/PeakBoundingBox.h"
#include "MantidQtSliceViewer/PeaksViewerOverlayDialog.h"
#include "MantidQtSliceViewer/PeakOverlayViewFactorySelector.h"
#include "MantidQtMantidWidgets/SelectWorkspacesDialog.h"

#include <qwt_plot_panner.h>
#include <Poco/AutoPtr.h>
#include <Poco/DOM/Document.h>
#include <Poco/DOM/DOMParser.h>
#include <Poco/DOM/NodeIterator.h>
#include <Poco/DOM/NodeList.h>
#include <Poco/Exception.h>

using namespace Mantid;
using namespace Mantid::Kernel;
using namespace Mantid::Geometry;
using namespace Mantid::API;
using MantidQt::API::SyncedCheckboxes;
using Poco::XML::DOMParser;
using Poco::XML::Document;
using Poco::XML::Element;
using Poco::XML::Node;
using Poco::XML::NodeList;
using Poco::XML::NodeIterator;
using Poco::XML::NodeFilter;
using MantidQt::API::AlgorithmRunner;

namespace MantidQt {
namespace SliceViewer {

//------------------------------------------------------------------------------------
/** Constructor */
SliceViewer::SliceViewer(QWidget *parent)
    : QWidget(parent), m_ws(), m_firstWorkspaceOpen(false), m_dimensions(),
      m_data(NULL), m_X(), m_Y(), m_dimX(0), m_dimY(1), m_logColor(false),
      m_fastRender(true), m_rebinMode(false), m_rebinLocked(true),
      m_logger("SliceViewer"),
      m_peaksPresenter(boost::make_shared<CompositePeaksPresenter>(this)),
<<<<<<< HEAD
      m_proxyPeaksPresenter(boost::make_shared<ProxyCompositePeaksPresenter>(m_peaksPresenter)),
      m_peaksSliderWidget(NULL),
      m_mdSettings(new MantidQt::API::MdSettings())
{
	ui.setupUi(this);
=======
      m_proxyPeaksPresenter(
          boost::make_shared<ProxyCompositePeaksPresenter>(m_peaksPresenter)),
      m_peaksSliderWidget(NULL) {
  ui.setupUi(this);
>>>>>>> 223af41c

  m_inf = std::numeric_limits<double>::infinity();

  // Point m_plot to the plot created in QtDesigner
  m_plot = ui.safeQwtPlot;
  // Add a spectrograph
  m_spect = new QwtPlotSpectrogram();
  m_spect->attach(m_plot);

  // Set up the ColorBarWidget
  m_colorBar = ui.colorBarWidget;
  m_colorBar->setViewRange(0, 10);
  m_colorBar->setLog(true);
  QObject::connect(m_colorBar, SIGNAL(changedColorRange(double, double, bool)),
                   this, SLOT(colorRangeChanged()));

  // ---- Set the color map on the data ------
  m_data = new API::QwtRasterDataMD();
  m_spect->setColorMap(m_colorBar->getColorMap());
  m_plot->autoRefresh();

  // Make the splitter use the minimum size for the controls and not stretch out
  ui.splitter->setStretchFactor(0, 0);
  ui.splitter->setStretchFactor(1, 1);
  initZoomer();
  ui.btnZoom->hide();

  // ----------- Toolbar button signals ----------------
  QObject::connect(ui.btnResetZoom, SIGNAL(clicked()), this, SLOT(resetZoom()));
  QObject::connect(ui.btnClearLine, SIGNAL(clicked()), this, SLOT(clearLine()));
  QObject::connect(ui.btnRangeFull, SIGNAL(clicked()), this,
                   SLOT(setColorScaleAutoFull()));
  QObject::connect(ui.btnRangeSlice, SIGNAL(clicked()), this,
                   SLOT(setColorScaleAutoSlice()));
  QObject::connect(ui.btnRebinRefresh, SIGNAL(clicked()), this,
                   SLOT(rebinParamsChanged()));
  QObject::connect(ui.btnAutoRebin, SIGNAL(toggled(bool)), this,
                   SLOT(autoRebin_toggled(bool)));
  QObject::connect(ui.btnPeakOverlay, SIGNAL(clicked()), this,
                   SLOT(peakOverlay_clicked()));
  // ----------- Other signals ----------------
  QObject::connect(m_colorBar, SIGNAL(colorBarDoubleClicked()), this,
                   SLOT(loadColorMapSlot()));

  m_algoRunner = new AlgorithmRunner(this);
  QObject::connect(m_algoRunner, SIGNAL(algorithmComplete(bool)), this,
                   SLOT(dynamicRebinComplete(bool)));

  initMenus();

  loadSettings();

  updateDisplay();

  // -------- Line Overlay ----------------
  m_lineOverlay = new LineOverlay(m_plot, m_plot->canvas());
  m_lineOverlay->setShown(false);

  m_overlayWSOutline = new LineOverlay(m_plot, m_lineOverlay);
  m_overlayWSOutline->setShowHandles(false);
  m_overlayWSOutline->setShowLine(false);
  m_overlayWSOutline->setShown(false);

  // -------- Peak Overlay ----------------
  m_peakTransformSelector.registerCandidate(
      boost::make_shared<PeakTransformHKLFactory>());
  m_peakTransformSelector.registerCandidate(
      boost::make_shared<PeakTransformQSampleFactory>());
  m_peakTransformSelector.registerCandidate(
      boost::make_shared<PeakTransformQLabFactory>());
  this->setAcceptDrops(true);
}

//------------------------------------------------------------------------------------
/// Destructor
SliceViewer::~SliceViewer() {
  saveSettings();
  delete m_data;
  // Don't delete Qt objects, I think these are auto-deleted
}

//------------------------------------------------------------------------------------
/** Load QSettings from .ini-type files */
void SliceViewer::loadSettings() {
  QSettings settings;
  settings.beginGroup("Mantid/SliceViewer");
<<<<<<< HEAD
  bool scaleType = (bool)settings.value("LogColorScale", 0 ).toInt();

  //Load Colormap. If the file is invalid the default stored colour map is used. If the 
  // user selected a unified color map for the SliceViewer and the VSI, then this is loaded.
  if (m_mdSettings != NULL && m_mdSettings->getUsageGeneralMdColorMap())
  {
    m_currentColorMapFile = m_mdSettings->getGeneralMdColorMapFile();
  }
  else
  {
    m_currentColorMapFile = settings.value("ColormapFile", "").toString();
  }

=======
  bool scaleType = (bool)settings.value("LogColorScale", 0).toInt();
  // Load Colormap. If the file is invalid the default stored colour map is used
  m_currentColorMapFile = settings.value("ColormapFile", "").toString();
>>>>>>> 223af41c
  // Set values from settings
  if (!m_currentColorMapFile.isEmpty())
    loadColorMap(m_currentColorMapFile);
  m_colorBar->setLog(scaleType);
  // Last saved image file
  m_lastSavedFile = settings.value("LastSavedImagePath", "").toString();

  bool transparentZeros = settings.value("TransparentZeros", 1).toInt();
  this->setTransparentZeros(transparentZeros);

  int norm = settings.value("Normalization", 1).toInt();
  Mantid::API::MDNormalization normaliz =
      static_cast<Mantid::API::MDNormalization>(norm);
  this->setNormalization(normaliz);

  settings.endGroup();
}

//------------------------------------------------------------------------------------
/** Save settings for next time. */
void SliceViewer::saveSettings() {
  QSettings settings;
  settings.beginGroup("Mantid/SliceViewer");
  settings.setValue("ColormapFile", m_currentColorMapFile);
  settings.setValue("LogColorScale", (int)m_colorBar->getLog());
  settings.setValue("LastSavedImagePath", m_lastSavedFile);
  settings.setValue("TransparentZeros",
                    (m_actionTransparentZeros->isChecked() ? 1 : 0));
  settings.setValue("Normalization",
                    static_cast<int>(this->getNormalization()));
  settings.endGroup();
}

//------------------------------------------------------------------------------------
/** Create the menus */
void SliceViewer::initMenus() {
  // ---------------------- Build the menu bar -------------------------

  // Find the top-level parent
  QWidget *widget = this;
  while (widget && widget->parentWidget())
    widget = widget->parentWidget();
  QMainWindow *parentWindow = dynamic_cast<QMainWindow *>(widget);

  QMenuBar *bar;
  if (parentWindow)
    // Use the QMainWindow menu bar
    bar = parentWindow->menuBar();
  else {
    // Widget is not in a QMainWindow. Make a menu bar
    bar = new QMenuBar(this, "Main Menu Bar");
    ui.verticalLayout->insertWidget(0, bar);
  }

  QAction *action;

  // --------------- File Menu ----------------------------------------
  m_menuFile = new QMenu("&File", this);
  action = new QAction(QPixmap(), "&Close", this);
  connect(action, SIGNAL(triggered()), this, SLOT(close()));
  m_actionFileClose = action;
  m_menuFile->addAction(action);

  action = new QAction(QPixmap(), "&Save to image file", this);
  action->setShortcut(Qt::Key_S + Qt::ControlModifier);
  connect(action, SIGNAL(triggered()), this, SLOT(saveImage()));
  m_menuFile->addAction(action);

  action = new QAction(QPixmap(), "Copy image to &Clipboard", this);
  action->setShortcut(Qt::Key_C + Qt::ControlModifier);
  connect(action, SIGNAL(triggered()), this, SLOT(copyImageToClipboard()));
  m_menuFile->addAction(action);

  // --------------- View Menu ----------------------------------------
  m_menuView = new QMenu("&View", this);
  action = new QAction(QPixmap(), "&Reset Zoom", this);
  connect(action, SIGNAL(triggered()), this, SLOT(resetZoom()));
  {
    QIcon icon;
    icon.addFile(QString::fromUtf8(":/SliceViewer/icons/view-fullscreen.png"),
                 QSize(), QIcon::Normal, QIcon::Off);
    action->setIcon(icon);
  }
  m_menuView->addAction(action);

  action = new QAction(QPixmap(), "&Set X/Y View Size", this);
  connect(action, SIGNAL(triggered()), this, SLOT(setXYLimitsDialog()));
  m_menuView->addAction(action);

  action = new QAction(QPixmap(), "Zoom &In", this);
  action->setShortcut(Qt::Key_Plus + Qt::ControlModifier);
  connect(action, SIGNAL(triggered()), this, SLOT(zoomInSlot()));
  m_menuView->addAction(action);

  action = new QAction(QPixmap(), "Zoom &Out", this);
  action->setShortcut(Qt::Key_Minus + Qt::ControlModifier);
  connect(action, SIGNAL(triggered()), this, SLOT(zoomOutSlot()));
  m_menuView->addAction(action);

  action = new QAction(QPixmap(), "&Fast Rendering Mode", this);
  action->setShortcut(Qt::Key_F + Qt::ControlModifier);
  action->setCheckable(true);
  action->setChecked(true);
  connect(action, SIGNAL(toggled(bool)), this, SLOT(setFastRender(bool)));
  m_menuView->addAction(action);

  m_menuView->addSeparator();

  action = new QAction(QPixmap(), "Dynamic R&ebin Mode", this);
  m_syncRebinMode = new SyncedCheckboxes(action, ui.btnRebinMode, false);
  connect(m_syncRebinMode, SIGNAL(toggled(bool)), this,
          SLOT(RebinMode_toggled(bool)));
  m_menuView->addAction(action);

  action = new QAction(QPixmap(), "&Lock Rebinned WS", this);
  m_syncRebinLock = new SyncedCheckboxes(action, ui.btnRebinLock, true);
  connect(m_syncRebinLock, SIGNAL(toggled(bool)), this,
          SLOT(RebinLock_toggled(bool)));
  m_menuView->addAction(action);

  action = new QAction(QPixmap(), "Refresh Rebin", this);
  action->setShortcut(Qt::Key_R + Qt::ControlModifier);
  action->setEnabled(false);
  connect(action, SIGNAL(triggered()), this, SLOT(rebinParamsChanged()));
  m_menuView->addAction(action);
  m_actionRefreshRebin = action;

  action = new QAction(QPixmap(), "Auto Rebin", this);
  m_syncAutoRebin = new SyncedCheckboxes(action, ui.btnAutoRebin, false);
  connect(action, SIGNAL(toggled(bool)), this, SLOT(autoRebin_toggled(bool)));
  m_syncAutoRebin->setEnabled(false); // Cannot auto rebin by default.
  m_menuView->addAction(action);

  m_menuView->addSeparator();

  action = new QAction(QPixmap(), "Peak Overlay", this);
  connect(action, SIGNAL(triggered()), this, SLOT(peakOverlay_clicked()));
  m_menuView->addAction(action);
  m_menuView->addSeparator();

  QActionGroup *group = new QActionGroup(this);

  action = new QAction(QPixmap(), "No Normalization", this);
  m_menuView->addAction(action);
  action->setActionGroup(group);
  action->setCheckable(true);
  connect(action, SIGNAL(triggered()), this, SLOT(changeNormalizationNone()));
  m_actionNormalizeNone = action;

  action = new QAction(QPixmap(), "Volume Normalization", this);
  m_menuView->addAction(action);
  action->setActionGroup(group);
  action->setCheckable(true);
  action->setChecked(true);
  connect(action, SIGNAL(triggered()), this, SLOT(changeNormalizationVolume()));
  m_actionNormalizeVolume = action;

  action = new QAction(QPixmap(), "Num. Events Normalization", this);
  m_menuView->addAction(action);
  action->setActionGroup(group);
  action->setCheckable(true);
  connect(action, SIGNAL(triggered()), this,
          SLOT(changeNormalizationNumEvents()));
  m_actionNormalizeNumEvents = action;

  // --------------- Color options Menu ----------------------------------------
  m_menuColorOptions = new QMenu("&ColorMap", this);

  action = new QAction(QPixmap(), "&Load Colormap", this);
  connect(action, SIGNAL(triggered()), this, SLOT(loadColorMapSlot()));
  m_menuColorOptions->addAction(action);

  action = new QAction(QPixmap(), "&Full range", this);
  connect(action, SIGNAL(triggered()), this, SLOT(setColorScaleAutoFull()));
  {
    QIcon icon;
    icon.addFile(QString::fromUtf8(":/SliceViewer/icons/color-pallette.png"),
                 QSize(), QIcon::Normal, QIcon::Off);
    action->setIcon(icon);
  }
  m_menuColorOptions->addAction(action);

  action = new QAction(QPixmap(), "&Slice range", this);
  connect(action, SIGNAL(triggered()), this, SLOT(setColorScaleAutoSlice()));
  action->setIconVisibleInMenu(true);
  {
    QIcon icon;
    icon.addFile(
        QString::fromUtf8(":/SliceViewer/icons/color-pallette-part.png"),
        QSize(), QIcon::Normal, QIcon::Off);
    action->setIcon(icon);
  }
  m_menuColorOptions->addAction(action);

  action = new QAction(QPixmap(), "Transparent &Zeros", this);
  action->setCheckable(true);
  action->setChecked(true);
  m_actionTransparentZeros = action;
  connect(action, SIGNAL(toggled(bool)), this, SLOT(setTransparentZeros(bool)));
  m_menuColorOptions->addAction(action);

  // --------------- Help Menu ----------------------------------------
  m_menuHelp = new QMenu("&Help", this);
  action = new QAction(QPixmap(), "&Slice Viewer Help (browser)", this);
  action->setShortcut(Qt::Key_F1);
  connect(action, SIGNAL(triggered()), this, SLOT(helpSliceViewer()));
  m_menuHelp->addAction(action);

  action = new QAction(QPixmap(), "&Line Viewer Help (browser)", this);
  connect(action, SIGNAL(triggered()), this, SLOT(helpLineViewer()));
  m_menuHelp->addAction(action);

  action = new QAction(QPixmap(), "&Peaks Viewer Help (browser)", this);
  connect(action, SIGNAL(triggered()), this, SLOT(helpPeaksViewer()));
  m_menuHelp->addAction(action);

  // --------------- Line Menu ----------------------------------------
  m_menuLine = new QMenu("&Line", this);

  // Line mode menu, synced to the button
  action = new QAction(QPixmap(), "&Line Mode", this);
  action->setShortcut(Qt::Key_L + Qt::ControlModifier);
  m_syncLineMode = new SyncedCheckboxes(action, ui.btnDoLine, false);
  connect(m_syncLineMode, SIGNAL(toggled(bool)), this,
          SLOT(LineMode_toggled(bool)));
  m_menuLine->addAction(action);

  // Snap-to-grid, synced to the button
  action = new QAction(QPixmap(), "&Snap to Grid", this);
  m_syncSnapToGrid = new SyncedCheckboxes(action, ui.btnSnapToGrid, false);
  connect(m_syncSnapToGrid, SIGNAL(toggled(bool)), this,
          SLOT(SnapToGrid_toggled(bool)));
  m_menuLine->addAction(action);

  // --------------- Peaks Menu ----------------------------------------
  m_menuPeaks = new QMenu("&Peak", this);
  action = new QAction(QPixmap(), "&Overlay Options", this);
  connect(action, SIGNAL(triggered()), this,
          SLOT(onPeaksViewerOverlayOptions()));
  m_menuPeaks->addAction(action);
  action = new QAction(QPixmap(), "&Visible Columns", this);
  connect(action, SIGNAL(triggered()), this,
          SIGNAL(peaksTableColumnOptions())); // just re-emit
  m_menuPeaks->addAction(action);
  m_menuPeaks->setEnabled(false); // Until a PeaksWorkspace is selected.

  // Add all the needed menus
  bar->addMenu(m_menuFile);
  bar->addMenu(m_menuView);
  bar->addMenu(m_menuColorOptions);
  bar->addMenu(m_menuLine);
  bar->addMenu(m_menuPeaks);
  bar->addMenu(m_menuHelp);
}

//------------------------------------------------------------------------------------
/** Intialize the zooming/panning tools */
void SliceViewer::initZoomer() {
  //  QwtPlotZoomer * zoomer = new CustomZoomer(m_plot->canvas());
  //  zoomer->setMousePattern(QwtEventPattern::MouseSelect1,  Qt::LeftButton);
  //  zoomer->setTrackerMode(QwtPicker::AlwaysOff);
  //  const QColor c(Qt::darkBlue);
  //  zoomer->setRubberBandPen(c);
  //  zoomer->setTrackerPen(c);
  //  QObject::connect(zoomer, SIGNAL(zoomed(const QRectF &)),
  //      this, SLOT(zoomRectSlot(const QRectF &)));

  QwtPlotPicker *zoomer = new QwtPlotPicker(m_plot->canvas());
  zoomer->setSelectionFlags(QwtPicker::RectSelection |
                            QwtPicker::DragSelection);
  zoomer->setMousePattern(QwtEventPattern::MouseSelect1, Qt::LeftButton);
  zoomer->setTrackerMode(QwtPicker::AlwaysOff);
  const QColor c(Qt::darkBlue);
  zoomer->setRubberBand(QwtPicker::RectRubberBand);
  zoomer->setRubberBandPen(c);
  QObject::connect(zoomer, SIGNAL(selected(const QwtDoubleRect &)), this,
                   SLOT(zoomRectSlot(const QwtDoubleRect &)));

  // Zoom in/out using middle-click+drag or the mouse wheel
  CustomMagnifier *magnif = new CustomMagnifier(m_plot->canvas());
  magnif->setAxisEnabled(QwtPlot::yRight, false); // Don't do the colorbar axis
  magnif->setWheelFactor(0.9);
  magnif->setMouseButton(Qt::MidButton);
  // Have to flip the keys to match our flipped mouse wheel
  magnif->setZoomInKey(Qt::Key_Minus, Qt::NoModifier);
  magnif->setZoomOutKey(Qt::Key_Equal, Qt::NoModifier);
  // Hook-up listener to rescaled event
  QObject::connect(magnif, SIGNAL(rescaled(double)), this,
                   SLOT(magnifierRescaled(double)));

  // Pan using the right mouse button + drag
  QwtPlotPanner *panner = new QwtPlotPanner(m_plot->canvas());
  panner->setMouseButton(Qt::RightButton);
  panner->setAxisEnabled(QwtPlot::yRight, false); // Don't do the colorbar axis
  QObject::connect(panner, SIGNAL(panned(int, int)), this,
                   SLOT(panned(int, int))); // Handle panning.

  // Custom picker for showing the current coordinates
  CustomPicker *picker =
      new CustomPicker(m_spect->xAxis(), m_spect->yAxis(), m_plot->canvas());
  QObject::connect(picker, SIGNAL(mouseMoved(double, double)), this,
                   SLOT(showInfoAt(double, double)));
}

//------------------------------------------------------------------------------------
/** Programmatically show/hide the controls (sliders etc)
 *
 * @param visible :: true if you want to show the controls.
 */
void SliceViewer::showControls(bool visible) {
  ui.frmControls->setVisible(visible);
}

//------------------------------------------------------------------------------------
/** Add (as needed) and update DimensionSliceWidget's. */
void SliceViewer::updateDimensionSliceWidgets() {
  // Create all necessary widgets
  if (m_dimWidgets.size() < m_ws->getNumDims()) {
    for (size_t d = m_dimWidgets.size(); d < m_ws->getNumDims(); d++) {
      DimensionSliceWidget *widget = new DimensionSliceWidget(this);

      ui.verticalLayoutControls->insertWidget(int(d), widget);

      // Slots for changes on the dimension widget
      QObject::connect(widget, SIGNAL(changedShownDim(int, int, int)), this,
                       SLOT(changedShownDim(int, int, int)));
      QObject::connect(widget, SIGNAL(changedSlicePoint(int, double)), this,
                       SLOT(updateDisplaySlot(int, double)));
      // Slots for dynamic rebinning
      QObject::connect(widget, SIGNAL(changedThickness(int, double)), this,
                       SLOT(rebinParamsChanged()));
      QObject::connect(widget, SIGNAL(changedNumBins(int, int)), this,
                       SLOT(rebinParamsChanged()));

      // Save in this list
      m_dimWidgets.push_back(widget);
    }
  }
  // Hide unnecessary ones
  for (size_t d = m_ws->getNumDims(); d < m_dimWidgets.size(); d++) {
    DimensionSliceWidget *widget = m_dimWidgets[d];
    widget->hide();
  }

  int maxLabelWidth = 10;
  int maxUnitsWidth = 10;
  // Set each dimension
  for (size_t d = 0; d < m_dimensions.size(); d++) {
    DimensionSliceWidget *widget = m_dimWidgets[d];
    widget->blockSignals(true);

    widget->setDimension(int(d), m_dimensions[d]);
    // Default slicing layout
    if (d == m_dimX)
      widget->setShownDim(0);
    else if (d == m_dimY)
      widget->setShownDim(1);
    else
      widget->setShownDim(-1);

    // To harmonize the layout, find the largest label
    int w;
    w = widget->ui.lblName->sizeHint().width();
    if (w > maxLabelWidth)
      maxLabelWidth = w;
    w = widget->ui.lblUnits->sizeHint().width();
    if (w > maxUnitsWidth)
      maxUnitsWidth = w;

    widget->blockSignals(false);
  }

  // Make the labels all the same width
  for (size_t d = 0; d < m_ws->getNumDims(); d++) {
    DimensionSliceWidget *widget = m_dimWidgets[d];
    widget->ui.lblName->setMinimumSize(QSize(maxLabelWidth, 0));
    widget->ui.lblUnits->setMinimumSize(QSize(maxUnitsWidth, 0));
  }
}

//------------------------------------------------------------------------------------
/** Set the displayed workspace. Updates UI.
 *
 * @param ws :: IMDWorkspace to show.
 */
void SliceViewer::setWorkspace(Mantid::API::IMDWorkspace_sptr ws) {
  m_ws = ws;
  m_data->setWorkspace(ws);
  m_plot->setWorkspace(ws);

  // Only allow perpendicular lines if looking at a matrix workspace.
  bool matrix = bool(boost::dynamic_pointer_cast<MatrixWorkspace>(m_ws));
  m_lineOverlay->setAngleSnapMode(matrix);
  m_lineOverlay->setAngleSnap(matrix ? 90 : 45);

  // Can't use dynamic rebin mode with a MatrixWorkspace
  m_syncRebinMode->setEnabled(!matrix);
  m_syncRebinLock->setEnabled(!matrix);

  // Go to no normalization by default for MatrixWorkspaces
  if (matrix)
    this->setNormalization(Mantid::API::NoNormalization,
                           false /* without updating */);

  // Emit the signal that we changed the workspace
  emit workspaceChanged();

  // For MDEventWorkspace, estimate the resolution and change the # of bins
  // accordingly
  IMDEventWorkspace_sptr mdew =
      boost::dynamic_pointer_cast<IMDEventWorkspace>(m_ws);
  std::vector<coord_t> binSizes = m_ws->estimateResolution();

  // Copy the dimensions to this so they can be modified
  m_dimensions.clear();
  std::ostringstream mess;
  for (size_t d = 0; d < m_ws->getNumDims(); d++) {
    // Choose the number of bins based on the resolution of the workspace (for
    // MDEWs)
    coord_t min = m_ws->getDimension(d)->getMinimum();
    coord_t max = m_ws->getDimension(d)->getMaximum();
    if (boost::math::isnan(min) || boost::math::isinf(min) ||
        boost::math::isnan(max) || boost::math::isinf(max)) {
      mess << "Dimension " << m_ws->getDimension(d)->getName()
           << " has a bad range: (";
      mess << min << ", " << max << ")" << std::endl;
    }
    size_t numBins = static_cast<size_t>((max - min) / binSizes[d]);
    MDHistoDimension_sptr dim(
        new MDHistoDimension(m_ws->getDimension(d).get()));
    dim->setRange(numBins, min, max);
    m_dimensions.push_back(dim);
  }

  if (!mess.str().empty()) {
    mess << "Bad ranges could cause memory allocation errors. Please fix the "
            "workspace.";
    mess << std::endl << "You can continue using Mantid.";
    throw std::out_of_range(mess.str());
  }

  // Adjust the range to that of visible data
  if (mdew) {
    std::vector<Mantid::Geometry::MDDimensionExtents<coord_t>> ext =
        mdew->getMinimumExtents();
    for (size_t d = 0; d < mdew->getNumDims(); d++) {
      size_t newNumBins =
          size_t(ext[d].getSize() / m_dimensions[d]->getBinWidth() + 1);
      m_dimensions[d]->setRange(newNumBins, ext[d].getMin(), ext[d].getMax());
    }
  }

  // Build up the widgets
  this->updateDimensionSliceWidgets();

  // Find the full range. And use it
  findRangeFull();
  m_colorBar->setViewRange(m_colorRangeFull);
  // Initial display update
  this->updateDisplay(
      !m_firstWorkspaceOpen /*Force resetting the axes, the first time*/);

  // Don't reset axes next time
  m_firstWorkspaceOpen = true;

  // For showing the original coordinates
  ui.frmMouseInfo->setVisible(false);
  if (m_ws->hasOriginalWorkspace()) {
    IMDWorkspace_sptr origWS =
        boost::dynamic_pointer_cast<IMDWorkspace>(m_ws->getOriginalWorkspace());
    CoordTransform *toOrig = m_ws->getTransformToOriginal();
    if (toOrig) {
      ui.frmMouseInfo->setVisible(true);
      ui.lblOriginalWorkspace->setText(
          QString::fromStdString("in '" + origWS->getName() + "'"));
    }
  }

  // Enable peaks overlays according to the dimensionality and the displayed
  // dimensions.
  enablePeakOverlaysIfAppropriate();

  // Send out a signal
  emit changedShownDim(m_dimX, m_dimY);
}

//------------------------------------------------------------------------------------
/** Set the workspace to view using its name.
 * The workspace should be a MDHistoWorkspace or a MDEventWorkspace,
 * with at least 2 dimensions.
 *
 * @param wsName :: name of the MDWorkspace to look for
 * @throw std::runtime_error if the workspace is not found or is a
 *MatrixWorkspace
 */
void SliceViewer::setWorkspace(const QString &wsName) {
  IMDWorkspace_sptr ws = boost::dynamic_pointer_cast<IMDWorkspace>(
      AnalysisDataService::Instance().retrieve(wsName.toStdString()));
  if (!ws)
    throw std::runtime_error("SliceViewer can only view MDWorkspaces.");
  if (boost::dynamic_pointer_cast<MatrixWorkspace>(ws))
    throw std::runtime_error(
        "SliceViewer cannot view MatrixWorkspaces. "
        "Please select a MDEventWorkspace or a MDHistoWorkspace.");
  this->setWorkspace(ws);
}

//------------------------------------------------------------------------------------
/** @return the workspace in the SliceViewer */
Mantid::API::IMDWorkspace_sptr SliceViewer::getWorkspace() { return m_ws; }

//------------------------------------------------------------------------------------
/** Load a color map from a file
 *
 * @param filename :: file to open; empty to ask via a dialog box.
 */
void SliceViewer::loadColorMap(QString filename) {
  QString fileselection;
  if (filename.isEmpty()) {
    fileselection = MantidColorMap::loadMapDialog(m_currentColorMapFile, this);
    if (fileselection.isEmpty())
      return;
  } else
    fileselection = filename;

  m_currentColorMapFile = fileselection;

  // Load from file
  m_colorBar->getColorMap().loadMap(fileselection);
  m_spect->setColorMap(m_colorBar->getColorMap());
  m_colorBar->updateColorMap();
  this->updateDisplay();
}

//=================================================================================================
//========================================== SLOTS
//================================================
//=================================================================================================

//------------------------------------------------------------------------------------
/** Automatically sets the min/max of the color scale,
 * using the limits in the entire data set of the workspace
 * (every bin, even those not currently visible).
 */
void SliceViewer::setColorScaleAutoFull() {
  this->findRangeFull();
  m_colorBar->setViewRange(m_colorRangeFull);
  this->updateDisplay();
}

//------------------------------------------------------------------------------------
/** Automatically sets the min/max of the color scale,
 * using the limits in the data that is currently visible
 * in the plot (only the bins in this slice and within the
 * view limits)
 */
void SliceViewer::setColorScaleAutoSlice() {
  this->findRangeSlice();
  m_colorBar->setViewRange(m_colorRangeSlice);
  this->updateDisplay();
}

//------------------------------------------------------------------------------------
/// Slot called when the ColorBarWidget changes the range of colors
void SliceViewer::colorRangeChanged() {
  m_spect->setColorMap(m_colorBar->getColorMap());
  this->updateDisplay();
}

//------------------------------------------------------------------------------------
/** Set whether to display 0 signal as "transparent" color.
 *
 * @param transparent :: true if you want zeros to be transparent.
 */
void SliceViewer::setTransparentZeros(bool transparent) {
  m_actionTransparentZeros->blockSignals(true);
  m_actionTransparentZeros->setChecked(transparent);
  m_actionTransparentZeros->blockSignals(false);
  // Set and display
  m_data->setZerosAsNan(transparent);
  this->updateDisplay();
}

//------------------------------------------------------------------------------------
/// Slot called when changing the normalization menu
void SliceViewer::changeNormalizationNone() {
  this->setNormalization(Mantid::API::NoNormalization, true);
}

void SliceViewer::changeNormalizationVolume() {
  this->setNormalization(Mantid::API::VolumeNormalization, true);
}

void SliceViewer::changeNormalizationNumEvents() {
  this->setNormalization(Mantid::API::NumEventsNormalization, true);
}

//------------------------------------------------------------------------------------
/** Set the normalization mode for viewing the data
 *
 * @param norm :: MDNormalization enum. 0=none; 1=volume; 2=# of events
 * @param update :: update the displayed image. If false, just sets it and shows
 *the checkboxes.
 */
void SliceViewer::setNormalization(Mantid::API::MDNormalization norm,
                                   bool update) {
  m_actionNormalizeNone->blockSignals(true);
  m_actionNormalizeVolume->blockSignals(true);
  m_actionNormalizeNumEvents->blockSignals(true);

  m_actionNormalizeNone->setChecked(norm == Mantid::API::NoNormalization);
  m_actionNormalizeVolume->setChecked(norm == Mantid::API::VolumeNormalization);
  m_actionNormalizeNumEvents->setChecked(norm ==
                                         Mantid::API::NumEventsNormalization);

  m_actionNormalizeNone->blockSignals(false);
  m_actionNormalizeVolume->blockSignals(false);
  m_actionNormalizeNumEvents->blockSignals(false);

  m_data->setNormalization(norm);
  if (update)
    this->updateDisplay();
}

//------------------------------------------------------------------------------------
/** @return the current normalization */
Mantid::API::MDNormalization SliceViewer::getNormalization() const {
  return m_data->getNormalization();
}

//------------------------------------------------------------------------------------
/** Set the thickness (above and below the plane) for dynamic rebinning.
 *
 * @param dim :: index of the dimension to adjust
 * @param thickness :: thickness to set, in units of the dimension.
 * @throw runtime_error if the dimension index is invalid or the thickness is <=
 *0.0.
 */
void SliceViewer::setRebinThickness(int dim, double thickness) {
  if (dim < 0 || dim >= static_cast<int>(m_dimWidgets.size()))
    throw std::runtime_error(
        "SliceViewer::setRebinThickness(): Invalid dimension index");
  if (thickness <= 0.0)
    throw std::runtime_error(
        "SliceViewer::setRebinThickness(): Thickness must be > 0.0");
  m_dimWidgets[dim]->setThickness(thickness);
}

//------------------------------------------------------------------------------------
/** Set the number of bins for dynamic rebinning.
 *
 * @param xBins :: number of bins in the viewed X direction
 * @param yBins :: number of bins in the viewed Y direction
 * @throw runtime_error if the number of bins is < 1
 */
void SliceViewer::setRebinNumBins(int xBins, int yBins) {
  if (xBins < 1 || yBins < 1)
    throw std::runtime_error(
        "SliceViewer::setRebinNumBins(): Number of bins must be >= 1");
  m_dimWidgets[m_dimX]->setNumBins(xBins);
  m_dimWidgets[m_dimY]->setNumBins(yBins);
}

//------------------------------------------------------------------------------------
/** Sets the SliceViewer in dynamic rebin mode.
 * In this mode, the current view area (see setXYLimits()) is used as the
 * limits to rebin.
 * See setRebinNumBins() to adjust the number of bins in the X/Y dimensions.
 * See setRebinThickness() to adjust the thickness in other dimensions.
 *
 * @param mode :: true for rebinning mode
 * @param locked :: if true, then the rebinned area is only refreshed manually
 *        or when changing rebinning parameters.
 */
void SliceViewer::setRebinMode(bool mode, bool locked) {
  // The events associated with these controls will trigger a re-draw
  m_syncRebinMode->toggle(mode);
  m_syncRebinLock->toggle(locked);
}

//------------------------------------------------------------------------------------
/** When in dynamic rebinning mode, this refreshes the rebinned area to be the
 * currently viewed area. See setXYLimits(), setRebinNumBins(),
 * setRebinThickness()
 */
void SliceViewer::refreshRebin() { this->rebinParamsChanged(); }

//------------------------------------------------------------------------------------
/// Slot called when the btnDoLine button is checked/unchecked
void SliceViewer::LineMode_toggled(bool checked) {
  m_lineOverlay->setShown(checked);
  if (checked) {
    QString text;
    if (m_lineOverlay->getCreationMode())
      text = "Click and drag to draw an integration line.\n"
             "Hold Shift key to limit to 45 degree angles.";
    else
      text = "Drag the existing line with its handles,\n"
             "or click the red X to delete it.";
    // Show a tooltip near the button
    QToolTip::showText(ui.btnDoLine->mapToGlobal(ui.btnDoLine->pos()), text,
                       this);
  }
  emit showLineViewer(checked);
}

//------------------------------------------------------------------------------------
/** Toggle "line-drawing" mode (to draw 1D lines using the mouse)
 *
 * @param lineMode :: True to go into line mode, False to exit it.
 */
void SliceViewer::toggleLineMode(bool lineMode) {
  // This should send events to start line mode
  m_syncLineMode->toggle(lineMode);
  m_lineOverlay->setCreationMode(false);
}

//------------------------------------------------------------------------------------
/// Slot called to clear the line in the line overlay
void SliceViewer::clearLine() {
  m_lineOverlay->reset();
  m_plot->update();
}

//------------------------------------------------------------------------------------
/// Slot called when the snap to grid is checked
void SliceViewer::SnapToGrid_toggled(bool checked) {
  if (checked) {
    SnapToGridDialog *dlg = new SnapToGridDialog(this);
    dlg->setSnap(m_lineOverlay->getSnapX(), m_lineOverlay->getSnapY());
    if (dlg->exec() == QDialog::Accepted) {
      m_lineOverlay->setSnapEnabled(true);
      m_lineOverlay->setSnapX(dlg->getSnapX());
      m_lineOverlay->setSnapY(dlg->getSnapY());
    } else {
      // Uncheck - the user clicked cancel
      ui.btnSnapToGrid->setChecked(false);
      m_lineOverlay->setSnapEnabled(false);
    }
  } else {
    m_lineOverlay->setSnapEnabled(false);
  }
}

//------------------------------------------------------------------------------------
/** Slot called when going into or out of dynamic rebinning mode */
void SliceViewer::RebinMode_toggled(bool checked) {
  for (size_t d = 0; d < m_dimWidgets.size(); d++)
    m_dimWidgets[d]->showRebinControls(checked);
  ui.btnRebinRefresh->setEnabled(checked);
  ui.btnRebinLock->setEnabled(checked);
  m_syncAutoRebin->setEnabled(checked);
  m_actionRefreshRebin->setEnabled(checked);
  m_rebinMode = checked;

  if (!m_rebinMode) {
    // uncheck auto-rebin
    ui.btnAutoRebin->setChecked(false);
    // Remove the overlay WS
    this->m_overlayWS.reset();
    this->m_data->setOverlayWorkspace(m_overlayWS);
    this->updateDisplay();
  } else {
    // Start the rebin
    this->rebinParamsChanged();
  }
}

//------------------------------------------------------------------------------------
/** Slot called when locking/unlocking the dynamically rebinned
 * overlaid workspace
 * @param checked :: DO lock the workspace in place
 */
void SliceViewer::RebinLock_toggled(bool checked) {
  m_rebinLocked = checked;
  // Rebin immediately
  if (!m_rebinLocked && m_rebinMode)
    this->rebinParamsChanged();
}

//------------------------------------------------------------------------------------
/// Slot for zooming into
void SliceViewer::zoomInSlot() { this->zoomBy(1.1); }

/// Slot for zooming out
void SliceViewer::zoomOutSlot() { this->zoomBy(1.0 / 1.1); }

/** Slot called when zooming using QwtPlotZoomer (rubber-band method)
 *
 * @param rect :: rectangle to zoom to
 */
void SliceViewer::zoomRectSlot(const QwtDoubleRect &rect) {
  if ((rect.width() == 0) || (rect.height() == 0))
    return;
  this->setXYLimits(rect.left(), rect.right(), rect.top(), rect.bottom());
  autoRebinIfRequired();
}

/// Slot for opening help page
void SliceViewer::helpSliceViewer() {
  QString helpPage = "MantidPlot:_SliceViewer";
  QDesktopServices::openUrl(
      QUrl(QString("http://www.mantidproject.org/") + helpPage));
}

/// Slot for opening help page
void SliceViewer::helpLineViewer() {
  QString helpPage = "MantidPlot:_LineViewer";
  QDesktopServices::openUrl(
      QUrl(QString("http://www.mantidproject.org/") + helpPage));
}

void SliceViewer::helpPeaksViewer() {
  QString helpPage = "PeaksViewer";
  QDesktopServices::openUrl(
      QUrl(QString("http://www.mantidproject.org/") + helpPage));
}

//------------------------------------------------------------------------------------
/** Automatically resets the zoom view to full axes.
 * This will reset the XY limits to the full range of the workspace.
 * Use zoomBy() or setXYLimits() to modify the view range.
 * This corresponds to the "View Extents" button.
 */
void SliceViewer::resetZoom() {
  // Reset the 2 axes to full scale
  resetAxis(m_spect->xAxis(), m_X);
  resetAxis(m_spect->yAxis(), m_Y);
  // Make sure the view updates
  m_plot->replot();
  autoRebinIfRequired();
  updatePeaksOverlay();
}

//------------------------------------------------------------------------------------
/// SLOT to open a dialog to set the XY limits
void SliceViewer::setXYLimitsDialog() {
  // Initialize the dialog with the current values
  XYLimitsDialog *dlg = new XYLimitsDialog(this);
  dlg->setXDim(m_X);
  dlg->setYDim(m_Y);
  QwtDoubleInterval xint = this->getXLimits();
  QwtDoubleInterval yint = this->getYLimits();
  dlg->setLimits(xint.minValue(), xint.maxValue(), yint.minValue(),
                 yint.maxValue());
  // Show the dialog
  if (dlg->exec() == QDialog::Accepted) {
    this->setXYLimits(dlg->getXMin(), dlg->getXMax(), dlg->getYMin(),
                      dlg->getYMax());
  }
}

//------------------------------------------------------------------------------------
/** Slot to redraw when the slice point changes */
void SliceViewer::updateDisplaySlot(int index, double value) {
  UNUSED_ARG(index)
  UNUSED_ARG(value)
  this->updateDisplay();
  // Trigger a rebin on each movement of the slice point
  if (m_rebinMode && !m_rebinLocked)
    this->rebinParamsChanged();
}

//------------------------------------------------------------------------------------
/** SLOT to open a dialog to choose a file, load a color map from that file */
void SliceViewer::loadColorMapSlot() { this->loadColorMap(QString()); }

//------------------------------------------------------------------------------------
/** Grab the 2D view as an image. The image is rendered at the current window
 * size, with the color scale but without the text boxes for changing them.
 *
 * See also saveImage() and copyImageToClipboard()
 *
 * @return QPixmap containing the image.
 */
QPixmap SliceViewer::getImage() {

  // Switch to full resolution rendering
  bool oldFast = this->getFastRender();
  this->setFastRender(false);
  // Hide the line overlay handles
  this->m_lineOverlay->setShowHandles(false);
  this->m_colorBar->setRenderMode(true);

  // Grab it
  QCoreApplication::processEvents();
  QCoreApplication::processEvents();
  QPixmap pix = QPixmap::grabWidget(this->ui.frmPlot);

  // Back to previous mode
  this->m_lineOverlay->setShowHandles(true);
  this->m_colorBar->setRenderMode(false);
  this->setFastRender(oldFast);

  return pix;
}

//------------------------------------------------------------------------------------
/** Copy the rendered 2D image to the clipboard
 */
void SliceViewer::copyImageToClipboard() {
  // Create the image
  QPixmap pix = this->getImage();
  // Set the clipboard
  QApplication::clipboard()->setImage(pix, QClipboard::Clipboard);
}

/**
 * Adds .png extension if not already included
 *
 * @param fname :: a file name to save an (png) image
 * @return input file name with '.png' appended if needed
 **/
QString SliceViewer::ensurePngExtension(const QString &fname) const {
  const QString goodExt = "png";

  QString res = fname;
  if (QFileInfo(fname).suffix() != goodExt) {
    res = res + "." + goodExt;
  }
  return res;
}

//------------------------------------------------------------------------------------
/** Save the rendered 2D slice to an image file.
 *
 * @param filename :: full path to the file to save, including extension
 *        (e.g. .png). If not specified or empty, then a dialog will prompt
 *        the user to pick a file.
 */
void SliceViewer::saveImage(const QString &filename) {
  QString fileselection;
  if (filename.isEmpty()) {
    fileselection = MantidQt::API::FileDialogHandler::getSaveFileName(
        this, tr("Pick a file to which to save the image"),
        QFileInfo(m_lastSavedFile).absoluteFilePath(),
        tr("PNG files(*.png *.png)"));
    // User cancelled if filename is still empty
    if (fileselection.isEmpty())
      return;
    m_lastSavedFile = fileselection;
  } else
    fileselection = filename;

  // append '.png' if needed
  QString finalName = ensurePngExtension(fileselection);

  // Create the image
  QPixmap pix = this->getImage();
  // And save to the file
  pix.save(finalName);
}

//=================================================================================================
//=================================================================================================
//=================================================================================================
/** Zoom in or out, keeping the center of the plot in the same position.
 *
 * @param factor :: double, if > 1 : zoom in by this factor.
 *                  if < 1 : it will zoom out.
 */
void SliceViewer::zoomBy(double factor) {
  QwtDoubleInterval xint = this->getXLimits();
  QwtDoubleInterval yint = this->getYLimits();

  double newHalfWidth = (xint.width() / factor) * 0.5;
  double middle = (xint.minValue() + xint.maxValue()) * 0.5;
  double x_min = middle - newHalfWidth;
  double x_max = middle + newHalfWidth;

  newHalfWidth = (yint.width() / factor) * 0.5;
  middle = (yint.minValue() + yint.maxValue()) * 0.5;
  double y_min = middle - newHalfWidth;
  double y_max = middle + newHalfWidth;
  // Perform the move
  this->setXYLimits(x_min, x_max, y_min, y_max);
  autoRebinIfRequired();

  // Peaks in region will change.
  this->updatePeaksOverlay();
}

//------------------------------------------------------------------------------------
/** Manually set the center of the plot, in X Y coordinates.
 * This keeps the plot the same size as previously.
 * Use setXYLimits() to modify the size of the plot by setting the X/Y edges,
 * or you can use zoomBy() to zoom in/out
 *
 * @param x :: new position of the center in X
 * @param y :: new position of the center in Y
 */
void SliceViewer::setXYCenter(double x, double y) {
  QwtDoubleInterval xint = this->getXLimits();
  QwtDoubleInterval yint = this->getYLimits();
  double halfWidthX = xint.width() * 0.5;
  double halfWidthY = yint.width() * 0.5;
  // Perform the move
  this->setXYLimits(x - halfWidthX, x + halfWidthX, y - halfWidthY,
                    y + halfWidthY);
}

//------------------------------------------------------------------------------------
/** Reset the axis and scale it
 *
 * @param axis :: int for X or Y
 * @param dim :: dimension to show
 */
void SliceViewer::resetAxis(int axis, const IMDDimension_const_sptr &dim) {
  m_plot->setAxisScale(axis, dim->getMinimum(), dim->getMaximum());
  m_plot->setAxisTitle(axis, API::PlotAxis(*dim).title());
}

//------------------------------------------------------------------------------------
/// Find the full range of values in the workspace
void SliceViewer::findRangeFull() {
  IMDWorkspace_sptr workspace_used = m_ws;
  if (m_rebinMode) {
    workspace_used = this->m_overlayWS;
  }

  if (!workspace_used)
    return;

  // Acquire a scoped read-only lock on the workspace, preventing it from being
  // written
  // while we iterate through.
  ReadLock lock(*workspace_used);

  // Iterate through the entire workspace
  m_colorRangeFull =
      API::SignalRange(*workspace_used, this->getNormalization()).interval();
}

//------------------------------------------------------------------------------------
/** Find the full range of values ONLY in the currently visible
part of the workspace */
void SliceViewer::findRangeSlice() {
  IMDWorkspace_sptr workspace_used = m_ws;
  if (m_rebinMode) {
    workspace_used = this->m_overlayWS;
  }

  if (!workspace_used)
    return;
  // Acquire a scoped read-only lock on the workspace, preventing it from being
  // written
  // while we iterate through.
  ReadLock lock(*workspace_used);

  m_colorRangeSlice = QwtDoubleInterval(0., 1.0);

  // This is what is currently visible on screen
  QwtDoubleInterval xint = m_plot->axisScaleDiv(m_spect->xAxis())->interval();
  QwtDoubleInterval yint = m_plot->axisScaleDiv(m_spect->yAxis())->interval();

  // Find the min-max extents in each dimension
  VMD min(workspace_used->getNumDims());
  VMD max(workspace_used->getNumDims());
  for (size_t d = 0; d < m_dimensions.size(); d++) {
    DimensionSliceWidget *widget = m_dimWidgets[d];
    IMDDimension_const_sptr dim = m_dimensions[d];
    if (widget->getShownDim() == 0) {
      min[d] = VMD_t(xint.minValue());
      max[d] = VMD_t(xint.maxValue());
    } else if (widget->getShownDim() == 1) {
      min[d] = VMD_t(yint.minValue());
      max[d] = VMD_t(yint.maxValue());
    } else {
      // Is a slice. Take a slice of widht = binWidth
      min[d] = VMD_t(widget->getSlicePoint()) - dim->getBinWidth() * 0.45f;
      max[d] = min[d] + dim->getBinWidth();
    }
  }
  // This builds the implicit function for just this slice
  MDBoxImplicitFunction *function = new MDBoxImplicitFunction(min, max);

  // Iterate through the slice
  m_colorRangeSlice = API::SignalRange(*workspace_used, *function,
                                       this->getNormalization()).interval();
  delete function;
  // In case of failure, use the full range instead
  if (m_colorRangeSlice == QwtDoubleInterval(0.0, 1.0))
    m_colorRangeSlice = m_colorRangeFull;
}

//------------------------------------------------------------------------------------
/** Slot to show the mouse info at the mouse position
 *
 * @param x :: position of the mouse in plot coords
 * @param y :: position of the mouse in plot coords
 */
void SliceViewer::showInfoAt(double x, double y) {
  // Show the coordinates in the viewed workspace
  if (!m_ws)
    return;
  VMD coords(m_ws->getNumDims());
  for (size_t d = 0; d < m_ws->getNumDims(); d++)
    coords[d] = VMD_t(m_dimWidgets[d]->getSlicePoint());
  coords[m_dimX] = VMD_t(x);
  coords[m_dimY] = VMD_t(y);
  signal_t signal =
      m_ws->getSignalAtVMD(coords, this->m_data->getNormalization());
  ui.lblInfoX->setText(QString::number(x, 'g', 4));
  ui.lblInfoY->setText(QString::number(y, 'g', 4));
  ui.lblInfoSignal->setText(QString::number(signal, 'g', 4));

  // Now show the coords in the original workspace
  if (m_ws->hasOriginalWorkspace()) {
    IMDWorkspace_sptr origWS =
        boost::dynamic_pointer_cast<IMDWorkspace>(m_ws->getOriginalWorkspace());
    CoordTransform *toOrig = m_ws->getTransformToOriginal();
    if (toOrig) {
      // Transform the coordinates
      VMD orig = toOrig->applyVMD(coords);

      QString text;
      for (size_t d = 0; d < origWS->getNumDims(); d++) {
        text += QString::fromStdString(origWS->getDimension(d)->getName());
        text += ": ";
        text += (orig[d] < 0) ? "-" : " ";
        text += QString::number(fabs(orig[d]), 'g', 3).leftJustified(8, ' ');
        if (d != origWS->getNumDims() - 1)
          text += " ";
      }
      ui.lblOriginalCoord->setText(text);
    }
  }
}

//------------------------------------------------------------------------------------
/** Update the 2D plot using all the current controls settings */
void SliceViewer::updateDisplay(bool resetAxes) {
  if (!m_ws)
    return;
  size_t oldX = m_dimX;
  size_t oldY = m_dimY;

  m_dimX = 0;
  m_dimY = 1;
  std::vector<coord_t> slicePoint;

  for (size_t d = 0; d < m_ws->getNumDims(); d++) {
    DimensionSliceWidget *widget = m_dimWidgets[d];
    if (widget->getShownDim() == 0) {
      m_dimX = d;
    } else if (widget->getShownDim() == 1) {
      m_dimY = d;
    }
    slicePoint.push_back(VMD_t(widget->getSlicePoint()));
  }
  // Avoid going out of range
  if (m_dimX >= m_ws->getNumDims())
    m_dimX = m_ws->getNumDims() - 1;
  if (m_dimY >= m_ws->getNumDims())
    m_dimY = m_ws->getNumDims() - 1;
  m_X = m_dimensions[m_dimX];
  m_Y = m_dimensions[m_dimY];

  m_data->setSliceParams(m_dimX, m_dimY, m_X, m_Y, slicePoint);
  m_slicePoint = VMD(slicePoint);

  // Was there a change of which dimensions are shown?
  if (resetAxes || oldX != m_dimX || oldY != m_dimY) {
    this->resetAxis(m_spect->xAxis(), m_X);
    this->resetAxis(m_spect->yAxis(), m_Y);

    // The dimensionality has changed. It might no longer be possible to plot
    // peaks.
    enablePeakOverlaysIfAppropriate();

    // Transform the peak overlays according to the new plotting.
    m_peaksPresenter->changeShownDim();

    // Update the pointer to the slider widget.
    updatePeakOverlaySliderWidget();
  }

  // Set the color range
  m_data->setRange(m_colorBar->getViewRange());

  //  m_colorBar->setColorMap(m_colorRange, m_colorMap);
  //  m_plot->setAxisScale(QwtPlot::yRight, m_colorRange.minValue(),
  //  m_colorRange.maxValue() );

  // Is the overlay workspace visible at all from this slice point?
  if (m_overlayWS) {
    bool overlayInSlice = true;
    for (size_t d = 0; d < m_overlayWS->getNumDims(); d++) {
      if ((d != m_dimX && d != m_dimY) &&
          (m_slicePoint[d] < m_overlayWS->getDimension(d)->getMinimum() ||
           m_slicePoint[d] >= m_overlayWS->getDimension(d)->getMaximum()))
        overlayInSlice = false;
    }
    m_overlayWSOutline->setShown(overlayInSlice);
  }

  // Notify the graph that the underlying data changed
  m_spect->setData(*m_data);
  m_spect->itemChanged();
  m_plot->replot();

  // Peaks overlays may need redrawing
  updatePeaksOverlay();

  // Send out a signal
  emit changedSlicePoint(m_slicePoint);
}

//------------------------------------------------------------------------------------
/** The user changed the shown dimension somewhere.
 *
 * @param index :: index of the dimension
 * @param dim :: shown dimension, 0=X, 1=Y, -1 sliced
 * @param oldDim :: previous shown dimension, 0=X, 1=Y, -1 sliced
 */
void SliceViewer::changedShownDim(int index, int dim, int oldDim) {
  if (dim >= 0) {
    // Swap from X to Y
    if (oldDim >= 0 && oldDim != dim) {
      for (size_t d = 0; d < m_ws->getNumDims(); d++) {
        // A different dimension had the same shown dimension
        if ((size_t(index) != d) && (m_dimWidgets[d]->getShownDim() == dim)) {
          // So flip it. If the new one is X, the old one becomes Y
          m_dimWidgets[d]->setShownDim((dim == 0) ? 1 : 0);
          break;
        }
      }
    }
    // Make sure no other dimension is showing the same one
    for (size_t d = 0; d < m_ws->getNumDims(); d++) {
      // A different dimension had the same shown dimension
      if ((size_t(index) != d) && (m_dimWidgets[d]->getShownDim() == dim)) {
        m_dimWidgets[d]->setShownDim(-1);
      }
    }
  }
  // Show the new slice. This finds m_dimX and m_dimY
  this->updateDisplay();
  // Send out a signal
  emit changedShownDim(m_dimX, m_dimY);
}

//=================================================================================================
//========================================== PYTHON METHODS
//=======================================
//=================================================================================================

/** @return the name of the workspace selected, or a blank string
 * if no workspace is set.
 */
QString SliceViewer::getWorkspaceName() const {
  if (m_ws)
    return QString::fromStdString(m_ws->getName());
  else
    return QString();
}

//------------------------------------------------------------------------------------
/** @return the index of the dimension that is currently
 * being shown as the X axis of the plot.
 */
int SliceViewer::getDimX() const { return int(m_dimX); }

/** @return the index of the dimension that is currently
 * being shown as the Y axis of the plot.
 */
int SliceViewer::getDimY() const { return int(m_dimY); }

//------------------------------------------------------------------------------------
/** Set the index of the dimensions that will be shown as
 * the X and Y axis of the plot.
 * You cannot set both axes to be the same.
 *
 * To be called from Python, primarily.
 *
 * @param indexX :: index of the X dimension, from 0 to NDims-1.
 * @param indexY :: index of the Y dimension, from 0 to NDims-1.
 * @throw std::invalid_argument if an index is invalid or repeated.
 */
void SliceViewer::setXYDim(int indexX, int indexY) {
  if (indexX >= int(m_dimWidgets.size()) || indexX < 0)
    throw std::invalid_argument("There is no dimension # " +
                                Strings::toString(indexX) +
                                " in the workspace.");
  if (indexY >= int(m_dimWidgets.size()) || indexY < 0)
    throw std::invalid_argument("There is no dimension # " +
                                Strings::toString(indexY) +
                                " in the workspace.");
  if (indexX == indexY)
    throw std::invalid_argument(
        "X dimension must be different than the Y dimension index.");

  // Set the X and Y widgets
  m_dimWidgets[indexX]->setShownDim(0);
  m_dimWidgets[indexY]->setShownDim(1);

  // Set all other dimensions as slice points
  for (int d = 0; d < int(m_dimWidgets.size()); d++)
    if (d != indexX && d != indexY)
      m_dimWidgets[d]->setShownDim(-1);

  // Show the new slice. This finds m_dimX and m_dimY
  this->updateDisplay();
  emit changedShownDim(m_dimX, m_dimY);
}

//------------------------------------------------------------------------------------
/** Set the dimensions that will be shown as the X and Y axes
 *
 * @param dimX :: name of the X dimension. Must match the workspace dimension
 *names.
 * @param dimY :: name of the Y dimension. Must match the workspace dimension
 *names.
 * @throw std::runtime_error if the dimension name is not found.
 */
void SliceViewer::setXYDim(const QString &dimX, const QString &dimY) {
  if (!m_ws)
    return;
  int indexX = int(m_ws->getDimensionIndexByName(dimX.toStdString()));
  int indexY = int(m_ws->getDimensionIndexByName(dimY.toStdString()));
  this->setXYDim(indexX, indexY);
}

//------------------------------------------------------------------------------------
/** Sets the slice point in the given dimension:
 * that is, what is the position of the plane in that dimension
 *
 * @param dim :: index of the dimension to change
 * @param value :: value of the slice point, in the units of the given
 *dimension.
 *        This should be within the range of min/max for that dimension.
 * @throw std::invalid_argument if the index is invalid
 */
void SliceViewer::setSlicePoint(int dim, double value) {
  if (dim >= int(m_dimWidgets.size()) || dim < 0)
    throw std::invalid_argument("There is no dimension # " +
                                Strings::toString(dim) + " in the workspace.");
  m_dimWidgets[dim]->setSlicePoint(value);
}

//------------------------------------------------------------------------------------
/** Returns the slice point in the given dimension
 *
 * @param dim :: index of the dimension
 * @return slice point for that dimension. Value has no significance for the
 *         X or Y display dimensions.
 * @throw std::invalid_argument if the index is invalid
 */
double SliceViewer::getSlicePoint(int dim) const {
  if (dim >= int(m_dimWidgets.size()) || dim < 0)
    throw std::invalid_argument("There is no dimension # " +
                                Strings::toString(dim) + " in the workspace.");
  return m_slicePoint[dim];
}

//------------------------------------------------------------------------------------
/** Sets the slice point in the given dimension:
 * that is, what is the position of the plane in that dimension
 *
 * @param dim :: name of the dimension to change
 * @param value :: value of the slice point, in the units of the given
 *dimension.
 *        This should be within the range of min/max for that dimension.
 * @throw std::runtime_error if the name is not found in the workspace
 */
void SliceViewer::setSlicePoint(const QString &dim, double value) {
  if (!m_ws)
    return;
  int index = int(m_ws->getDimensionIndexByName(dim.toStdString()));
  return this->setSlicePoint(index, value);
}

//------------------------------------------------------------------------------------
/** Returns the slice point in the given dimension
 *
 * @param dim :: name of the dimension
 * @return slice point for that dimension. Value has no significance for the
 *         X or Y display dimensions.
 * @throw std::runtime_error if the name is not found in the workspace
 */
double SliceViewer::getSlicePoint(const QString &dim) const {
  if (!m_ws)
    return 0;
  int index = int(m_ws->getDimensionIndexByName(dim.toStdString()));
  return this->getSlicePoint(index);
}

//------------------------------------------------------------------------------------
/** Set the color scale limits and log mode via a method call.
 *
 * @param min :: minimum value corresponding to the lowest color on the map
 * @param max :: maximum value corresponding to the highest color on the map
 * @param log :: true for a log color scale, false for linear
 * @throw std::invalid_argument if max < min or if the values are
 *        inconsistent with a log color scale
 */
void SliceViewer::setColorScale(double min, double max, bool log) {
  if (max <= min)
    throw std::invalid_argument("Color scale maximum must be > minimum.");
  if (log && ((min <= 0) || (max <= 0)))
    throw std::invalid_argument(
        "For logarithmic color scales, both minimum and maximum must be > 0.");
  m_colorBar->setViewRange(min, max);
  m_colorBar->setLog(log);
  this->colorRangeChanged();
}

//------------------------------------------------------------------------------------
/** Set the "background" color to use in the color map. Default is white.
 *
 * This is the color that is shown when:
 *
 *  - The coordinate is out of bounds of the workspace.
 *  - When a signal is NAN (not-a-number).
 *  - When the signal is Zero, if that option is selected using
 *setTransparentZeros()
 *
 * @param r :: red component, from 0-255
 * @param g :: green component, from 0-255
 * @param b :: blue component, from 0-255
 */
void SliceViewer::setColorMapBackground(int r, int g, int b) {
  m_colorBar->getColorMap().setNanColor(r, g, b);
  this->colorRangeChanged();
}

//------------------------------------------------------------------------------------
/** Set the minimum value corresponding to the lowest color on the map
 *
 * @param min :: minimum value corresponding to the lowest color on the map
 * @throw std::invalid_argument if max < min or if the values are
 *        inconsistent with a log color scale
 */
void SliceViewer::setColorScaleMin(double min) {
  this->setColorScale(min, this->getColorScaleMax(), this->getColorScaleLog());
}

//------------------------------------------------------------------------------------
/** Set the maximum value corresponding to the lowest color on the map
 *
 * @param max :: maximum value corresponding to the lowest color on the map
 * @throw std::invalid_argument if max < min or if the values are
 *        inconsistent with a log color scale
 */
void SliceViewer::setColorScaleMax(double max) {
  this->setColorScale(this->getColorScaleMin(), max, this->getColorScaleLog());
}

//------------------------------------------------------------------------------------
/** Set whether the color scale is logarithmic
 *
 * @param log :: true for a log color scale, false for linear
 * @throw std::invalid_argument if the min/max values are inconsistent
 *        with a log color scale
 */
void SliceViewer::setColorScaleLog(bool log) {
  this->setColorScale(this->getColorScaleMin(), this->getColorScaleMax(), log);
}

//------------------------------------------------------------------------------------
/** @return the value that corresponds to the lowest color on the color map */
double SliceViewer::getColorScaleMin() const {
  return m_colorBar->getMinimum();
}

/** @return the value that corresponds to the highest color on the color map */
double SliceViewer::getColorScaleMax() const {
  return m_colorBar->getMaximum();
}

/** @return True if the color scale is in logarithmic mode */
bool SliceViewer::getColorScaleLog() const { return m_colorBar->getLog(); }

//------------------------------------------------------------------------------------
/** Sets whether the image should be rendered in "fast" mode, where
 * the workspace's resolution is used to guess how many pixels to render.
 *
 * If false, each pixel on screen will be rendered. This is the most
 * accurate view but the slowest.
 *
 * This redraws the screen.
 *
 * @param fast :: true to use "fast" rendering mode.
 */
void SliceViewer::setFastRender(bool fast) {
  m_fastRender = fast;
  m_data->setFastMode(m_fastRender);
  this->updateDisplay();
}

/** Return true if the image is in "fast" rendering mode.
 *
 * In "fast" mode, the workspace's resolution is used to guess how many
 * pixels to render. If false, each pixel on screen will be rendered.
 * This is the most accurate view but the slowest.
 *
 * @return True if the image is in "fast" rendering mode.
 */
bool SliceViewer::getFastRender() const { return m_fastRender; }

//------------------------------------------------------------------------------------
/** Set the limits in X and Y to be shown in the plot.
 * The X and Y values are in the units of their respective dimensions.
 * You can change the mapping from X/Y in the plot to specific
 * dimensions in the displayed workspace using setXYDim().
 *
 * You can flip the direction of the scale if you specify,
 * e.g., xleft > xright.
 *
 * @param xleft   :: x-value on the left side of the graph
 * @param xright  :: x-value on the right side of the graph
 * @param ybottom :: y-value on the bottom of the graph
 * @param ytop    :: y-value on the top of the graph
 */
void SliceViewer::setXYLimits(double xleft, double xright, double ybottom,
                              double ytop) {
  // Set the limits in X and Y
  m_plot->setAxisScale(m_spect->xAxis(), xleft, xright);
  m_plot->setAxisScale(m_spect->yAxis(), ybottom, ytop);
  // Make sure the view updates
  m_plot->replot();
  updatePeaksOverlay();
}

//------------------------------------------------------------------------------------
/** @return Returns the [left, right] limits of the view in the X axis. */
QwtDoubleInterval SliceViewer::getXLimits() const {
  return m_plot->axisScaleDiv(m_spect->xAxis())->interval();
}

/** @return Returns the [bottom, top] limits of the view in the Y axis. */
QwtDoubleInterval SliceViewer::getYLimits() const {
  return m_plot->axisScaleDiv(m_spect->yAxis())->interval();
}

//------------------------------------------------------------------------------------
/** Opens a workspace and sets the view and slice points
 * given the XML from the MultiSlice view in XML format.
 *
 * @param xml :: string describing workspace, slice point, etc.
 * @throw std::runtime_error if error in parsing XML
 */
void SliceViewer::openFromXML(const QString &xml) {
  // Set up the DOM parser and parse xml file
  DOMParser pParser;
  Poco::AutoPtr<Poco::XML::Document> pDoc;
  try {
    pDoc = pParser.parseString(xml.toStdString());
  } catch (Poco::Exception &exc) {
    throw std::runtime_error(
        "SliceViewer::openFromXML(): Unable to parse XML. " +
        std::string(exc.what()));
  } catch (...) {
    throw std::runtime_error(
        "SliceViewer::openFromXML(): Unspecified error parsing XML. ");
  }

  // Get pointer to root element
  Poco::XML::Element *pRootElem = pDoc->documentElement();
  if (!pRootElem->hasChildNodes())
    throw std::runtime_error(
        "SliceViewer::openFromXML(): No root element in XML string.");

  // ------- Find the workspace ------------
  Poco::XML::Element *cur = NULL;
  cur = pRootElem->getChildElement("MDWorkspaceName");
  if (!cur)
    throw std::runtime_error(
        "SliceViewer::openFromXML(): No MDWorkspaceName element.");
  std::string wsName = cur->innerText();

  if (wsName.empty())
    throw std::runtime_error(
        "SliceViewer::openFromXML(): Empty MDWorkspaceName found!");

  // Look for the rebinned workspace with a custom name:
  std::string histoName = wsName + "_visual_md";
  // Use the rebinned workspace if available.
  if (AnalysisDataService::Instance().doesExist(histoName))
    this->setWorkspace(QString::fromStdString(histoName));
  else
    this->setWorkspace(QString::fromStdString(wsName));

  if (!m_ws)
    throw std::runtime_error("SliceViewer::openFromXML(): Workspace no found!");
  if ((m_ws->getNumDims() < 3) || (m_ws->getNumDims() > 4))
    throw std::runtime_error(
        "SliceViewer::openFromXML(): Workspace should have 3 or 4 dimensions.");

  // Hard update to make sure axis reorientations are respected.
  this->updateDisplay(true);

  // ------- Read which are the X/Y dimensions ------------
  Poco::XML::Element *dims = pRootElem->getChildElement("DimensionSet");
  if (!dims)
    throw std::runtime_error(
        "SliceViewer::openFromXML(): No DimensionSet element.");

  // Map: The index = dimension in ParaView; Value = dimension of the workspace.
  int dimMap[4];
  // For 4D workspace, the value of the "time"
  double TimeValue = 0.0;

  std::string dimChars = "XYZT";
  for (size_t ind = 0; ind < 4; ind++) {
    // X, Y, Z, or T
    std::string dimLetter = " ";
    dimLetter[0] = dimChars[ind];
    Poco::XML::Element *dim = dims->getChildElement(dimLetter + "Dimension");
    if (!dim)
      throw std::runtime_error("SliceViewer::openFromXML(): No " + dimLetter +
                               "Dimension element.");
    cur = dim->getChildElement("RefDimensionId");
    if (!cur)
      throw std::runtime_error(
          "SliceViewer::openFromXML(): No RefDimensionId in " + dimLetter +
          "Dimension element.");
    std::string dimName = cur->innerText();
    if (!dimName.empty())
      dimMap[ind] = int(m_ws->getDimensionIndexByName(dimName));
    else
      dimMap[ind] = -1;
    // Find the time value
    if (ind == 3) {
      cur = dim->getChildElement("Value");
      if (cur) {
        if (!Kernel::Strings::convert(cur->innerText(), TimeValue))
          throw std::runtime_error(
              "SliceViewer::openFromXML(): Could not cast Value '" +
              cur->innerText() + "' to double in TDimension element.");
      }
    }
  }
  // The index of the time dimensions
  int timeDim = dimMap[3];

  // ------- Read the plane function ------------
  Poco::XML::Element *func = pRootElem->getChildElement("Function");
  if (!func)
    throw std::runtime_error(
        "SliceViewer::openFromXML(): No Function element.");
  Poco::XML::Element *paramlist = func->getChildElement("ParameterList");
  if (!paramlist)
    throw std::runtime_error(
        "SliceViewer::openFromXML(): No ParameterList element.");

  Poco::AutoPtr<NodeList> params = paramlist->getElementsByTagName("Parameter");
  Poco::AutoPtr<NodeList> paramvals;
  Node *param;
  if (!params || params->length() < 2)
    throw std::runtime_error("SliceViewer::openFromXML(): Too few parameters.");

  param = params->item(0);
  paramvals = param->childNodes();
  if (!paramvals || paramvals->length() < 2)
    throw std::runtime_error(
        "SliceViewer::openFromXML(): Parameter has too few children");
  std::string normalStr = paramvals->item(1)->innerText();

  param = params->item(1);
  paramvals = param->childNodes();
  if (!paramvals || paramvals->length() < 2)
    throw std::runtime_error(
        "SliceViewer::openFromXML(): Parameter has too few children");
  std::string originStr = paramvals->item(1)->innerText();

  // ------- Apply the X/Y dimensions ------------
  V3D normal, origin;
  normal.fromString(normalStr);
  origin.fromString(originStr);
  coord_t planeOrigin = 0;
  int normalDim = -1;
  for (int i = 0; i < 3; i++)
    if (normal[i] > 0.99)
      normalDim = i;
  if (normal.norm() > 1.01 || normal.norm() < 0.99)
    throw std::runtime_error("Normal vector is not length 1.0!");
  if (normalDim < 0)
    throw std::runtime_error("Could not find the normal of the plane. Plane "
                             "must be along one of the axes!");

  // Get the plane origin and the dimension in the workspace dimensions
  planeOrigin = static_cast<coord_t>(origin[normalDim]);
  normalDim = dimMap[normalDim];

  VMD slicePoint(m_ws->getNumDims());
  slicePoint *= 0; // clearnormalDim
  // The plane origin in the 3D view
  slicePoint[normalDim] = planeOrigin;
  // The "time" of the paraview view
  if (dimMap[3] > 0)
    slicePoint[dimMap[3]] = static_cast<coord_t>(TimeValue);

  // Now find the first unused dimensions = that is the X view dimension
  int xdim = -1;
  for (int d = 0; d < int(m_ws->getNumDims()); d++)
    if ((d != normalDim) && (d != timeDim)) {
      xdim = d;
      break;
    }

  // Now find the second unused dimensions = that is the Y view dimension
  int ydim = -1;
  for (int d = 0; d < int(m_ws->getNumDims()); d++)
    if ((d != normalDim) && (d != timeDim) && (d != xdim)) {
      ydim = d;
      break;
    }

  if (xdim < 0 || ydim < 0)
    throw std::runtime_error("SliceViewer::openFromXML(): Could not find the X "
                             "or Y view dimension.");

  // Finally, set the view dimension and slice points
  this->setXYDim(xdim, ydim);
  for (int d = 0; d < int(m_ws->getNumDims()); d++)
    this->setSlicePoint(d, slicePoint[d]);
}

//------------------------------------------------------------------------------------
/** This slot is called when the dynamic rebinning parameters are changed.
 * It recalculates the dynamically rebinned workspace and plots it
 */
void SliceViewer::rebinParamsChanged() {
  if (!m_ws)
    return;

  // Cancel pre-existing algo.
  m_algoRunner->cancelRunningAlgorithm();

  IAlgorithm_sptr alg = AlgorithmManager::Instance().create("BinMD");
  alg->setProperty("InputWorkspace", m_ws);
  alg->setProperty("AxisAligned", false);

  std::vector<double> OutputExtents;
  std::vector<int> OutputBins;

  for (size_t d = 0; d < m_dimWidgets.size(); d++) {
    DimensionSliceWidget *widget = m_dimWidgets[d];
    MDHistoDimension_sptr dim = m_dimensions[d];

    // Build up the arguments to BinMD
    double min = 0;
    double max = 1;
    int numBins = 1;
    if (widget->getShownDim() < 0) {
      // Slice point. So integrate with a thickness
      min = widget->getSlicePoint() - widget->getThickness();
      max = widget->getSlicePoint() + widget->getThickness();
      // From min to max, with only 1 bin
    } else {
      // Shown dimension. Use the currently visible range.
      QwtDoubleInterval limits;
      if (widget->getShownDim() == 0)
        limits = this->getXLimits();
      else
        limits = this->getYLimits();
      min = limits.minValue();
      max = limits.maxValue();
      // And the user-entered number of bins
      numBins = widget->getNumBins();
    }

    OutputExtents.push_back(min);
    OutputExtents.push_back(max);
    OutputBins.push_back(numBins);

    // Set the BasisVector property...
    VMD basis(m_ws->getNumDims());
    basis[d] = 1.0;
    std::string prop = dim->getName() + "," + dim->getUnits().ascii() + "," +
                       basis.toString(",");
    alg->setPropertyValue("BasisVector" + Strings::toString(d), prop);
  }

  m_overlayWSName = m_ws->getName() + "_rebinned";

  // Set all the other properties
  alg->setProperty("OutputExtents", OutputExtents);
  alg->setProperty("OutputBins", OutputBins);
  alg->setPropertyValue("Translation", "");
  alg->setProperty("NormalizeBasisVectors", true);
  alg->setProperty("ForceOrthogonal", false);
  alg->setProperty("Parallel", true);
  alg->setPropertyValue("OutputWorkspace", m_overlayWSName);

  // Make the algorithm begin asynchronously
  m_algoRunner->startAlgorithm(alg);
  // The dynamicRebinComplete() slot is connected to the runner to plot when
  // complete.
}

//--------------------------------------------------------------------------------------
/** Slot called by the observer when the BinMD call has completed.
 * This returns the execution to the main GUI thread, and
 * so can update the GUI.
 * @param error :: true if the algorithm died with an error.
 */
void SliceViewer::dynamicRebinComplete(bool error) {
  // If there was an error, clear the workspace
  m_overlayWS.reset();
  if (!error) {
    if (AnalysisDataService::Instance().doesExist(m_overlayWSName))
      m_overlayWS = AnalysisDataService::Instance().retrieveWS<IMDWorkspace>(
          m_overlayWSName);
  }

  // Make it so we refresh the display, with this workspace on TOP
  m_data->setOverlayWorkspace(m_overlayWS);

  if (m_overlayWS) {
    // Position the outline according to the position of the workspace.
    double yMin = m_overlayWS->getDimension(m_dimY)->getMinimum();
    double yMax = m_overlayWS->getDimension(m_dimY)->getMaximum();
    double yMiddle = (yMin + yMax) / 2.0;
    QPointF pointA(m_overlayWS->getDimension(m_dimX)->getMinimum(), yMiddle);
    QPointF pointB(m_overlayWS->getDimension(m_dimX)->getMaximum(), yMiddle);
    m_overlayWSOutline->setPointA(pointA);
    m_overlayWSOutline->setPointB(pointB);
    m_overlayWSOutline->setWidth((yMax - yMin) / 2.0);
    m_overlayWSOutline->setCreationMode(false);
    m_overlayWSOutline->setShown(true);
  } else
    m_overlayWSOutline->setShown(false);
  this->updateDisplay();
}

/**
Event handler for plot panning.
*/
void SliceViewer::panned(int, int) {
  autoRebinIfRequired();

  this->updatePeaksOverlay();
}

/**
Event handler for changing magnification.
*/
void SliceViewer::magnifierRescaled(double) {
  autoRebinIfRequired();

  this->updatePeaksOverlay();
}

/**
Event handler for the auto rebin toggle event.
*/
void SliceViewer::autoRebin_toggled(bool checked) {
  if (checked) {
    // Generate the rebin overlay assuming it isn't up to date.
    this->rebinParamsChanged();
  }
}

/**
@return True only when Auto-Rebinning should be considered.
*/
bool SliceViewer::isAutoRebinSet() const {
  return ui.btnAutoRebin->isEnabled() && ui.btnAutoRebin->isChecked();
}

/**
Auto rebin the workspace according the the current-view + rebin parameters if
that option has been set.
*/
void SliceViewer::autoRebinIfRequired() {
  if (isAutoRebinSet()) {
    rebinParamsChanged();
  }
}

/**
 * Convenience function for removing all displayed peaks workspaces.
 */
void SliceViewer::clearPeaksWorkspaces() { this->disablePeakOverlays(); }

/**
 * Helper function to rest the SliceViewer into a no-peak overlay mode.
 */
void SliceViewer::disablePeakOverlays() {
  // Un-check the button for consistency.
  m_peaksPresenter->clear();
  emit showPeaksViewer(false);
  m_menuPeaks->setEnabled(false);
}

/**
 * Show a collection of peaks workspaces as overplots
 * @param list : List of peak workspace names to show.
 */
ProxyCompositePeaksPresenter *
SliceViewer::setPeaksWorkspaces(const QStringList &list) {

  if (m_ws->getNumDims() < 2) {

    this->m_logger.information(
        "SliceViewer Cannot overplot a peaks workspace unless the "
        "base workspace has two or more dimensions");

    disablePeakOverlays();
    return m_proxyPeaksPresenter.get();
  }

  PeakTransformFactory_sptr transformFactory;
  try {
    // Fetch the correct Peak Overlay Transform Factory;
    const std::string xDim =
        m_plot->axisTitle(QwtPlot::xBottom).text().toStdString();
    const std::string yDim =
        m_plot->axisTitle(QwtPlot::yLeft).text().toStdString();

    transformFactory = m_peakTransformSelector.makeChoice(xDim, yDim);
  } catch (std::invalid_argument &ex) {
    disablePeakOverlays();
    this->m_logger.information("SliceViewer: " + std::string(ex.what()));
    return m_proxyPeaksPresenter.get();
    ;
  }

  // Loop through each of those peaks workspaces and display them.
  for (int i = 0; i < list.size(); ++i) {
    const std::string workspaceName = list[i].toStdString();
    if (!AnalysisDataService::Instance().doesExist(workspaceName)) {
      throw std::invalid_argument(workspaceName + " Does not exist");
    }
    IPeaksWorkspace_sptr peaksWS =
        AnalysisDataService::Instance().retrieveWS<IPeaksWorkspace>(
            workspaceName);
    const size_t numberOfChildPresenters = m_peaksPresenter->size();

    PeakOverlayViewFactorySelector_sptr viewFactorySelector =
        boost::make_shared<PeakOverlayViewFactorySelector>();
    // Candidate for overplotting as spherical peaks
    viewFactorySelector->registerCandidate(
        boost::make_shared<PeakOverlayMultiSphereFactory>(
            peaksWS, m_plot, m_plot->canvas(), numberOfChildPresenters));
    // Candiate for plotting as a markers of peak positions
    viewFactorySelector->registerCandidate(
        boost::make_shared<PeakOverlayMultiCrossFactory>(
            m_ws, transformFactory->createDefaultTransform(), peaksWS, m_plot,
            m_plot->canvas(), numberOfChildPresenters));
    try {
      m_peaksPresenter->addPeaksPresenter(
          boost::make_shared<ConcretePeaksPresenter>(
              viewFactorySelector->makeSelection(), peaksWS, m_ws,
              transformFactory));
    } catch (std::logic_error &ex) {
      // Incompatible PeaksWorkspace.
      disablePeakOverlays();
      this->m_logger.information("SliceViewer: " + std::string(ex.what()));
      return m_proxyPeaksPresenter.get();
    }
  }
  updatePeakOverlaySliderWidget();
  emit showPeaksViewer(true);
  m_menuPeaks->setEnabled(true);
  return m_proxyPeaksPresenter.get();
}

/**
Event handler for selection/de-selection of peak overlays.

Allow user to choose a suitable input peaks workspace

*/
void SliceViewer::peakOverlay_clicked() {
  MantidQt::MantidWidgets::SelectWorkspacesDialog dlg(this, "PeaksWorkspace");
  int ret = dlg.exec();
  if (ret == QDialog::Accepted) {
    QStringList list = dlg.getSelectedNames();
    if (!list.isEmpty()) {
      // Fetch the correct Peak Overlay Transform Factory;
      setPeaksWorkspaces(list);
    }
  }
}

/**
Obtain the reference to a new PeakOverlay slider widget if necessary.
*/
void SliceViewer::updatePeakOverlaySliderWidget() {
  for (size_t d = 0; d < m_ws->getNumDims(); d++) {
    DimensionSliceWidget *widget = m_dimWidgets[d];
    if (widget->getShownDim() < 0) {
      if (m_peaksPresenter->isLabelOfFreeAxis(widget->getDimName())) {
        m_peaksSliderWidget = widget; // Cache the widget being used for this.
        auto xInterval = getXLimits();
        auto yInterval = getYLimits();
        PeakBoundingBox viewableRegion(
            Left(xInterval.minValue()), Right(xInterval.maxValue()),
            Top(yInterval.maxValue()), Bottom(yInterval.minValue()),
            SlicePoint(m_peaksSliderWidget->getSlicePoint()));

        updatePeaksOverlay(); // Ensure that the presenter is up-to-date with
                              // the change
      }
    }
  }
}

/**
 * Update the peaks presenter. Use the slice position as well as the plot region
 * to update the collection of peaks presetners.
 */
void SliceViewer::updatePeaksOverlay() {
  if (m_peaksSliderWidget != NULL) {
    auto xInterval = getXLimits();
    auto yInterval = getYLimits();
    PeakBoundingBox viewableRegion(
        Left(xInterval.minValue()), Right(xInterval.maxValue()),
        Top(yInterval.maxValue()), Bottom(yInterval.minValue()),
        SlicePoint(m_peaksSliderWidget->getSlicePoint()));
    m_peaksPresenter->updateWithSlicePoint(viewableRegion);
  }
}

/**
Decide whether to enable peak overlays, then reflect the ui controls to indicate
this.

1) Check the dimensionality of the workspace.
2) Check that the currently displayed plot x and y correspond to a valid peak
transform (H, K, L) etc.

*/
void SliceViewer::enablePeakOverlaysIfAppropriate() {
  bool enablePeakOverlays = false;
  if (m_ws->getNumDims() >= 2) {
    const std::string xDim =
        m_plot->axisTitle(QwtPlot::xBottom).text().toStdString();
    const std::string yDim =
        m_plot->axisTitle(QwtPlot::yLeft).text().toStdString();
    enablePeakOverlays =
        m_peakTransformSelector.hasFactoryForTransform(xDim, yDim);
  }

  if (!enablePeakOverlays) {
    m_peaksPresenter->clear(); // Reset the presenter
  }
}

/**
Get the peaks proxy presenter.
*/
boost::shared_ptr<ProxyCompositePeaksPresenter>
SliceViewer::getPeaksPresenter() const {
  return m_proxyPeaksPresenter;
}

/**
Zoom in upon a rectangle
@param boundingBox : The bounding rectangular box to zoom to.
*/
void SliceViewer::zoomToRectangle(const PeakBoundingBox &boundingBox) {
  // Set the limits in X and Y
  m_plot->setAxisScale(m_spect->xAxis(), boundingBox.left(),
                       boundingBox.right());
  m_plot->setAxisScale(m_spect->yAxis(), boundingBox.bottom(),
                       boundingBox.top());

  const QString dimensionName =
      QString::fromStdString(m_peaksSliderWidget->getDimName());
  this->setSlicePoint(dimensionName, boundingBox.slicePoint());

  // Make sure the view updates
  m_plot->replot();
}

/**
 * Reset the original view.
 */
void SliceViewer::resetView() { this->resetZoom(); }

/**
 * @brief Detach this sliceviewer from the peaksviewer
 */
void SliceViewer::detach() { this->disablePeakOverlays(); }

void SliceViewer::peakWorkspaceChanged(
    const std::string &wsName,
    boost::shared_ptr<Mantid::API::IPeaksWorkspace> &changedPeaksWS) {
  // Tell the composite presenter about it
  m_peaksPresenter->notifyWorkspaceChanged(wsName, changedPeaksWS);
}

void SliceViewer::onPeaksViewerOverlayOptions() {
  PeaksViewerOverlayDialog dlg(this->m_peaksPresenter);
  dlg.exec();
}

void SliceViewer::dragEnterEvent(QDragEnterEvent *e) {
  QString name = e->mimeData()->objectName();
  if (name == "MantidWorkspace") {
    e->accept();
  } else {
    e->ignore();
  }
}

void SliceViewer::dropEvent(QDropEvent *e) {
  QString name = e->mimeData()->objectName();
  if (name == "MantidWorkspace") {
    QString text = e->mimeData()->text();
    int endIndex = 0;
    QStringList wsNames;
    while (text.indexOf("[\"", endIndex) > -1) {
      int startIndex = text.indexOf("[\"", endIndex) + 2;
      endIndex = text.indexOf("\"]", startIndex);
      QString candidate = text.mid(startIndex, endIndex - startIndex);
      if (boost::dynamic_pointer_cast<IPeaksWorkspace>(
              AnalysisDataService::Instance().retrieve(
                  candidate.toStdString()))) {
        wsNames.append(candidate);
        e->accept();
      } else {
        e->ignore();
      }
    }
    if (!wsNames.empty()) {
      // Show these peaks workspaces
      this->setPeaksWorkspaces(wsNames);
    }
  }
}

} // namespace
}<|MERGE_RESOLUTION|>--- conflicted
+++ resolved
@@ -21,17 +21,10 @@
 #include "MantidGeometry/MDGeometry/MDBoxImplicitFunction.h"
 #include "MantidGeometry/MDGeometry/MDHistoDimension.h"
 #include "MantidGeometry/MDGeometry/MDTypes.h"
-<<<<<<< HEAD
-#include "MantidKernel/DataService.h"
-#include "MantidKernel/Strings.h"
-#include "MantidKernel/VMD.h"
-#include "MantidQtAPI/MdSettings.h"
-#include "MantidQtAPI/QwtRasterDataMD.h"
-=======
 #include "MantidKernel/ReadLock.h"
 #include "MantidQtAPI/FileDialogHandler.h"
 #include "MantidQtAPI/PlotAxis.h"
->>>>>>> 223af41c
+#include "MantidQtAPI/MdSettings.h"
 #include "MantidQtAPI/SignalRange.h"
 #include "MantidQtSliceViewer/SliceViewer.h"
 #include "MantidQtSliceViewer/CustomTools.h"
@@ -83,18 +76,12 @@
       m_fastRender(true), m_rebinMode(false), m_rebinLocked(true),
       m_logger("SliceViewer"),
       m_peaksPresenter(boost::make_shared<CompositePeaksPresenter>(this)),
-<<<<<<< HEAD
-      m_proxyPeaksPresenter(boost::make_shared<ProxyCompositePeaksPresenter>(m_peaksPresenter)),
+      m_proxyPeaksPresenter(
+      boost::make_shared<ProxyCompositePeaksPresenter>(m_peaksPresenter)),
       m_peaksSliderWidget(NULL),
-      m_mdSettings(new MantidQt::API::MdSettings())
-{
-	ui.setupUi(this);
-=======
-      m_proxyPeaksPresenter(
-          boost::make_shared<ProxyCompositePeaksPresenter>(m_peaksPresenter)),
-      m_peaksSliderWidget(NULL) {
+      m_mdSettings(new MantidQt::API::MdSettings()){
+      
   ui.setupUi(this);
->>>>>>> 223af41c
 
   m_inf = std::numeric_limits<double>::infinity();
 
@@ -181,8 +168,7 @@
 void SliceViewer::loadSettings() {
   QSettings settings;
   settings.beginGroup("Mantid/SliceViewer");
-<<<<<<< HEAD
-  bool scaleType = (bool)settings.value("LogColorScale", 0 ).toInt();
+  bool scaleType = (bool)settings.value("LogColorScale", 0).toInt();
 
   //Load Colormap. If the file is invalid the default stored colour map is used. If the 
   // user selected a unified color map for the SliceViewer and the VSI, then this is loaded.
@@ -195,11 +181,6 @@
     m_currentColorMapFile = settings.value("ColormapFile", "").toString();
   }
 
-=======
-  bool scaleType = (bool)settings.value("LogColorScale", 0).toInt();
-  // Load Colormap. If the file is invalid the default stored colour map is used
-  m_currentColorMapFile = settings.value("ColormapFile", "").toString();
->>>>>>> 223af41c
   // Set values from settings
   if (!m_currentColorMapFile.isEmpty())
     loadColorMap(m_currentColorMapFile);
