--- conflicted
+++ resolved
@@ -189,11 +189,7 @@
         # On RHEL6 we have to use an updated qscintilla to fix an auto complete bug
         set ( CPACK_RPM_PACKAGE_REQUIRES "${CPACK_RPM_PACKAGE_REQUIRES} qscintilla >= 2.4.6" )
         # On RHEL6 we are using SCL packages for Qt
-<<<<<<< HEAD
         set ( CPACK_RPM_PACKAGE_REQUIRES "${CPACK_RPM_PACKAGE_REQUIRES},scl-utils,mantidlibs,mantidlibs-runtime,mantidlibs-qt,mantidlibs-qt-x11" )
-=======
-        set ( CPACK_RPM_PACKAGE_REQUIRES "${CPACK_RPM_PACKAGE_REQUIRES},scl-utils,mantidlibs,mantidlibs-runtime,mantidlibs-qt" )
->>>>>>> 7c56eb08
       else()  
         set ( CPACK_RPM_PACKAGE_REQUIRES "${CPACK_RPM_PACKAGE_REQUIRES} qscintilla" )
       endif()
