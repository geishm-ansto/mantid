#pylint: disable=no-init
import stresstesting
from mantid import *

from mantid.simpleapi import *

class REFLReduction(stresstesting.MantidStressTest):
    def runTest(self):
        #TODO: The reduction algorithm should not require an absolute path
        scaling_factor_file = FileFinder.getFullPath("directBeamDatabaseFall2014_IPTS_11601_2.cfg")
        
        #RefLReduction(RunNumbers=[119814],
        LiquidsReflectometryReduction(RunNumbers=[119814],
                      NormalizationRunNumber=119690,
                      SignalPeakPixelRange=[154, 166],
                      SubtractSignalBackground=True,
                      SignalBackgroundPixelRange=[151, 169],
                      NormFlag=True,
                      NormPeakPixelRange=[154, 160],
                      NormBackgroundPixelRange=[151, 163],
                      SubtractNormBackground=True,
                      LowResDataAxisPixelRangeFlag=True,
                      LowResDataAxisPixelRange=[99, 158],
                      LowResNormAxisPixelRangeFlag=True,
                      LowResNormAxisPixelRange=[98, 158],
                      TOFRange=[29623.0, 42438.0],
                      IncidentMediumSelected='2InDiamSi',
                      GeometryCorrectionFlag=False,
                      QMin=0.005,
                      QStep=0.01,
                      AngleOffset=0.009,
                      AngleOffsetError=0.001,
                      ScalingFactorFile=scaling_factor_file,
                      SlitsWidthFlag=True,
                      OutputWorkspace='reflectivity_119814')

    def validate(self):
<<<<<<< HEAD
        # Be more tolerant with the output, mainly because of the errors.
        # The following tolerance check the errors up to the third digit.
        self.tolerance = 0.008
=======
        # Be more tolerant with the output.
        self.tolerance = 0.0001
>>>>>>> ac8dd147
        self.disableChecking.append('Instrument')
        self.disableChecking.append('Sample')
        self.disableChecking.append('SpectraMap')
        self.disableChecking.append('Axes')
        return "reflectivity_119814", 'REFL_119814_combined_data.nxs'
<|MERGE_RESOLUTION|>--- conflicted
+++ resolved
@@ -35,14 +35,9 @@
                       OutputWorkspace='reflectivity_119814')
 
     def validate(self):
-<<<<<<< HEAD
-        # Be more tolerant with the output, mainly because of the errors.
-        # The following tolerance check the errors up to the third digit.
+        # Be more tolerant with the output.
         self.tolerance = 0.008
-=======
-        # Be more tolerant with the output.
-        self.tolerance = 0.0001
->>>>>>> ac8dd147
+
         self.disableChecking.append('Instrument')
         self.disableChecking.append('Sample')
         self.disableChecking.append('SpectraMap')
