--- conflicted
+++ resolved
@@ -191,7 +191,6 @@
     TS_ASSERT( ! history2.isDefault() )
     TS_ASSERT_EQUALS( history2.type(), wsp2->type() )
     TS_ASSERT_EQUALS( history2.direction(), 1 )
-<<<<<<< HEAD
 
     // create empty workspace with blank name
     Workspace_sptr space;
@@ -209,8 +208,6 @@
     TS_ASSERT_EQUALS( history3.direction(), Direction::Input )
     wsp7->setValue("ws2");
     delete wsp7;
-=======
->>>>>>> 405e9c46
   }
 
   void testStore()
