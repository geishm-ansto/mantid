if ( CXXTEST_FOUND )
  include_directories ( SYSTEM ${CXXTEST_INCLUDE_DIR} ${GMOCK_INCLUDE_DIR} ${GTEST_INCLUDE_DIR} )

  include_directories ( ../../TestHelpers/inc ../../Nexus/inc ${HDF5_INCLUDE_DIRS})
  # This variable is used within the cxxtest_add_test macro to build these helper classes into the test executable.
  # It will go out of scope at the end of this file so doesn't need un-setting
  set ( TESTHELPER_SRCS ../../TestHelpers/src/TearDownWorld.cpp
                        ../../TestHelpers/src/ComponentCreationHelper.cpp
                        ../../TestHelpers/src/BoxControllerDummyIO.cpp
                        ../../TestHelpers/src/NexusTestHelper.cpp
      )
  
<<<<<<< HEAD
  if ( GMOCK_FOUND AND GTEST_FOUND )
    cxxtest_add_test ( APITest ${TEST_FILES} ${GMOCK_TEST_FILES})
    target_link_libraries( APITest API ${GMOCK_LIBRARIES} ${GTEST_LIBRARIES} Nexus ${NEXUS_LIBRARIES})
  else ()
    cxxtest_add_test ( APITest ${TEST_FILES} )
    target_link_libraries( APITest API  )
  endif()
=======
  cxxtest_add_test ( APITest ${TEST_FILES} ${GMOCK_TEST_FILES})
  target_link_libraries( APITest LINK_PRIVATE 
            API
            Geometry
            Kernel
            Nexus
            ${NEXUS_LIBRARIES}
            ${Boost_LIBRARIES}
            ${POCO_LIBRARIES}
            ${GMOCK_LIBRARIES}
            ${GTEST_LIBRARIES}  )

>>>>>>> 560a3516
  add_dependencies ( FrameworkTests APITest )
  # Test data
  add_dependencies ( APITest StandardTestData )

  # Add to the 'FrameworkTests' group in VS
  set_property ( TARGET APITest PROPERTY FOLDER "UnitTests" )
endif ()<|MERGE_RESOLUTION|>--- conflicted
+++ resolved
@@ -10,16 +10,7 @@
                         ../../TestHelpers/src/NexusTestHelper.cpp
       )
   
-<<<<<<< HEAD
-  if ( GMOCK_FOUND AND GTEST_FOUND )
-    cxxtest_add_test ( APITest ${TEST_FILES} ${GMOCK_TEST_FILES})
-    target_link_libraries( APITest API ${GMOCK_LIBRARIES} ${GTEST_LIBRARIES} Nexus ${NEXUS_LIBRARIES})
-  else ()
-    cxxtest_add_test ( APITest ${TEST_FILES} )
-    target_link_libraries( APITest API  )
   endif()
-=======
-  cxxtest_add_test ( APITest ${TEST_FILES} ${GMOCK_TEST_FILES})
   target_link_libraries( APITest LINK_PRIVATE 
             API
             Geometry
@@ -31,7 +22,6 @@
             ${GMOCK_LIBRARIES}
             ${GTEST_LIBRARIES}  )
 
->>>>>>> 560a3516
   add_dependencies ( FrameworkTests APITest )
   # Test data
   add_dependencies ( APITest StandardTestData )
