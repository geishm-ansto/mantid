#ifndef MANTID_API_IDOMAINCREATOR_H_
#define MANTID_API_IDOMAINCREATOR_H_

//----------------------------------------------------------------------
// Includes
//----------------------------------------------------------------------
#include "MantidKernel/IPropertyManager.h"
#include "MantidAPI/DomainCreatorFactory.h"
#include "MantidAPI/IFunction.h"

namespace Mantid
{

  namespace API
  {
    class FunctionDomain;
<<<<<<< HEAD
    class FunctionValues;
=======
    class IFunctionValues;
    class Workspace;
>>>>>>> c7bfc948
  }

  namespace API
  {
    /**

    An base class for domain creators for use in Fit. Implementations create function domains
    from particular workspaces. Domain creators are instantiated by Fit algorithm and are responsible
    for declaring Fit's dynamic properties. Derived creators can implement createOutput method to
    declare the OutputWorkspace property for comparing the fitted and calculated data.

    @author Roman Tolchenov, Tessella plc
    @date 22/03/2012

    Copyright &copy; 2007-8 ISIS Rutherford Appleton Laboratory & NScD Oak Ridge National Laboratory

    This file is part of Mantid.

    Mantid is free software; you can redistribute it and/or modify
    it under the terms of the GNU General Public License as published by
    the Free Software Foundation; either version 3 of the License, or
    (at your option) any later version.

    Mantid is distributed in the hope that it will be useful,
    but WITHOUT ANY WARRANTY; without even the implied warranty of
    MERCHANTABILITY or FITNESS FOR A PARTICULAR PURPOSE.  See the
    GNU General Public License for more details.

    You should have received a copy of the GNU General Public License
    along with this program.  If not, see <http://www.gnu.org/licenses/>.

    File change history is stored at: <https://github.com/mantidproject/mantid>
    Code Documentation is available at: <http://doxygen.mantidproject.org>
    */
    class DLLExport IDomainCreator
    {
    public:
      /// Type of domain to create.
      enum DomainType { Simple = 0, Sequential, Parallel };
      /// Constrcutor
      IDomainCreator( Kernel::IPropertyManager* manager,
        const std::vector<std::string>& workspacePropertyNames,
        DomainType domainType = Simple);
      /// Virtual destructor
      virtual ~IDomainCreator() {}
      /// Initialize
      virtual void initialize(Kernel::IPropertyManager* , const std::string&, DomainType) {}

      /// Toggle output of either just composite or composite + members
      void separateCompositeMembersInOutput(const bool value, const bool conv = false);

      /// Declare properties that specify the dataset within the workspace to fit to.
      /// @param suffix :: A suffix to give to all new properties.
      /// @param addProp :: If false don't actually declare new properties but do other stuff if needed
      virtual void declareDatasetProperties(const std::string& suffix = "",bool addProp = true) 
      {UNUSED_ARG(suffix);UNUSED_ARG(addProp);}

      /// Create a domain and values from the input workspace. FunctionValues must be filled with data to fit to.
      /// @param domain :: Shared pointer to hold the created domain
      /// @param values :: Shared pointer to hold the created values with set fitting data and weights.
      ///  Implementations must check whether it's empty or not. If values pointer is empty create new values instance
      ///  of an appropriate type otherwise extend it if neccessary.
      /// @param i0 :: Starting index in values for the fitting data. Implementations must make sure values has enough room
      ///   for the data from index i0 to the end of the container.
      virtual void createDomain(
        boost::shared_ptr<API::FunctionDomain>& domain, 
        boost::shared_ptr<API::FunctionValues>& values,
        size_t i0 = 0) = 0;

       /// Create an output workspace filled with data simulated with the fitting function.
       /// @param baseName :: Specifies the name of the output workspace
       /// @param function :: A pointer to the fitting function
       /// @param domain :: The domain containing x-values for the function
       /// @param values :: A FunctionValues instance containing the fitting data
       /// @param outputWorkspacePropertyName :: Name of the property to declare and set to the created output workspace.
       ///                                       If empty do not create the property, just return a pointer
       /// @return A shared pointer to the created workspace.
      virtual boost::shared_ptr<API::Workspace> createOutputWorkspace(
        const std::string& baseName,
        API::IFunction_sptr function,
        boost::shared_ptr<API::FunctionDomain> domain,
<<<<<<< HEAD
        boost::shared_ptr<API::FunctionValues> values) 
      {UNUSED_ARG(baseName);UNUSED_ARG(function);UNUSED_ARG(domain);UNUSED_ARG(values);}
=======
        boost::shared_ptr<API::IFunctionValues> values,
        const std::string& outputWorkspacePropertyName = "OutputWorkspace"
        ) 
      {
        UNUSED_ARG(baseName);UNUSED_ARG(function);UNUSED_ARG(domain);UNUSED_ARG(values);UNUSED_ARG(outputWorkspacePropertyName);
        throw std::logic_error("Method createOutputWorkspace() isn't implemented");
      }
>>>>>>> c7bfc948

      /// Initialize the function
      /// @param function :: A function to initialize.
      virtual void initFunction(API::IFunction_sptr function);

      /// Return the size of the domain to be created.
      virtual size_t getDomainSize() const = 0;

      /// Set to ignore invalid data
      void ignoreInvalidData( bool yes ) {m_ignoreInvalidData = yes;}

    protected:
      /// Declare a property to the algorithm
      void declareProperty(Kernel::Property* prop,const std::string& doc);
      /// Pointer to a property manager
      Kernel::IPropertyManager* m_manager;
      /// Property names for workspaces to get the data from
      std::vector<std::string> m_workspacePropertyNames;
      /// Domain type
      DomainType m_domainType;
      /// Output separate composite function values
      bool m_outputCompositeMembers;
      /// Perform convolution of output composite components
      bool m_convolutionCompositeMembers;
      /// Flag to ignore nans, infinities and zero errors.
      bool m_ignoreInvalidData;
    };

    /// Typedef for a shared pointer to IDomainCreator.
    typedef boost::shared_ptr<IDomainCreator> IDomainCreator_sptr;

    
  } // namespace API
} // namespace Mantid

/* Used to register classes into the factory. creates a global object in an
 * anonymous namespace. The object itself does nothing, but the comma operator
 * is used in the call to its constructor to effect a call to the factory's
 * subscribe method.
 * The id is the key that should be used to create the object
 */
#define DECLARE_DOMAINCREATOR(classname) \
  namespace { \
    Mantid::Kernel::RegistrationHelper register_alg_##classname( \
      ((Mantid::API::DomainCreatorFactory::Instance().subscribe<classname>(#classname)) \
          , 0)); \
  }


#endif /*MANTID_API_IDOMAINCREATOR_H_*/<|MERGE_RESOLUTION|>--- conflicted
+++ resolved
@@ -14,12 +14,8 @@
   namespace API
   {
     class FunctionDomain;
-<<<<<<< HEAD
     class FunctionValues;
-=======
-    class IFunctionValues;
     class Workspace;
->>>>>>> c7bfc948
   }
 
   namespace API
@@ -101,19 +97,13 @@
         const std::string& baseName,
         API::IFunction_sptr function,
         boost::shared_ptr<API::FunctionDomain> domain,
-<<<<<<< HEAD
-        boost::shared_ptr<API::FunctionValues> values) 
-      {UNUSED_ARG(baseName);UNUSED_ARG(function);UNUSED_ARG(domain);UNUSED_ARG(values);}
-=======
-        boost::shared_ptr<API::IFunctionValues> values,
+        boost::shared_ptr<API::FunctionValues> values,
         const std::string& outputWorkspacePropertyName = "OutputWorkspace"
         ) 
       {
         UNUSED_ARG(baseName);UNUSED_ARG(function);UNUSED_ARG(domain);UNUSED_ARG(values);UNUSED_ARG(outputWorkspacePropertyName);
         throw std::logic_error("Method createOutputWorkspace() isn't implemented");
       }
->>>>>>> c7bfc948
-
       /// Initialize the function
       /// @param function :: A function to initialize.
       virtual void initFunction(API::IFunction_sptr function);
