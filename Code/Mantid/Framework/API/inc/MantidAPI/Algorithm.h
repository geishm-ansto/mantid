#ifndef MANTID_API_ALGORITHM_H_
#define MANTID_API_ALGORITHM_H_

//----------------------------------------------------------------------
// Includes
//----------------------------------------------------------------------
#include "MantidAPI/DllConfig.h"
#include "MantidAPI/IAlgorithm.h"
#include "MantidKernel/PropertyManagerOwner.h"

// -- These headers will (most-likely) be used by every inheriting algorithm
#include "MantidAPI/AlgorithmFactory.h" //for the factory macro
#include "MantidAPI/Progress.h"
#include "MantidAPI/WorkspaceProperty.h"
#include "MantidAPI/WorkspaceFactory.h"
#include "MantidAPI/WorkspaceOpOverloads.h"
#include "MantidKernel/MultiThreaded.h"
#include "MantidKernel/EmptyValues.h"

//----------------------------------------------------------------------
// Forward Declaration
//----------------------------------------------------------------------
namespace boost
{
  template <class T> class weak_ptr;
}

namespace Poco
{
  template <class R, class A, class O, class S> class ActiveMethod;
  template <class O> class ActiveStarter;
  class NotificationCenter;
  template <class C, class N> class NObserver;
  class Void;
}

namespace Mantid
{
namespace API
{
//----------------------------------------------------------------------
// Forward Declaration
//----------------------------------------------------------------------
class AlgorithmProxy;
class AlgorithmHistory;

/**
 Base class from which all concrete algorithm classes should be derived.
 In order for a concrete algorithm class to do anything
 useful the methods init() & exec()  should be overridden.

 Further text from Gaudi file.......
 The base class provides utility methods for accessing
 standard services (event data service etc.); for declaring
 properties which may be configured by the job options
 service; and for creating Child Algorithms.
 The only base class functionality which may be used in the
 constructor of a concrete algorithm is the declaration of
 member variables as properties. All other functionality,
 i.e. the use of services and the creation of Child Algorithms,
 may be used only in initialise() and afterwards (see the
 Gaudi user guide).

 @author Russell Taylor, Tessella Support Services plc
 @author Based on the Gaudi class of the same name (see http://proj-gaudi.web.cern.ch/proj-gaudi/)
 @date 12/09/2007

 Copyright &copy; 2007-10 ISIS Rutherford Appleton Laboratory & NScD Oak Ridge National Laboratory

 This file is part of Mantid.

 Mantid is free software; you can redistribute it and/or modify
 it under the terms of the GNU General Public License as published by
 the Free Software Foundation; either version 3 of the License, or
 (at your option) any later version.

 Mantid is distributed in the hope that it will be useful,
 but WITHOUT ANY WARRANTY; without even the implied warranty of
 MERCHANTABILITY or FITNESS FOR A PARTICULAR PURPOSE.  See the
 GNU General Public License for more details.

 You should have received a copy of the GNU General Public License
 along with this program.  If not, see <http://www.gnu.org/licenses/>.

 File change history is stored at: <https://github.com/mantidproject/mantid>.
 Code Documentation is available at: <http://doxygen.mantidproject.org>
 */
class MANTID_API_DLL Algorithm : public IAlgorithm, public Kernel::PropertyManagerOwner
{
public:

  /// Base class for algorithm notifications
  class AlgorithmNotification: public Poco::Notification
  {
  public:
    AlgorithmNotification(const Algorithm* const alg):Poco::Notification(),m_algorithm(alg){}///< Constructor
    const IAlgorithm* algorithm() const {return m_algorithm;}                       ///< The algorithm
  private:
    const IAlgorithm* const m_algorithm;///< The algorithm
  };

  /// StartedNotification is sent when the algorithm begins execution.
  class StartedNotification: public AlgorithmNotification
  {
  public:
    StartedNotification(const Algorithm* const alg):AlgorithmNotification(alg){}///< Constructor
    virtual std::string name() const{return "StartedNotification";}///< class name
  };

  /// FinishedNotification is sent after the algorithm finishes its execution
  class FinishedNotification: public AlgorithmNotification
  {
  public:
    FinishedNotification(const Algorithm* const alg, bool res):AlgorithmNotification(alg),success(res){}///< Constructor
    virtual std::string name() const{return "FinishedNotification";}///< class name
    bool success;///< true if the finished algorithm was successful or false if it failed.
  };

  /// An algorithm can report its progress by sending ProgressNotification. Use
  /// Algorithm::progress(double) function to send a progress notification.
  class ProgressNotification: public AlgorithmNotification
  {
  public:
    /// Constructor
    ProgressNotification(const Algorithm* const alg, double p,const std::string& msg, double estimatedTime, int progressPrecision)
    : AlgorithmNotification(alg),progress(p),message(msg), estimatedTime(estimatedTime), progressPrecision(progressPrecision)
    { }
    virtual std::string name() const{return "ProgressNotification";}///< class name
    double progress;///< Current progress. Value must be between 0 and 1.
    std::string message;///< Message sent with notification
    double estimatedTime; ///<Estimated time to completion
    int progressPrecision; ///<Digits of precision to the progress (after the decimal).
  };

  /// ErrorNotification is sent when an exception is caught during execution of the algorithm.
  class ErrorNotification: public AlgorithmNotification
  {
  public:
    /// Constructor
    ErrorNotification(const Algorithm* const alg, const std::string& str):AlgorithmNotification(alg),what(str){}
    virtual std::string name() const{return "ErrorNotification";}///< class name
    std::string what;///< message string
  };

  /// CancelException is thrown to cancel execution of the algorithm. Use Algorithm::cancel() to
  /// terminate an algorithm. The execution will only be stopped if Algorithm::exec() method calls
  /// periodically Algorithm::interuption_point() which checks if Algorithm::cancel() has been called
  /// and throws CancelException if needed.
  class CancelException : public std::exception
  {
  public:
    CancelException():outMessage("Algorithm terminated"){}
    CancelException(const CancelException& A):outMessage(A.outMessage){}///< Copy constructor
    /// Assignment operator
    CancelException& operator=(const CancelException& A);
    /// Destructor
    ~CancelException() throw() {}

    /// Returns the message string.
    const char* what() const throw()
    {
      return outMessage.c_str();
    }
  private:
    /// The message returned by what()
    std::string outMessage;

  };


  //============================================================================
  Algorithm();
  virtual ~Algorithm();

  /** @name Algorithm Information */
  /// function to return a name of the algorithm, must be overridden in all algorithms
  virtual const std::string name() const = 0;
  /// function to return a version of the algorithm, must be overridden in all algorithms
  virtual int version() const = 0;
  /// function to return a category of the algorithm. A default implementation is provided
  virtual const std::string category() const {return "Misc";}
  /// Function to return all of the categories that contain this algorithm
  virtual const std::vector<std::string> categories() const;
  /// Function to return the sperator token for the category string. A default implementation ';' is provided
  virtual const std::string categorySeparator() const {return ";";}
  /// function to return any aliases to the algorithm;  A default implementation is provided
  virtual const std::string alias() const {return "";}

  const std::string workspaceMethodName() const;
  const std::vector<std::string> workspaceMethodOn() const;
  const std::string workspaceMethodInputProperty() const;

  /// Algorithm ID. Unmanaged algorithms return 0 (or NULL?) values. Managed ones have non-zero.
  AlgorithmID getAlgorithmID()const{return m_algorithmID;}

  /** @name IAlgorithm methods */
  void initialize();
  bool execute();
  void executeAsChildAlg();
  virtual std::map<std::string, std::string> validateInputs();
  virtual bool isInitialized() const;
  virtual bool isExecuted() const;
  bool isRunning() const;

  using Kernel::PropertyManagerOwner::getProperty;

  bool isChild() const;
  void setChild(const bool isChild);
  void enableHistoryRecordingForChild(const bool on);
  bool isRecordingHistoryForChild() { return m_recordHistoryForChild; };
  void setAlwaysStoreInADS(const bool doStore);
  void setRethrows(const bool rethrow);

  /** @name Asynchronous Execution */
  Poco::ActiveResult<bool> executeAsync();

  /// Add an observer for a notification
  void addObserver(const Poco::AbstractObserver& observer) const;

  /// Remove an observer
  void removeObserver(const Poco::AbstractObserver& observer) const;

  /// Raises the cancel flag.
  virtual void cancel();
  /// Returns the cancellation state
  bool getCancel() const { return m_cancel; }

  /// Returns a reference to the logger.
  Kernel::Logger & getLogger() const { return g_log; }
  ///Logging can be disabled by passing a value of false
  void setLogging(const bool value) { g_log.setEnabled(value);}
  ///returns the status of logging, True = enabled
  bool isLogging() const { return g_log.getEnabled();}

  ///sets the logging priority offset
  void setLoggingOffset(const int value) { g_log.setLevelOffset(value); }
  ///returns the logging priority offset
  int getLoggingOffset() const { return g_log.getLevelOffset(); }


  /// function returns an optional message that will be displayed in the default GUI, at the top.
  const std::string getOptionalMessage() const { return m_OptionalMessage;}

  /// Set an optional message that will be displayed in the default GUI, at the top.
  void setOptionalMessage(const std::string optionalMessage) { m_OptionalMessage = optionalMessage;}

  /// Get a summary to be used in the wiki page.
  const std::string getWikiSummary() const { return m_WikiSummary;}

  /// Set a summary to be used in the wiki page. Normally, this is approx. the same as the optional message.
  void setWikiSummary(const std::string WikiSummary) { m_WikiSummary = WikiSummary;}

  /// Get a description to be used in the wiki page.
  const std::string getWikiDescription() const { return m_WikiDescription;}

  /// Set a string to be used as the Description field in the wiki page.
  void setWikiDescription(const std::string WikiDescription) { m_WikiDescription = WikiDescription;}

  ///setting the child start progress
  void setChildStartProgress(const double startProgress)const{m_startChildProgress=startProgress;}
  /// setting the child end progress
  void setChildEndProgress(const double endProgress)const{m_endChildProgress=endProgress;}

  /** @name Serialization functions */
  //@{
  /// Serialize an object to a string
  virtual std::string toString() const;
  /// De-serialize an object from a string
  static IAlgorithm_sptr fromString(const std::string & input);
  /// Construct an object from a history entry
  static IAlgorithm_sptr fromHistory(const AlgorithmHistory & history);
  //@}

  virtual boost::shared_ptr<Algorithm> createChildAlgorithm(const std::string& name, const double startProgress = -1.,
      const double endProgress = -1., const bool enableLogging=true, const int& version = -1);

  /// set whether we wish to track the child algorithm's history and pass it the parent object to fill.
  void trackAlgorithmHistory(boost::shared_ptr<AlgorithmHistory> parentHist);

protected:

  /// Virtual method - must be overridden by concrete algorithm
  virtual void init() = 0;
  /// Virtual method - must be overridden by concrete algorithm
  virtual void exec() = 0;
  /// Method defining summary, optional
  virtual void initDocs() {};

  /// Returns a semi-colon separated list of workspace types to attach this algorithm
  virtual const std::string workspaceMethodOnTypes() const { return ""; }

  void cacheWorkspaceProperties();

  friend class AlgorithmProxy;
  void initializeFromProxy(const AlgorithmProxy&);

  void setInitialized();
  void setExecuted(bool state);

  /** @name Progress Reporting functions */
  friend class Progress;
  void progress(double p, const std::string& msg = "", double estimatedTime = 0.0, int progressPrecision = 0);
  void interruption_point();

  /// Return a reference to the algorithm's notification dispatcher
  Poco::NotificationCenter & notificationCenter() const;

  ///Observation slot for child algorithm progress notification messages, these are scaled and then signalled for this algorithm.
  void handleChildProgressNotification(const Poco::AutoPtr<ProgressNotification>& pNf);
  /// Return a reference to the algorithm's object that is reporting progress
  const Poco::AbstractObserver & progressObserver() const;

  ///checks that the value was not set by users, uses the value in empty double/int.
  template <typename NumT>
  static bool isEmpty(const NumT toCheck);

  ///checks the property is a workspace property
  bool isWorkspaceProperty(const Kernel::Property* const prop) const;
  
  /// get whether we are tracking the history for this algorithm,
  bool trackingHistory();

  /// Set to true to stop execution
  bool m_cancel;
  /// Set if an exception is thrown, and not caught, within a parallel region
  bool m_parallelException;

  friend class WorkspaceHistory; // Allow workspace history loading to adjust g_execCount 
  static size_t g_execCount; ///< Counter to keep track of algorithm execution order

  // ------------------ For WorkspaceGroups ------------------------------------
  virtual bool checkGroups();

  virtual bool processGroups();
  virtual void setOtherProperties(IAlgorithm * alg, const std::string & propertyName, const std::string & propertyValue, int periodNum);
  typedef std::vector<boost::shared_ptr<Workspace> > WorkspaceVector;

  void findWorkspaceProperties(WorkspaceVector& inputWorkspaces,
      WorkspaceVector& outputWorkspaces) const;

  void copyNonWorkspaceProperties(IAlgorithm * alg, int periodNum);

  /// All the WorkspaceProperties that are Input or InOut. Set in execute()
  std::vector<IWorkspaceProperty *> m_inputWorkspaceProps;
  /// Pointer to the history for the algorithm being executed
  boost::shared_ptr<AlgorithmHistory> m_history;
  
  /// Logger for this algorithm
  Kernel::Logger m_log;
  Kernel::Logger &g_log;

  /// Pointer to the parent history object (if set)
  boost::shared_ptr<AlgorithmHistory> m_parentHistory;

private:
  /// Private Copy constructor: NO COPY ALLOWED
  Algorithm(const Algorithm&);
  /// Private assignment operator: NO ASSIGNMENT ALLOWED
  Algorithm& operator=(const Algorithm&);

  void lockWorkspaces();
  void unlockWorkspaces();

  void store();
<<<<<<< HEAD
  void fillHistory();
  void linkHistoryWithLastChild();
=======
>>>>>>> 405e9c46

  void logAlgorithmInfo() const;

  bool executeAsyncImpl(const Poco::Void & i);
  /// Copy workspace history for input workspaces to output workspaces and record the history for ths algorithm
  void fillHistory();

  // --------------------- Private Members -----------------------------------
  /// Poco::ActiveMethod used to implement asynchronous execution.
  Poco::ActiveMethod<bool, Poco::Void, Algorithm, Poco::ActiveStarter<Algorithm>> *m_executeAsync;

  /// Sends notifications to observers. Observers can subscribe to notificationCenter
  /// using Poco::NotificationCenter::addObserver(...);
  mutable Poco::NotificationCenter *m_notificationCenter;
  ///Child algorithm progress observer
  mutable Poco::NObserver<Algorithm, ProgressNotification> *m_progressObserver;

  bool m_isInitialized; ///< Algorithm has been initialized flag
  bool m_isExecuted; ///< Algorithm is executed flag
  bool m_isChildAlgorithm; ///< Algorithm is a child algorithm
  bool m_recordHistoryForChild; ///< Flag to indicate whether history should be recorded. Applicable to child algs only
  bool m_alwaysStoreInADS; ///< Always store in the ADS, even for child algos
  bool m_runningAsync; ///< Algorithm is running asynchronously
  bool m_running; ///< Algorithm is running
  bool m_rethrow; ///< Algorithm should rethrow exceptions while executing
  mutable double m_startChildProgress; ///< Keeps value for algorithm's progress at start of an Child Algorithm
  mutable double m_endChildProgress; ///< Keeps value for algorithm's progress at Child Algorithm's finish
  AlgorithmID m_algorithmID; ///< Algorithm ID for managed algorithms
  std::string m_OptionalMessage; ///< An optional message string to be displayed in the GUI.
  std::string m_WikiSummary; ///< A summary line for the wiki page.
  std::string m_WikiDescription; ///< Description in the wiki page.
  std::vector<boost::weak_ptr<IAlgorithm>> m_ChildAlgorithms; ///< A list of weak pointers to any child algorithms created

  /// Vector of all the workspaces that have been read-locked
  WorkspaceVector m_readLockedWorkspaces;
  /// Vector of all the workspaces that have been write-locked
  WorkspaceVector m_writeLockedWorkspaces;

  /// All the WorkspaceProperties that are Output or InOut. Set in execute()
  std::vector<IWorkspaceProperty *> m_outputWorkspaceProps;
  /// All the WorkspaceProperties that are Output (not inOut). Set in execute()
  std::vector<IWorkspaceProperty *> m_pureOutputWorkspaceProps;

  /// One vector of workspaces for each input workspace property
  std::vector<WorkspaceVector> m_groups;
  /// Pointer to the WorkspaceGroup (if any) for each input workspace property
  std::vector<boost::shared_ptr<WorkspaceGroup> > m_groupWorkspaces;
  /// If only one input is a group, this is its index. -1 if they are all groups
  int m_singleGroup;
  /// Size of the group(s) being processed
  size_t m_groupSize;
  /// All the groups have similar names (group_1, group_2 etc.)
  bool m_groupsHaveSimilarNames;
  /// A non-recursive mutex for thread-safety
  mutable Kernel::Mutex m_mutex;
};

///Typedef for a shared pointer to an Algorithm
typedef boost::shared_ptr<Algorithm> Algorithm_sptr;

} // namespace API
} // namespace Mantid

/* Used to register classes into the factory. creates a global object in an
 * anonymous namespace. The object itself does nothing, but the comma operator
 * is used in the call to its constructor to effect a call to the factory's
 * subscribe method.
 */
#define DECLARE_ALGORITHM(classname) \
    namespace { \
  Mantid::Kernel::RegistrationHelper register_alg_##classname( \
      ((Mantid::API::AlgorithmFactory::Instance().subscribe<classname>()) \
          , 0)); \
}

#endif /*MANTID_API_ALGORITHM_H_*/<|MERGE_RESOLUTION|>--- conflicted
+++ resolved
@@ -362,17 +362,13 @@
   void unlockWorkspaces();
 
   void store();
-<<<<<<< HEAD
-  void fillHistory();
+  /// Copy workspace history for input workspaces to output workspaces and record the history for ths algorithm
+  virtual void fillHistory();
   void linkHistoryWithLastChild();
-=======
->>>>>>> 405e9c46
 
   void logAlgorithmInfo() const;
 
   bool executeAsyncImpl(const Poco::Void & i);
-  /// Copy workspace history for input workspaces to output workspaces and record the history for ths algorithm
-  void fillHistory();
 
   // --------------------- Private Members -----------------------------------
   /// Poco::ActiveMethod used to implement asynchronous execution.
