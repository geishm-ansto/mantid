--- conflicted
+++ resolved
@@ -22,14 +22,7 @@
   }
   static void destroySuite(CrystalStructureTest *suite) { delete suite; }
 
-<<<<<<< HEAD
   CrystalStructureTest() : m_CsCl(4.126, 4.126, 4.126) {
-=======
-  CrystalStructureTest()
-      : m_CsCl(4.126, 4.126, 4.126),
-        m_pg(PointGroupFactory::Instance().createPointGroup("m-3m")),
-        m_centering(new ReflectionConditionPrimitive) {
->>>>>>> 58fc6881
     m_spaceGroup = SpaceGroupFactory::Instance().createSpaceGroup("I m -3 m");
 
     m_scatterers = CompositeBraggScatterer::create();
@@ -38,10 +31,11 @@
             "IsotropicAtomBraggScatterer", "Element=Si;Position=[0,0,0]"));
   }
 
-<<<<<<< HEAD
   void testConstructionSpaceGroup() {
     TS_ASSERT_THROWS_NOTHING(
         CrystalStructure structure(m_CsCl, m_spaceGroup, m_scatterers));
+
+
     CrystalStructure structure(m_CsCl, m_spaceGroup, m_scatterers);
     TS_ASSERT_EQUALS(structure.cell().getG(), m_CsCl.getG());
     TS_ASSERT_EQUALS(structure.spaceGroup(), m_spaceGroup);
@@ -52,6 +46,7 @@
   void testSetSpaceGroup() {
     CrystalStructure structure(m_CsCl, m_spaceGroup, m_scatterers);
 
+
     TS_ASSERT_EQUALS(structure.spaceGroup()->hmSymbol(),
                      m_spaceGroup->hmSymbol());
     TS_ASSERT_THROWS_NOTHING(structure.setSpaceGroup(
@@ -60,6 +55,10 @@
     // Not null anymore
     TS_ASSERT(structure.spaceGroup());
     TS_ASSERT_EQUALS(structure.spaceGroup()->hmSymbol(), "I a -3 d")
+
+
+
+
   }
 
   void testCellGetSet() {
@@ -76,6 +75,12 @@
     CrystalStructure structure("5.431 5.431 5.431", "F d -3 m",
                                "Si 0 0 0 1.0 0.02");
 
+
+
+
+
+
+
     TS_ASSERT_EQUALS(structure.cell().a(), 5.431);
     TS_ASSERT_EQUALS(structure.cell().b(), 5.431);
     TS_ASSERT_EQUALS(structure.cell().c(), 5.431);
@@ -87,8 +92,8 @@
   void testCopyConstructor() {
     CrystalStructure one("1.2 2.3 3.4", "F d d d", "Fe 1/8 1/8 1/8 1.0 0.001");
 
+
     CrystalStructure two(one);
-
     TS_ASSERT_EQUALS(two.getScatterers()->nScatterers(),
                      one.getScatterers()->nScatterers());
     TS_ASSERT_EQUALS(two.spaceGroup()->hmSymbol(),
@@ -99,415 +104,22 @@
   void testAssignmentOperator() {
     CrystalStructure one("1.2 2.3 3.4", "F d d d", "Fe 1/8 1/8 1/8 1.0 0.001");
 
+
     CrystalStructure two = one;
+        mg.getUniqueHKLs(0.885, 10.0, CrystalStructure::UseStructureFactor);
 
     TS_ASSERT_EQUALS(two.getScatterers()->nScatterers(),
                      one.getScatterers()->nScatterers());
     TS_ASSERT_EQUALS(two.spaceGroup()->hmSymbol(),
                      one.spaceGroup()->hmSymbol());
     TS_ASSERT_EQUALS(unitCellToStr(two.cell()), unitCellToStr(one.cell()));
-=======
-  void testConstructionDefault() {
-    // Only cell is really required, for the others there's a default value
-    CrystalStructure structure(m_CsCl);
-
-    TS_ASSERT_EQUALS(structure.cell().a(), m_CsCl.a());
-    // TS_ASSERT(boost::dynamic_pointer_cast<PointGroupLaue1>(structure.pointGroup()));
-    TS_ASSERT(boost::dynamic_pointer_cast<ReflectionConditionPrimitive>(
-        structure.centering()));
-    TS_ASSERT_THROWS_NOTHING(structure.crystalSystem());
-    TS_ASSERT_EQUALS(structure.crystalSystem(), PointGroup::Triclinic);
-
-    CrystalStructure structurePg(m_CsCl, m_pg);
-    TS_ASSERT_EQUALS(structurePg.pointGroup(), m_pg);
-    TS_ASSERT(boost::dynamic_pointer_cast<ReflectionConditionPrimitive>(
-        structurePg.centering()));
-    TS_ASSERT_EQUALS(structurePg.crystalSystem(), m_pg->crystalSystem());
-
-    CrystalStructure structureAll(m_CsCl, m_pg, m_centering);
-    TS_ASSERT_EQUALS(structureAll.centering(), m_centering);
-  }
-
-  void testConstructionSpaceGroup() {
-    TS_ASSERT_THROWS_NOTHING(
-        CrystalStructure structure(m_CsCl, m_spaceGroup, m_scatterers));
-    CrystalStructure structure(m_CsCl, m_spaceGroup, m_scatterers);
-    TS_ASSERT_EQUALS(structure.cell().getG(), m_CsCl.getG());
-    TS_ASSERT_EQUALS(structure.spaceGroup(), m_spaceGroup);
-    TS_ASSERT_EQUALS(structure.getScatterers()->nScatterers(),
-                     m_scatterers->nScatterers());
-  }
-
-  void testSetSpaceGroup() {
-    CrystalStructure structure(m_CsCl, m_pg, m_centering);
-
-    // Space group is null
-    TS_ASSERT(!structure.spaceGroup());
-    TS_ASSERT_THROWS(std::string sg =
-                         structure.getScatterers()->getProperty("SpaceGroup"),
-                     Exception::NotFoundError);
-
-    TS_ASSERT_THROWS_NOTHING(structure.setSpaceGroup(m_spaceGroup));
-
-    // Not null anymore
-    TS_ASSERT(structure.spaceGroup())
-
-    // No Scatterers present, so space group is not set.
-    TS_ASSERT_THROWS(std::string sg =
-                         structure.getScatterers()->getProperty("SpaceGroup"),
-                     Exception::NotFoundError);
-
-    // Adding a scatterer should set space group for all scatterers.
-    std::vector<BraggScatterer_sptr> scatterer(
-        1, BraggScattererFactory::Instance().createScatterer(
-               "IsotropicAtomBraggScatterer", "Element=Si;Position=[0,0,0]"));
-    structure.addScatterers(CompositeBraggScatterer::create(scatterer));
-
-    std::string sg;
-    TS_ASSERT_THROWS_NOTHING(
-        sg = structure.getScatterers()->getPropertyValue("SpaceGroup"));
-
-    // Symbol of test space group is I m -3 m
-    TS_ASSERT_EQUALS(sg, "I m -3 m")
-
-    // pointers are different
-    TS_ASSERT_DIFFERS(structure.pointGroup(), m_pg);
-    // symbol is the same
-    TS_ASSERT_EQUALS(structure.pointGroup()->getSymbol(), "m-3m");
-
-    // pointers are different
-    TS_ASSERT_DIFFERS(structure.centering(), m_centering);
-    // symbols as well
-    TS_ASSERT_DIFFERS(structure.centering()->getSymbol(),
-                      m_centering->getSymbol());
-    TS_ASSERT_EQUALS(structure.centering()->getSymbol(), "I");
-  }
-
-  void testCellGetSet() {
-    CrystalStructure structure(m_CsCl);
-    TS_ASSERT_EQUALS(structure.cell().a(), m_CsCl.a());
-
-    UnitCell Si(5.43, 5.43, 5.43);
-    structure.setCell(Si);
-
-    TS_ASSERT_EQUALS(structure.cell().a(), Si.a());
-  }
-
-  void testPointGroupGetSet() {
-    CrystalStructure structure(m_CsCl, m_pg);
-    TS_ASSERT_EQUALS(structure.pointGroup(), m_pg);
-    TS_ASSERT_EQUALS(structure.crystalSystem(), m_pg->crystalSystem());
-
-    // PointGroup_sptr newPg = boost::make_shared<PointGroupLaue3>();
-    // structure.setPointGroup(newPg);
-
-    // TS_ASSERT_EQUALS(structure.pointGroup(), newPg);
-    // TS_ASSERT_EQUALS(structure.crystalSystem(), newPg->crystalSystem());
-
-    // setting a space group makes setting a point group impossible
-    structure.setSpaceGroup(m_spaceGroup);
-    // TS_ASSERT_DIFFERS(structure.crystalSystem(), newPg->crystalSystem());
-
-    // TS_ASSERT_THROWS(structure.setPointGroup(newPg), std::runtime_error);
-  }
-
-  void testCenteringGetSet() {
-    CrystalStructure structure(m_CsCl, m_pg, m_centering);
-    TS_ASSERT_EQUALS(structure.centering(), m_centering);
-
-    ReflectionCondition_sptr newCentering =
-        boost::make_shared<ReflectionConditionAFaceCentred>();
-    structure.setCentering(newCentering);
-
-    TS_ASSERT_EQUALS(structure.centering(), newCentering);
-
-    // setting a space group makes setting a centering impossible
-    structure.setSpaceGroup(m_spaceGroup);
-    TS_ASSERT_DIFFERS(structure.centering()->getSymbol(),
-                      newCentering->getSymbol());
-
-    TS_ASSERT_THROWS(structure.setCentering(newCentering), std::runtime_error);
-  }
-
-  void testSufficientStateForHKLGeneration() {
-    TestableCrystalStructure structure;
-
-    // Default is "UseCentering"
-    ReflectionCondition_sptr nullCentering;
-    structure.setCentering(nullCentering);
-    TS_ASSERT(!structure.isStateSufficientForHKLGeneration(
-        CrystalStructure::UseCentering));
-    structure.setCentering(m_centering);
-    TS_ASSERT(structure.isStateSufficientForHKLGeneration(
-        CrystalStructure::UseCentering));
-
-    // Structure factor requires at least one scatterer - otherwise all hkl are
-    // "forbidden"
-    TS_ASSERT(!structure.isStateSufficientForHKLGeneration(
-        CrystalStructure::UseStructureFactor));
-    structure.addScatterers(m_scatterers);
-    TS_ASSERT(structure.isStateSufficientForHKLGeneration(
-        CrystalStructure::UseStructureFactor));
-
-    // centering does not matter for this
-    structure.setCentering(nullCentering);
-    TS_ASSERT(structure.isStateSufficientForHKLGeneration(
-        CrystalStructure::UseStructureFactor));
-  }
-
-  void testSufficientStateForUniqueHKLGeneration() {
-    TestableCrystalStructure structure;
-
-    // Default is "UseCentering"
-    ReflectionCondition_sptr nullCentering;
-    PointGroup_sptr nullPointGroup;
-
-    structure.setCentering(nullCentering);
-    structure.setPointGroup(nullPointGroup);
-
-    // Does not work with null point group
-    TS_ASSERT(!structure.isStateSufficientForUniqueHKLGeneration(
-        CrystalStructure::UseCentering));
-
-    // not even when centering is set
-    structure.setCentering(m_centering);
-    TS_ASSERT(!structure.isStateSufficientForUniqueHKLGeneration(
-        CrystalStructure::UseCentering));
-
-    // now it's okay
-    structure.setPointGroup(m_pg);
-    TS_ASSERT(structure.isStateSufficientForUniqueHKLGeneration(
-        CrystalStructure::UseCentering));
-
-    // Structure factor requires at least one scatterer - otherwise all hkl are
-    // "forbidden"
-    TS_ASSERT(!structure.isStateSufficientForUniqueHKLGeneration(
-        CrystalStructure::UseStructureFactor));
-    structure.addScatterers(m_scatterers);
-    TS_ASSERT(structure.isStateSufficientForUniqueHKLGeneration(
-        CrystalStructure::UseStructureFactor));
-
-    // point group is required anyway
-    structure.setPointGroup(nullPointGroup);
-    TS_ASSERT(!structure.isStateSufficientForUniqueHKLGeneration(
-        CrystalStructure::UseStructureFactor));
-  }
-
-  void testThrowIfRangeUnacceptable() {
-    TestableCrystalStructure structure;
-
-    TS_ASSERT_THROWS(structure.throwIfRangeUnacceptable(0.0, 1.0),
-                     std::invalid_argument);
-    TS_ASSERT_THROWS(structure.throwIfRangeUnacceptable(-10.0, 1.0),
-                     std::invalid_argument);
-    TS_ASSERT_THROWS(structure.throwIfRangeUnacceptable(1.0, 0.0),
-                     std::invalid_argument);
-    TS_ASSERT_THROWS(structure.throwIfRangeUnacceptable(1.0, -1.0),
-                     std::invalid_argument);
-    TS_ASSERT_THROWS(structure.throwIfRangeUnacceptable(2.0, 1.0),
-                     std::invalid_argument);
-
-    TS_ASSERT_THROWS_NOTHING(structure.throwIfRangeUnacceptable(1.0, 2.0))
-  }
-
-  void testGetUniqueHKLsHappyCase() {
-    double dMin = 0.55;
-    double dMax = 4.0;
-
-    CrystalStructure structure(m_CsCl, m_pg, m_centering);
-
-    TS_ASSERT_THROWS_NOTHING(structure.getUniqueHKLs(dMin, dMax));
-
-    std::vector<V3D> peaks = structure.getUniqueHKLs(dMin, dMax);
-
-    TS_ASSERT_EQUALS(peaks.size(), 68);
-    TS_ASSERT_EQUALS(peaks[0], V3D(1, 1, 0));
-    TS_ASSERT_EQUALS(peaks[11], V3D(3, 2, 0));
-    TS_ASSERT_EQUALS(peaks[67], V3D(7, 2, 1));
-
-    // make d-value list and check that peaks are within limits
-    std::vector<double> peaksD = structure.getDValues(peaks);
-
-    std::sort(peaksD.begin(), peaksD.end());
-
-    TS_ASSERT_LESS_THAN_EQUALS(dMin, peaksD.front());
-    TS_ASSERT_LESS_THAN_EQUALS(peaksD.back(), dMax);
-  }
-
-  void testGetHKLsHappyCase() {
-    double dMin = 0.55;
-    double dMax = 4.0;
-
-    // make a structure with P-1
-    CrystalStructure structure(
-        m_CsCl, PointGroupFactory::Instance().createPointGroup("-1"));
-
-    std::vector<V3D> unique = structure.getUniqueHKLs(dMin, dMax);
-    std::vector<V3D> peaks = structure.getHKLs(dMin, dMax);
-
-    // Because of symmetry -1, each reflection has multiplicity 2.
-    TS_ASSERT_EQUALS(peaks.size(), 2 * unique.size());
-  }
-
-  void testGetDValues() {
-    std::vector<V3D> hkls;
-    hkls.push_back(V3D(1, 0, 0));
-    hkls.push_back(V3D(0, 1, 0));
-    hkls.push_back(V3D(0, 0, 1));
-
-    UnitCell ortho(2.0, 3.0, 5.0);
-    CrystalStructure structure(ortho);
-
-    std::vector<double> dValues = structure.getDValues(hkls);
-
-    TS_ASSERT_EQUALS(dValues.size(), hkls.size());
-    TS_ASSERT_EQUALS(dValues[0], 2.0);
-    TS_ASSERT_EQUALS(dValues[1], 3.0);
-    TS_ASSERT_EQUALS(dValues[2], 5.0);
-  }
-
-  void testReflectionConditionMethods() {
-    /* This test compares the two methods that are available
-     * for testing if a reflection is allowed.
-     */
-
-    UnitCell cellSi(5.43, 5.43, 5.43);
-    PointGroup_sptr pgSi =
-        PointGroupFactory::Instance().createPointGroup("m-3m");
-    ReflectionCondition_sptr centeringSi =
-        boost::make_shared<ReflectionConditionAllFaceCentred>();
-
-    // Crystal structure with cell, point group, centering
-    CrystalStructure siUseCentering(cellSi, pgSi, centeringSi);
-    std::vector<V3D> hklsCentering =
-        siUseCentering.getUniqueHKLs(0.6, 10.0, CrystalStructure::UseCentering);
-
-    // Crystal structure with cell, space group, scatterers - must be a space
-    // group without glides/screws.
-    SpaceGroup_const_sptr sgSi =
-        SpaceGroupFactory::Instance().createSpaceGroup("F m -3 m");
-    // With an atom at (x, x, x) there are no extra conditions.
-    CompositeBraggScatterer_sptr scatterers = CompositeBraggScatterer::create();
-    scatterers->addScatterer(BraggScattererFactory::Instance().createScatterer(
-        "IsotropicAtomBraggScatterer",
-        "Element=Si;Position=[0.3,0.3,0.3];U=0.05"));
-
-    CrystalStructure siUseStructureFactors(cellSi, sgSi, scatterers);
-    std::vector<V3D> hklsStructureFactors = siUseStructureFactors.getUniqueHKLs(
-        0.6, 10.0, CrystalStructure::UseStructureFactor);
-    std::vector<V3D> hklsCenteringAlternative =
-        siUseStructureFactors.getUniqueHKLs(0.6, 10.0,
-                                            CrystalStructure::UseCentering);
-
-    TS_ASSERT_EQUALS(hklsCentering.size(), hklsStructureFactors.size());
-    TS_ASSERT_EQUALS(hklsCentering.size(), hklsCenteringAlternative.size());
-
-    for (size_t i = 0; i < hklsCentering.size(); ++i) {
-      TS_ASSERT_EQUALS(hklsCentering[i], hklsStructureFactors[i]);
-      TS_ASSERT_EQUALS(hklsCentering[i], hklsCenteringAlternative[i]);
-    }
-
-    /* Add another scatterer and use setScatterers to replace old scatterers of
-     *siUseStructureFactors
-     *
-     * At this point the advantage of using the structure factor method is very
-     *clear. When an atom is
-     * added at a different position (for example [0.4, 0.4, 0.4]), some
-     *reflections become 0.
-     *
-     * When the atom is slightly shifted like in the case below, the same
-     *reflections as above are
-     * allowed.
-     */
-    scatterers->addScatterer(BraggScattererFactory::Instance().createScatterer(
-        "IsotropicAtomBraggScatterer",
-        "Element=Si;Position=[0.42,0.42,0.42];U=0.05"));
-    siUseStructureFactors.setScatterers(scatterers);
-
-    TS_ASSERT_EQUALS(
-        siUseStructureFactors.getScatterers()->getPropertyValue("SpaceGroup"),
-        "F m -3 m");
-
-    hklsStructureFactors = siUseStructureFactors.getUniqueHKLs(
-        0.6, 10.0, CrystalStructure::UseStructureFactor);
-
-    for (size_t i = 0; i < hklsCentering.size(); ++i) {
-      TS_ASSERT_EQUALS(hklsCentering[i], hklsStructureFactors[i]);
-    }
-  }
-
-  void testHexagonal() {
-    UnitCell cellMg(3.2094, 3.2094, 5.2108, 90.0, 90.0, 120.0);
-    CompositeBraggScatterer_sptr scatterers = CompositeBraggScatterer::create();
-    scatterers->addScatterer(BraggScattererFactory::Instance().createScatterer(
-        "IsotropicAtomBraggScatterer",
-        "Element=Mg;Position=[0.333333,0.666667,0.25];U=0.005"));
-    SpaceGroup_const_sptr sgMg =
-        SpaceGroupFactory::Instance().createSpaceGroup("P 63/m m c");
-
-    CrystalStructure mg(cellMg, sgMg, scatterers);
-
-    std::vector<V3D> hkls =
-        mg.getUniqueHKLs(0.5, 10.0, CrystalStructure::UseStructureFactor);
-    for (size_t i = 0; i < hkls.size(); ++i) {
-      TS_ASSERT_LESS_THAN(0.5, cellMg.d(hkls[i]));
-    }
-
-    std::vector<double> dValues = mg.getDValues(hkls);
-    for (size_t i = 0; i < hkls.size(); ++i) {
-      TS_ASSERT_LESS_THAN(0.5, dValues[i]);
-    }
-  }
-
-  void testTrigonal() {
-    UnitCell cellAl2O3(4.759355, 4.759355, 12.99231, 90.0, 90.0, 120.0);
-    CompositeBraggScatterer_sptr scatterers = CompositeBraggScatterer::create();
-    scatterers->addScatterer(BraggScattererFactory::Instance().createScatterer(
-        "IsotropicAtomBraggScatterer",
-        "Element=Al;Position=[0,0,0.35217];U=0.005"));
-    scatterers->addScatterer(BraggScattererFactory::Instance().createScatterer(
-        "IsotropicAtomBraggScatterer",
-        "Element=O;Position=[0.69365,0,0.25];U=0.005"));
-    SpaceGroup_const_sptr sgAl2O3 =
-        SpaceGroupFactory::Instance().createSpaceGroup("R -3 c");
-
-    std::cout << sgAl2O3->order() << std::endl;
-
-    // O is on the 18e wyckoff position
-    std::vector<V3D> positions = sgAl2O3 * V3D(0.69365000, 0, 0.25000);
-    TS_ASSERT_EQUALS(positions.size(), 18);
-
-    CrystalStructure mg(cellAl2O3, sgAl2O3, scatterers);
-
-    std::vector<V3D> hkls =
-        mg.getUniqueHKLs(0.885, 10.0, CrystalStructure::UseStructureFactor);
-
-    TS_ASSERT_EQUALS(hkls.size(), 44);
->>>>>>> 58fc6881
   }
 
 private:
   UnitCell m_CsCl;
-<<<<<<< HEAD
-  SpaceGroup_const_sptr m_spaceGroup;
-  CompositeBraggScatterer_sptr m_scatterers;
-};
-
-=======
-  PointGroup_sptr m_pg;
-  ReflectionCondition_sptr m_centering;
-
   SpaceGroup_const_sptr m_spaceGroup;
   CompositeBraggScatterer_sptr m_scatterers;
 
-  class TestableCrystalStructure : public CrystalStructure {
-    friend class CrystalStructureTest;
-
-  public:
-    TestableCrystalStructure() : CrystalStructure(UnitCell()) {}
-    ~TestableCrystalStructure() {}
-  };
 };
 
->>>>>>> 58fc6881
 #endif /* MANTID_GEOMETRY_CRYSTALSTRUCTURETEST_H_ */