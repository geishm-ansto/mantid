--- conflicted
+++ resolved
@@ -155,34 +155,27 @@
 /// Creates a PoldiPeak from the given profile function/hkl pair.
 PoldiPeak_sptr
 PoldiFitPeaks2D::getPeakFromPeakFunction(IPeakFunction_sptr profileFunction,
-                                         const V3D &hkl) const {
+                                         const V3D &hkl) {
+
+  IAlgorithm_sptr errorAlg = createChildAlgorithm("EstimatePeakErrors");
+  errorAlg->setProperty(
+      "Function", boost::dynamic_pointer_cast<IFunction>(profileFunction));
+  errorAlg->setPropertyValue("OutputWorkspace", "Errors");
+  errorAlg->execute();
+
   double centre = profileFunction->centre();
   double height = profileFunction->height();
-
-  size_t dIndex = 0;
-  size_t iIndex = 0;
-  size_t fIndex = 0;
-
-  for (size_t j = 0; j < profileFunction->nParams(); ++j) {
-    if (profileFunction->getParameter(j) == centre) {
-      dIndex = j;
-    } else if (profileFunction->getParameter(j) == height) {
-      iIndex = j;
-    } else {
-      fIndex = j;
-    }
-  }
-
-  UncertainValue d(profileFunction->getParameter(dIndex),
-                   profileFunction->getError(dIndex));
-
-  UncertainValue intensity(profileFunction->getParameter(iIndex),
-                           profileFunction->getError(iIndex));
-
   double fwhmValue = profileFunction->fwhm();
-  UncertainValue fwhm(fwhmValue, fwhmValue /
-                                     profileFunction->getParameter(fIndex) *
-                                     profileFunction->getError(fIndex));
+
+  ITableWorkspace_sptr errorTable = errorAlg->getProperty("OutputWorkspace");
+
+  double centreError = errorTable->cell<double>(0, 2);
+  double heightError = errorTable->cell<double>(1, 2);
+  double fwhmError = errorTable->cell<double>(2, 2);
+
+  UncertainValue d(centre, centreError);
+  UncertainValue intensity(height, heightError);
+  UncertainValue fwhm(fwhmValue, fwhmError);
 
   PoldiPeak_sptr peak =
       PoldiPeak::create(MillerIndices(hkl), d, intensity, UncertainValue(1.0));
@@ -307,14 +300,29 @@
         boost::dynamic_pointer_cast<PoldiSpectrumPawleyFunction>(
             poldi2DFunction->getFunction(i));
 
-<<<<<<< HEAD
     if (poldiPawleyFunction) {
       IPawleyFunction_sptr pawleyFunction =
           poldiPawleyFunction->getPawleyFunction();
+
       if (pawleyFunction) {
+        CompositeFunction_sptr decoratedFunction =
+            boost::dynamic_pointer_cast<CompositeFunction>(
+                pawleyFunction->getDecoratedFunction());
+
+        offset = decoratedFunction->getFunction(0)->nParams();
+
         for (size_t j = 0; j < pawleyFunction->getPeakCount(); ++j) {
           IPeakFunction_sptr profileFunction =
               pawleyFunction->getPeakFunction(j);
+
+          size_t nLocalParams = profileFunction->nParams();
+          boost::shared_ptr<Kernel::DblMatrix> localCov =
+              getLocalCovarianceMatrix(covarianceMatrix, offset, nLocalParams);
+          profileFunction->setCovarianceMatrix(localCov);
+
+          // Increment offset for next function
+          offset += nLocalParams;
+
           V3D peakHKL = pawleyFunction->getPeakHKL(j);
 
           PoldiPeak_sptr peak =
@@ -334,11 +342,6 @@
       IPeakFunction_sptr profileFunction =
           boost::dynamic_pointer_cast<IPeakFunction>(
               peakFunction->getProfileFunction());
-=======
-    if (peakFunction) {
-      IPeakFunction_sptr profileFunction =
-          boost::dynamic_pointer_cast<IPeakFunction>(
-              peakFunction->getProfileFunction());
 
       // Get local covariance matrix
       size_t nLocalParams = profileFunction->nParams();
@@ -348,28 +351,6 @@
 
       // Increment offset for next function
       offset += nLocalParams;
-
-      IAlgorithm_sptr errorAlg = createChildAlgorithm("EstimatePeakErrors");
-      errorAlg->setProperty(
-          "Function", boost::dynamic_pointer_cast<IFunction>(profileFunction));
-      errorAlg->setPropertyValue("OutputWorkspace", "Errors");
-      errorAlg->execute();
-
-      double centre = profileFunction->centre();
-      double height = profileFunction->height();
-      double fwhmValue = profileFunction->fwhm();
-
-      ITableWorkspace_sptr errorTable =
-          errorAlg->getProperty("OutputWorkspace");
-
-      double centreError = errorTable->cell<double>(0, 2);
-      double heightError = errorTable->cell<double>(1, 2);
-      double fwhmError = errorTable->cell<double>(2, 2);
-
-      UncertainValue d(centre, centreError);
-      UncertainValue intensity(height, heightError);
-      UncertainValue fwhm(fwhmValue, fwhmError);
->>>>>>> 3573c135
 
       PoldiPeak_sptr peak =
           getPeakFromPeakFunction(profileFunction, V3D(0, 0, 0));
