--- conflicted
+++ resolved
@@ -142,7 +142,6 @@
 
     // Compute solid angle correction factor
     const bool is_tube = getProperty("DetectorTubes");
-<<<<<<< HEAD
     const double tanTheta = tan( inputWS->detectorTwoTheta(det) );
     const double theta_term = sqrt(tanTheta*tanTheta + 1.0);
     double corr;
@@ -154,16 +153,6 @@
     } else {
         corr = theta_term*theta_term*theta_term;
     }
-=======
-    double tanTheta;
-    if (is_tube) {
-      tanTheta = tan(getYTubeAngle(det, inputWS));
-    } else {
-      tanTheta = tan(inputWS->detectorTwoTheta(det));
-    }
-    const double term = sqrt(tanTheta * tanTheta + 1.0);
-    const double corr = term * term * term;
->>>>>>> 5747b163
 
     // Correct data for all X bins
     for (int j = 0; j < xLength; j++) {
@@ -233,7 +222,6 @@
       continue;
 
     // Compute solid angle correction factor
-<<<<<<< HEAD
     const bool is_tube = getProperty("DetectorTubes");
     const double tanTheta = tan( inputEventWS->detectorTwoTheta(det) );
     const double theta_term = sqrt(tanTheta*tanTheta + 1.0);
@@ -248,13 +236,6 @@
     }
     EventList& el = outputEventWS->getEventList(i);
     el*=corr;
-=======
-    const double tanTheta = tan(inputEventWS->detectorTwoTheta(det));
-    const double term = sqrt(tanTheta * tanTheta + 1.0);
-    const double corr = term * term * term;
-    EventList &el = outputEventWS->getEventList(i);
-    el *= corr;
->>>>>>> 5747b163
     progress.report("Solid Angle Correction");
     PARALLEL_END_INTERUPT_REGION
   }
