#ifndef MANTID_LIVEDATA_ISISHISTODATALISTENERTEST_H_
#define MANTID_LIVEDATA_ISISHISTODATALISTENERTEST_H_

#include "MantidLiveData/ISISHistoDataListener.h"
#include "MantidLiveData/FakeISISHistoDAE.h"
#include "MantidAPI/LiveListenerFactory.h"
#include "MantidAPI/FrameworkManager.h"
#include "MantidAPI/MatrixWorkspace.h"
#include "MantidAPI/WorkspaceFactory.h"
#include "MantidAPI/AnalysisDataService.h"
#include "MantidAPI/WorkspaceGroup.h"
#include "MantidKernel/ArrayProperty.h"
#include "MantidTestHelpers/FacilityHelper.h"

#include <cxxtest/TestSuite.h>

#include <Poco/ActiveResult.h>
#include <Poco/Thread.h>
#include <algorithm>

using namespace Mantid;
using namespace Mantid::API;
using namespace Mantid::LiveData;

class ISISHistoDataListenerTest : public CxxTest::TestSuite
{
public:
  // This pair of boilerplate methods prevent the suite being created statically
  // This means the constructor isn't called when running other tests
  static ISISHistoDataListenerTest *createSuite() { return new ISISHistoDataListenerTest(); }
  static void destroySuite( ISISHistoDataListenerTest *suite ) { delete suite; }

  ISISHistoDataListenerTest()
  {
    Mantid::API::FrameworkManager::Instance();
  }

  void test_Receiving_data()
  {
// cannot make it work for linux
#ifdef _WIN32
    FacilityHelper::ScopedFacilities loadTESTFacility("IDFs_for_UNIT_TESTING/UnitTestFacilities.xml", "TEST");

    FakeISISHistoDAE dae;
    dae.initialize();
    dae.setProperty("NPeriods",1);
    auto res = dae.executeAsync();

<<<<<<< HEAD
    auto listener = Mantid::API::LiveListenerFactory::Instance().create("TESTHISTOLISTENER",true);
    TS_ASSERT( listener );
    TSM_ASSERT("Listener has failed to connect", listener->isConnected() );
    if (!listener->isConnected()) return;

=======
    Kernel::PropertyManager props;
    props.declareProperty(new Kernel::ArrayProperty<specid_t>("SpectraList",""));
>>>>>>> da669ea6
    int s[] = {1,2,3,10,11,95,96,97,98,99,100};
    std::vector<specid_t> specs;
    specs.assign( s, s + 11 );
    props.setProperty( "SpectraList", specs );

    auto listener = Mantid::API::LiveListenerFactory::Instance().create("TESTHISTOLISTENER",true,&props);
    TS_ASSERT( listener );
    TSM_ASSERT("Listener has failed to connect", listener->isConnected() );
    if (!listener->isConnected()) return;

    auto outWS = listener->extractData();
    auto ws = boost::dynamic_pointer_cast<API::MatrixWorkspace>( outWS );
    //TS_ASSERT( ws );
    TS_ASSERT_EQUALS( ws->getNumberHistograms(), 11 );
    TS_ASSERT_EQUALS( ws->blocksize(), 30 );

    dae.cancel();

    auto x = ws->readX( 0 );
    TS_ASSERT_EQUALS( x.size(), 31 );
    TS_ASSERT_EQUALS( x[0], 10000 );
    TS_ASSERT_DELTA( x[1], 10100, 1e-6 );
    TS_ASSERT_DELTA( x[30], 13000.0, 1e-6 );

    x = ws->readX( 4 );
    TS_ASSERT_EQUALS( x.size(), 31 );
    TS_ASSERT_EQUALS( x[0], 10000 );
    TS_ASSERT_DELTA( x[1], 10100, 1e-6 );
    TS_ASSERT_DELTA( x[30], 13000.0, 1e-6 );

    auto y = ws->readY( 2 );
    TS_ASSERT_EQUALS( y[0], 3 );
    TS_ASSERT_EQUALS( y[5], 3 );
    TS_ASSERT_EQUALS( y[29], 3 );

    y = ws->readY( 4 );
    TS_ASSERT_EQUALS( y[0], 11 );
    TS_ASSERT_EQUALS( y[5], 11 );
    TS_ASSERT_EQUALS( y[29], 11 );

    y = ws->readY( 7 );
    TS_ASSERT_EQUALS( y[0], 97 );
    TS_ASSERT_EQUALS( y[5], 97 );
    TS_ASSERT_EQUALS( y[29], 97 );

    auto e = ws->readE( 2 );
    TS_ASSERT_EQUALS( e[0], sqrt(3.0) );
    TS_ASSERT_EQUALS( e[5], sqrt(3.0) );
    TS_ASSERT_EQUALS( e[29], sqrt(3.0) );

    e = ws->readE( 4 );
    TS_ASSERT_EQUALS( e[0], sqrt(11.0) );
    TS_ASSERT_EQUALS( e[5], sqrt(11.0) );
    TS_ASSERT_EQUALS( e[29], sqrt(11.0) );

    e = ws->readE( 7 );
    TS_ASSERT_EQUALS( e[0], sqrt(97.0) );
    TS_ASSERT_EQUALS( e[5], sqrt(97.0) );
    TS_ASSERT_EQUALS( e[29], sqrt(97.0) );

    auto spec = ws->getSpectrum(0);
    TS_ASSERT_EQUALS( spec->getSpectrumNo(), 1 )
    auto dets = spec->getDetectorIDs();
    TS_ASSERT_EQUALS( dets.size(), 1 );
    TS_ASSERT_EQUALS( *dets.begin(), 1001 );

    spec = ws->getSpectrum(3);
    TS_ASSERT_EQUALS( spec->getSpectrumNo(), 10 )
    dets = spec->getDetectorIDs();
    TS_ASSERT_EQUALS( dets.size(), 1 );
    TS_ASSERT_EQUALS( *dets.begin(), 1004 );

    res.wait();
#else
    TS_ASSERT( true );
#endif

  }
  

  void test_Receiving_multiperiod_data()
  {
#ifdef _WIN32
    FacilityHelper::ScopedFacilities loadTESTFacility("IDFs_for_UNIT_TESTING/UnitTestFacilities.xml", "TEST");

    FakeISISHistoDAE dae;
    dae.initialize();
    dae.setProperty("NPeriods",2);
    auto res = dae.executeAsync();

    auto listener = Mantid::API::LiveListenerFactory::Instance().create("TESTHISTOLISTENER",true);
    TS_ASSERT( listener );
    TSM_ASSERT("Listener has failed to connect", listener->isConnected() );
    if (!listener->isConnected()) return;

    auto outWS = listener->extractData();
    auto group = boost::dynamic_pointer_cast<WorkspaceGroup>( outWS );
    TS_ASSERT( group );
    TS_ASSERT_EQUALS( group->size(), 2 );
    auto ws1 = boost::dynamic_pointer_cast<MatrixWorkspace>( group->getItem(0) );
    TS_ASSERT( ws1 );
    auto ws2 = boost::dynamic_pointer_cast<MatrixWorkspace>( group->getItem(1) );
    TS_ASSERT( ws2 );

    TS_ASSERT_EQUALS( ws1->getNumberHistograms(), 100 );
    TS_ASSERT_EQUALS( ws1->blocksize(), 30 );

    TS_ASSERT_EQUALS( ws2->getNumberHistograms(), 100 );
    TS_ASSERT_EQUALS( ws2->blocksize(), 30 );

    auto x = ws1->readX( 0 );
    TS_ASSERT_EQUALS( x.size(), 31 );
    TS_ASSERT_EQUALS( x[0], 10000 );
    TS_ASSERT_DELTA( x[1], 10100, 1e-6 );
    TS_ASSERT_DELTA( x[30], 13000, 1e-6 );

    x = ws1->readX( 4 );
    TS_ASSERT_EQUALS( x.size(), 31 );
    TS_ASSERT_EQUALS( x[0], 10000 );
    TS_ASSERT_DELTA( x[1], 10100, 1e-6 );
    TS_ASSERT_DELTA( x[30], 13000, 1e-6 );

    x = ws2->readX( 0 );
    TS_ASSERT_EQUALS( x.size(), 31 );
    TS_ASSERT_EQUALS( x[0], 10000 );
    TS_ASSERT_DELTA( x[1], 10100, 1e-6 );
    TS_ASSERT_DELTA( x[30], 13000, 1e-6 );

    x = ws2->readX( 44 );
    TS_ASSERT_EQUALS( x.size(), 31 );
    TS_ASSERT_EQUALS( x[0], 10000 );
    TS_ASSERT_DELTA( x[1], 10100, 1e-6 );
    TS_ASSERT_DELTA( x[30], 13000, 1e-6 );

    auto y = ws1->readY( 2 );
    TS_ASSERT_EQUALS( y[0], 3 );
    TS_ASSERT_EQUALS( y[5], 3 );
    TS_ASSERT_EQUALS( y[29], 3 );

    y = ws1->readY( 44 );
    TS_ASSERT_EQUALS( y[0], 45 );
    TS_ASSERT_EQUALS( y[5], 45 );
    TS_ASSERT_EQUALS( y[29], 45 );

    y = ws1->readY( 77 );
    TS_ASSERT_EQUALS( y[0], 78 );
    TS_ASSERT_EQUALS( y[5], 78 );
    TS_ASSERT_EQUALS( y[29], 78 );

    y = ws2->readY( 2 );
    TS_ASSERT_EQUALS( y[0], 1003 );
    TS_ASSERT_EQUALS( y[5], 1003 );
    TS_ASSERT_EQUALS( y[29], 1003 );

    y = ws2->readY( 44 );
    TS_ASSERT_EQUALS( y[0], 1045 );
    TS_ASSERT_EQUALS( y[5], 1045 );
    TS_ASSERT_EQUALS( y[29], 1045 );

    y = ws2->readY( 77 );
    TS_ASSERT_EQUALS( y[0], 1078 );
    TS_ASSERT_EQUALS( y[5], 1078 );
    TS_ASSERT_EQUALS( y[29], 1078 );

    auto spec = ws1->getSpectrum(0);
    TS_ASSERT_EQUALS( spec->getSpectrumNo(), 1 )
    auto dets = spec->getDetectorIDs();
    TS_ASSERT_EQUALS( dets.size(), 1 );
    TS_ASSERT_EQUALS( *dets.begin(), 1001 );

    spec = ws1->getSpectrum(3);
    TS_ASSERT_EQUALS( spec->getSpectrumNo(), 4 )
    dets = spec->getDetectorIDs();
    TS_ASSERT_EQUALS( dets.size(), 1 );
    TS_ASSERT_EQUALS( *dets.begin(), 1004 );

    spec = ws2->getSpectrum(0);
    TS_ASSERT_EQUALS( spec->getSpectrumNo(), 1 )
    dets = spec->getDetectorIDs();
    TS_ASSERT_EQUALS( dets.size(), 1 );
    TS_ASSERT_EQUALS( *dets.begin(), 1001 );

    spec = ws2->getSpectrum(3);
    TS_ASSERT_EQUALS( spec->getSpectrumNo(), 4 )
    dets = spec->getDetectorIDs();
    TS_ASSERT_EQUALS( dets.size(), 1 );
    TS_ASSERT_EQUALS( *dets.begin(), 1004 );

    dae.cancel();
    res.wait();
#else
    TS_ASSERT( true );
#endif
  }

  void test_Receiving_selected_periods()
  {
#ifdef _WIN32
    FacilityHelper::ScopedFacilities loadTESTFacility("IDFs_for_UNIT_TESTING/UnitTestFacilities.xml", "TEST");

    FakeISISHistoDAE dae;
    dae.initialize();
    dae.setProperty("NSpectra",30);
    dae.setProperty("NPeriods",4);
    auto res = dae.executeAsync();

    Kernel::PropertyManager props;
    props.declareProperty(new Kernel::ArrayProperty<int>("PeriodList"));
    std::vector<int> periods(2);
    periods[0] = 2;
    periods[1] = 3;
    props.setProperty( "PeriodList", periods );

    auto listener = Mantid::API::LiveListenerFactory::Instance().create("TESTHISTOLISTENER",true,&props);
    TS_ASSERT( listener );
    TSM_ASSERT("Listener has failed to connect", listener->isConnected() );
    if (!listener->isConnected()) return;

    auto outWS = listener->extractData();
    auto group = boost::dynamic_pointer_cast<WorkspaceGroup>( outWS );
    TS_ASSERT( group );
    TS_ASSERT_EQUALS( group->size(), 2 );

    auto ws = boost::dynamic_pointer_cast<MatrixWorkspace>( group->getItem(0) );
    TS_ASSERT( ws );
    auto y = ws->readY( 2 );
    TS_ASSERT_EQUALS( y[0], 1003 );
    TS_ASSERT_EQUALS( y[5], 1003 );
    TS_ASSERT_EQUALS( y[29], 1003 );

    ws = boost::dynamic_pointer_cast<MatrixWorkspace>( group->getItem(1) );
    TS_ASSERT( ws );
    y = ws->readY( 2 );
    TS_ASSERT_EQUALS( y[0], 2003 );
    TS_ASSERT_EQUALS( y[5], 2003 );
    TS_ASSERT_EQUALS( y[29], 2003 );

    dae.cancel();
    res.wait();
#else
    TS_ASSERT( true );
#endif
  }

  void test_Receiving_selected_monitors()
  {
#ifdef _WIN32
    FacilityHelper::ScopedFacilities loadTESTFacility("IDFs_for_UNIT_TESTING/UnitTestFacilities.xml", "TEST");

    FakeISISHistoDAE dae;
    dae.initialize();
    dae.setProperty("NSpectra",10);
    dae.setProperty("NPeriods",4);
    dae.setProperty("NBins",20);
    auto res = dae.executeAsync();

    Kernel::PropertyManager props;
    props.declareProperty(new Kernel::ArrayProperty<int>("SpectraList"));
    props.declareProperty(new Kernel::ArrayProperty<int>("PeriodList"));
    props.setProperty( "PeriodList", "1,3" );
    // FakeISISHistoDAE has 3 monitors with spectra numbers NSpectra+1, NSpectra+2, NSpectra+2
    props.setProperty( "SpectraList", "11-13" );

    auto listener = Mantid::API::LiveListenerFactory::Instance().create("TESTHISTOLISTENER",true,&props);
    TS_ASSERT( listener );
    TSM_ASSERT("Listener has failed to connect", listener->isConnected() );
    if (!listener->isConnected()) return;

    auto outWS = listener->extractData();
    auto group = boost::dynamic_pointer_cast<WorkspaceGroup>( outWS );
    TS_ASSERT( group );
    TS_ASSERT_EQUALS( group->size(), 2 );

    auto ws = boost::dynamic_pointer_cast<MatrixWorkspace>( group->getItem(0) );
    TS_ASSERT( ws );
    auto y = ws->readY( 2 );
    // monitors in FakeISISHistoDAE have twice the number of bins of normal spectra
    TS_ASSERT_EQUALS( y.size(), 40 );
    TS_ASSERT_EQUALS( y[0], 13 );
    TS_ASSERT_EQUALS( y[5], 13 );
    TS_ASSERT_EQUALS( y[29], 13 );

    ws = boost::dynamic_pointer_cast<MatrixWorkspace>( group->getItem(1) );
    TS_ASSERT( ws );
    y = ws->readY( 2 );
    TS_ASSERT_EQUALS( y.size(), 40 );
    TS_ASSERT_EQUALS( y[0], 2013 );
    TS_ASSERT_EQUALS( y[5], 2013 );
    TS_ASSERT_EQUALS( y[29], 2013 );

    dae.cancel();
    res.wait();
#else
    TS_ASSERT( true );
#endif
  }

  void test_invalid_spectra_numbers()
  {
#ifdef _WIN32
    FacilityHelper::ScopedFacilities loadTESTFacility("IDFs_for_UNIT_TESTING/UnitTestFacilities.xml", "TEST");

    FakeISISHistoDAE dae;
    dae.initialize();
    dae.setProperty("NSpectra",10);
    dae.setProperty("NPeriods",4);
    dae.setProperty("NBins",20);
    auto res = dae.executeAsync();

    Kernel::PropertyManager props;
    props.declareProperty(new Kernel::ArrayProperty<int>("SpectraList"));
    props.declareProperty(new Kernel::ArrayProperty<int>("PeriodList"));
    props.setProperty( "PeriodList", "1,3" );
    // FakeISISHistoDAE has 3 monitors with spectra numbers NSpectra+1, NSpectra+2, NSpectra+2
    props.setProperty( "SpectraList", "14-17" );

    auto listener = Mantid::API::LiveListenerFactory::Instance().create("TESTHISTOLISTENER",true,&props);
    TS_ASSERT( listener );
    TSM_ASSERT("Listener has failed to connect", listener->isConnected() );
    if (!listener->isConnected()) return;

    TS_ASSERT_THROWS( auto outWS = listener->extractData(), std::invalid_argument );

    dae.cancel();
    res.wait();
#else
    TS_ASSERT( true );
#endif
  }


  void test_no_period()
  {
#ifdef _WIN32
    FacilityHelper::ScopedFacilities loadTESTFacility("IDFs_for_UNIT_TESTING/UnitTestFacilities.xml", "TEST");

    FakeISISHistoDAE dae;
    dae.initialize();
    dae.setProperty("NPeriods",4);
    auto res = dae.executeAsync();

    Kernel::PropertyManager props;
    props.declareProperty(new Kernel::ArrayProperty<int>("PeriodList"));
    std::vector<int> periods(2);
    periods[0] = 2;
    periods[1] = 5; // this period doesn't exist in dae
    props.setProperty( "PeriodList", periods );

    TS_ASSERT_THROWS( auto listener = Mantid::API::LiveListenerFactory::Instance().create("TESTHISTOLISTENER",true,&props), std::invalid_argument );

    dae.cancel();
    res.wait();
#else
    TS_ASSERT( true );
#endif
  }

};


#endif /* MANTID_LIVEDATA_ISISHISTODATALISTENERTEST_H_ */<|MERGE_RESOLUTION|>--- conflicted
+++ resolved
@@ -46,16 +46,8 @@
     dae.setProperty("NPeriods",1);
     auto res = dae.executeAsync();
 
-<<<<<<< HEAD
-    auto listener = Mantid::API::LiveListenerFactory::Instance().create("TESTHISTOLISTENER",true);
-    TS_ASSERT( listener );
-    TSM_ASSERT("Listener has failed to connect", listener->isConnected() );
-    if (!listener->isConnected()) return;
-
-=======
     Kernel::PropertyManager props;
     props.declareProperty(new Kernel::ArrayProperty<specid_t>("SpectraList",""));
->>>>>>> da669ea6
     int s[] = {1,2,3,10,11,95,96,97,98,99,100};
     std::vector<specid_t> specs;
     specs.assign( s, s + 11 );
