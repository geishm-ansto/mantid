--- conflicted
+++ resolved
@@ -250,16 +250,11 @@
         action_quit = create_action(self,
                                     "&Quit",
                                     on_triggered=self.close,
-<<<<<<< HEAD
-                                    shortcut="Ctrl+Q",
-                                    shortcut_context=Qt.ApplicationShortcut)
+                                    shortcut="Ctrl+Q")
 
         menu_recently_closed_scripts = RecentlyClosedScriptsMenu(self)
         self.editor.editors.sig_tab_closed.connect(menu_recently_closed_scripts.add_script_to_settings)
 
-=======
-                                    shortcut="Ctrl+Q")
->>>>>>> 06abfdd0
         self.file_menu_actions = [
             action_open, action_load_project, None, action_save_script, action_save_script_as,
             menu_recently_closed_scripts, action_generate_ws_script, None, action_save_project,
