--- conflicted
+++ resolved
@@ -100,13 +100,12 @@
         self.view.cap_thickness.setValue(cap_thickness)
         self.view.error_every.setValue(error_every)
 
-<<<<<<< HEAD
     def setup_layout_group(self):
         legend_location = ConfigService.getString(self.LEGEND_LOCATION)
         self.view.legend_location.addItems(self.LEGEND_LOCATION_LIST)
         if legend_location in self.LEGEND_LOCATION_LIST:
             self.view.legend_location.setCurrentIndex(self.view.legend_location.findText(legend_location))
-=======
+
     @staticmethod
     def _setup_style_combo_boxes(current_style, style_combo, combo_items):
         style_combo.addItems(combo_items)
@@ -114,7 +113,6 @@
             style_combo.setCurrentIndex(style_combo.findText(current_style))
         else:
             style_combo.setCurrentIndex(0)
->>>>>>> 3a67c77c
 
     def setup_signals(self):
         self.view.normalize_to_bin_width.stateChanged.connect(self.action_normalization_changed)
