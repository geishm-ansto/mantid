#include "MantidVatesSimpleGuiViewWidgets/MultisliceView.h"
#include "MantidVatesSimpleGuiViewWidgets/RebinnedSourcesManager.h"
#include "MantidVatesSimpleGuiQtWidgets/GeometryParser.h"
#include "MantidGeometry/MDGeometry/MDPlaneImplicitFunction.h"
#include "MantidQtWidgets/SliceViewer/SliceViewerWindow.h"
#include "MantidQtWidgets/Factory/WidgetFactory.h"
#include "MantidVatesAPI/VatesKnowledgeSerializer.h"

#include <pqActiveObjects.h>
#include <pqApplicationCore.h>
#include <pqDataRepresentation.h>
#include <pqModelTransformSupportBehavior.h>
#include <pqMultiSliceView.h>
#include <pqObjectBuilder.h>
#include <pqPipelineSource.h>
#include <pqRenderView.h>
#include <pqServerManagerModel.h>
#include <vtkContextMouseEvent.h>
#include <vtkDataObject.h>
#include <vtkMatrix4x4.h>
#include <vtkNew.h>
#include <vtkPVArrayInformation.h>
#include <vtkPVChangeOfBasisHelper.h>
#include <vtkPVDataInformation.h>
#include <vtkSMMultiSliceViewProxy.h>
#include <vtkSMPVRepresentationProxy.h>
#include <vtkSMPropertyHelper.h>
#include <vtkSMSourceProxy.h>
#include <vtkVector.h>

#include <QString>

using namespace Mantid::Geometry;
using namespace MantidQt::SliceViewer;

namespace Mantid {
namespace Vates {
namespace SimpleGui {

MultiSliceView::MultiSliceView(QWidget *parent,
                               RebinnedSourcesManager *rebinnedSourcesManager,
                               bool createRenderProxy)
    : ViewBase(parent, rebinnedSourcesManager),
      m_contextMenu(new QMenu(tr("Context menu"), this)),
      m_edit(new QLineEdit(this)) {
  this->m_ui.setupUi(this);

  this->setContextMenuPolicy(Qt::CustomContextMenu);
  m_edit->setPlaceholderText(QString("Slice Position"));
  auto action = new QWidgetAction(this);
  action->setDefaultWidget(m_edit);
  m_contextMenu->addAction(action);

  QObject::connect(this->m_edit, SIGNAL(textChanged(const QString &)), this,
                   SLOT(checkState(const QString &)));
  QObject::connect(this->m_edit, SIGNAL(editingFinished()), this,
                   SLOT(setSlicePosition()));

  if (createRenderProxy) {
    pqRenderView *tmp =
        this->createRenderView(this->m_ui.renderFrame, QString("MultiSlice"));
    this->setupData();
    this->m_mainView = qobject_cast<pqMultiSliceView *>(tmp);
    QObject::connect(this->m_mainView,
                     SIGNAL(sliceClicked(int, double, int, int)), this,
                     SLOT(checkSliceClicked(int, double, int, int)));
  }
}

MultiSliceView::~MultiSliceView() {}

void MultiSliceView::destroyView() {
  pqObjectBuilder *builder = pqApplicationCore::instance()->getObjectBuilder();
  builder->destroy(this->m_mainView);
}

pqRenderView *MultiSliceView::getView() {
  return qobject_cast<pqRenderView *>(this->m_mainView.data());
}

void MultiSliceView::setupData() {
  pqObjectBuilder *builder = pqApplicationCore::instance()->getObjectBuilder();

  // Make sure that origsrc exists
  if (this->origSrc) {
    pqDataRepresentation *drep = builder->createDataRepresentation(
        this->origSrc->getOutputPort(0), this->m_mainView,
        "CompositeAlignedGeometrySliceRepresentation");
    vtkSMPropertyHelper(drep->getProxy(), "Representation").Set("Slices");
    if (!this->isPeaksWorkspace(this->origSrc)) {
      vtkSMPVRepresentationProxy::SetScalarColoring(
          drep->getProxy(), "signal", vtkDataObject::FIELD_ASSOCIATION_CELLS);
      vtkSMMultiSliceViewProxy *viewPxy =
          vtkSMMultiSliceViewProxy::SafeDownCast(this->m_mainView->getProxy());
      viewPxy->CreateDefaultRepresentation(this->origSrc->getProxy(), 0);
    }
    drep->getProxy()->UpdateVTKObjects();
  }
}

void MultiSliceView::render() {
  this->origSrc = pqActiveObjects::instance().activeSource();
  if (this->origSrc == nullptr) {
    return;
  }
  this->checkSliceViewCompat();
  this->setupData();
  this->resetDisplay();
}

void MultiSliceView::renderAll() { this->m_mainView->render(); }

void MultiSliceView::resetDisplay() { this->m_mainView->resetDisplay(); }

void MultiSliceView::setView(pqRenderView *view) {
  clearRenderLayout(this->m_ui.renderFrame);
  this->m_mainView = qobject_cast<pqMultiSliceView *>(view);
  QHBoxLayout *hbox = new QHBoxLayout(this->m_ui.renderFrame);
  hbox->setMargin(0);
  hbox->addWidget(m_mainView->widget());
  QObject::connect(this->m_mainView,
                   SIGNAL(sliceClicked(int, double, int, int)), this,
                   SLOT(checkSliceClicked(int, double, int, int)));
}

ModeControlWidget::Views MultiSliceView::getViewType() {
  return ModeControlWidget::Views::MULTISLICE;
}

void MultiSliceView::resetCamera() { this->m_mainView->resetCamera(); }

/**
 * This function checks the signal coming from the MultiSliceView when a slice
 * indicator is clicked. It then calls for the slice to be shown in the
 * SliceViewer.
 * @param axisIndex : index for the axis on which the clicked indicator resides
 * @param sliceOffsetOnAxis : location of slice along axis
 * @param button : which mouse button is being used
 * @param modifier : which modifier key is being used
 */
void MultiSliceView::checkSliceClicked(int axisIndex, double sliceOffsetOnAxis,
                                       int button, int modifier) {
  if (button == vtkContextMouseEvent::LEFT_BUTTON ||
      button == vtkContextMouseEvent::RIGHT_BUTTON) {
    if (modifier == vtkContextMouseEvent::SHIFT_MODIFIER) {
      this->showCutInSliceViewer(axisIndex, sliceOffsetOnAxis);
    } else if (modifier == vtkContextMouseEvent::ALT_MODIFIER) {
      this->editSlicePosition(axisIndex, sliceOffsetOnAxis);
    }
  }
}

void MultiSliceView::editSlicePosition(int axisIndex,
                                       double sliceOffsetOnAxis) {

  m_axisIndex = axisIndex;
  m_sliceOffsetOnAxis = sliceOffsetOnAxis;

  double bounds[6];
  vtkSMMultiSliceViewProxy::GetDataBounds(this->origSrc->getSourceProxy(), 0,
                                          bounds);
  if (axisIndex == 0) {
    m_edit->setValidator(new QDoubleValidator(bounds[0], bounds[1], 5, this));
  } else if (axisIndex == 1) {
    m_edit->setValidator(new QDoubleValidator(bounds[2], bounds[3], 5, this));
  } else if (axisIndex == 2) {
    m_edit->setValidator(new QDoubleValidator(bounds[4], bounds[5], 5, this));
<<<<<<< HEAD
  }
  m_contextMenu->exec(QCursor::pos());
}

void MultiSliceView::checkState(const QString &input) {
  auto validator = m_edit->validator();
  // temporary required to convert between const reference and reference.
  QString tmp_input = input;
  int ignored = 0;
  auto state = validator->validate(tmp_input, ignored);
  QString color = "QLineEdit { background-color: ";
  if (state == QValidator::Acceptable) {
    color.append("#c4df9b"); // green
  } else if (state == QValidator::Intermediate) {
    color.append("#fff79a"); // yellow
  } else {
    color.append("#f6989d"); // red
  }
=======
  }
  m_contextMenu->exec(QCursor::pos());
}

void MultiSliceView::checkState(const QString &input) {
  auto validator = m_edit->validator();
  // temporary required to convert between const reference and reference.
  QString tmp_input = input;
  int ignored = 0;
  auto state = validator->validate(tmp_input, ignored);
  QString color = "QLineEdit { background-color: ";
  if (state == QValidator::Acceptable) {
    color.append("#c4df9b"); // green
  } else if (state == QValidator::Intermediate) {
    color.append("#fff79a"); // yellow
  } else {
    color.append("#f6989d"); // red
  }
>>>>>>> 172d1bbc
  color.append(" }");
  m_edit->setStyleSheet(color);
}

void MultiSliceView::setSlicePosition() {

  double newPosition = m_edit->text().toDouble();

  std::string name;
  if (m_axisIndex == 0) {
    name = "XSlicesValues";
  } else if (m_axisIndex == 1) {
    name = "YSlicesValues";
  } else if (m_axisIndex == 2) {
    name = "ZSlicesValues";
  }

  auto viewProxy = m_mainView->getViewProxy();
  std::vector<double> slices =
      vtkSMPropertyHelper(viewProxy, name.c_str()).GetDoubleArray();
  auto it = std::find(slices.begin(), slices.end(), m_sliceOffsetOnAxis);
  if (it != slices.end()) {
    *it = newPosition;
  }
  vtkSMPropertyHelper(viewProxy, name.c_str())
      .Set(slices.data(), static_cast<int>(slices.size()));
  viewProxy->UpdateVTKObjects();

  m_contextMenu->hide();
  m_edit->clear();
}

/**
 * This function checks the sources for the WorkspaceName property. If not
 * found,
 * the ability to show a given cut in the SliceViewer will be deactivated.
 */
void MultiSliceView::checkSliceViewCompat() {
  QString wsName = this->getWorkspaceName();
  if (wsName.isEmpty()) {
    QObject::disconnect(this->m_mainView, nullptr, this, nullptr);
  }
}

void MultiSliceView::changedSlicePoint(Mantid::Kernel::VMD selectedPoint) {
  vtkSMPropertyHelper(this->m_mainView->getProxy(), "XSlicesValues")
      .Set(selectedPoint[0]);
  this->m_mainView->getProxy()->UpdateVTKObjects();
  this->m_mainView->render();
}

/**
 * This function is responsible for opening the given cut in SliceViewer.
 * It will gather all of the necessary information and create an XML
 * representation of the current dataset and cut parameters. That will then
 * be handed to the SliceViewer.
 * @param axisIndex the index of the slice to be opened in SliceViewer
 * @param sliceOffsetOnAxis position of the slice along given axis
 */
void MultiSliceView::showCutInSliceViewer(int axisIndex,
                                          double sliceOffsetOnAxis) {
  // Get the associated workspace name
  QString wsName = this->getWorkspaceName();

  // Have to jump through some hoops since a rebinner could be used.
  pqServerManagerModel *smModel =
      pqApplicationCore::instance()->getServerManagerModel();
  QList<pqPipelineSource *> srcs = smModel->findItems<pqPipelineSource *>();
  pqPipelineSource *src1 = nullptr;
  pqPipelineSource *src2 = nullptr;
  foreach (pqPipelineSource *src, srcs) {
    const QString name(src->getProxy()->GetXMLName());

    if (name.contains("ScaleWorkspace")) {
      src2 = src;
    }
  }

  src1 = smModel->getItemAtIndex<pqPipelineSource *>(0);

  // Get the current dataset characteristics
  const char *inGeomXML =
      vtkSMPropertyHelper(src1->getProxy(), "InputGeometryXML").GetAsString();
  // Check for timesteps and insert the value into the XML if necessary
  std::string geomXML;
  if (this->srcHasTimeSteps(src1)) {
    GeometryParser parser(inGeomXML);
    geomXML = parser.addTDimValue(this->getCurrentTimeStep());
  } else {
    geomXML = std::string(inGeomXML);
  }

  if (src2) {
    // Need to see if scaling is applied to axis
    QString scalingProperty("Scaling Factor");
    switch (axisIndex) {
    case 0:
      scalingProperty.prepend("X ");
      break;
    case 1:
      scalingProperty.prepend("Y ");
      break;
    case 2:
      scalingProperty.prepend("Z ");
      break;
    default:
      break;
    }

    std::vector<double> scaling =
        vtkSMPropertyHelper(src2->getProxy(),
                            scalingProperty.toLatin1().constData(),
                            true).GetDoubleArray();

    if (!scaling.empty()) {
      sliceOffsetOnAxis /= scaling[0];
    }
  }

  // Construct origin vector from orientation vector
  double origin[3] = {0.0, 0.0, 0.0};
  origin[axisIndex] = sliceOffsetOnAxis;

  vtkVector3d sliceNormalsInBasis[3] = {
      {1.0, 0.0, 0.0}, {0.0, 1.0, 0.0}, {0.0, 0.0, 1.0}};

  // Create the XML holder
  VATES::VatesKnowledgeSerializer rks;
  rks.setWorkspaceName(wsName.toStdString());
  rks.setGeometryXML(geomXML);

  rks.setImplicitFunction(boost::make_shared<MDPlaneImplicitFunction>(
      3, sliceNormalsInBasis[axisIndex].GetData(), origin));
  QString titleAddition = "";

  // Use the WidgetFactory to create the slice viewer window
  SliceViewerWindow *w =
      MantidQt::Factory::WidgetFactory::Instance()->createSliceViewerWindow(
          wsName, titleAddition);
  try {
    // Set the slice points, etc, using the XML definition of the plane function
    w->getSlicer()->openFromXML(QString::fromStdString(rks.createXMLString()));
    w->show();
    this->connect(w->getSlicer(),
                  SIGNAL(changedSlicePoint(Mantid::Kernel::VMD)),
                  SLOT(changedSlicePoint(Mantid::Kernel::VMD)));
  } catch (std::runtime_error &e) {
    QString message =
        "The slice could not be shown because of the following error:\n" +
        QString(e.what());
    QMessageBox::warning(this, tr("MantidPlot"),
                         tr(message.toLatin1().constData()), QMessageBox::Ok,
                         QMessageBox::Ok);
    delete w;
  }
}

/**
 * This function closes user requested SliceViewer windows when the view is
 * closed. The function is a no-op (except for factory creation) when no
 * SliceViewer windows were requested.
 */
void MultiSliceView::closeSubWindows() {
  MantidQt::Factory::WidgetFactory::Instance()->closeAllSliceViewerWindows();
}

} // namespace SimpleGui
} // namespace Vates
} // namespace Mantid<|MERGE_RESOLUTION|>--- conflicted
+++ resolved
@@ -165,7 +165,6 @@
     m_edit->setValidator(new QDoubleValidator(bounds[2], bounds[3], 5, this));
   } else if (axisIndex == 2) {
     m_edit->setValidator(new QDoubleValidator(bounds[4], bounds[5], 5, this));
-<<<<<<< HEAD
   }
   m_contextMenu->exec(QCursor::pos());
 }
@@ -184,26 +183,6 @@
   } else {
     color.append("#f6989d"); // red
   }
-=======
-  }
-  m_contextMenu->exec(QCursor::pos());
-}
-
-void MultiSliceView::checkState(const QString &input) {
-  auto validator = m_edit->validator();
-  // temporary required to convert between const reference and reference.
-  QString tmp_input = input;
-  int ignored = 0;
-  auto state = validator->validate(tmp_input, ignored);
-  QString color = "QLineEdit { background-color: ";
-  if (state == QValidator::Acceptable) {
-    color.append("#c4df9b"); // green
-  } else if (state == QValidator::Intermediate) {
-    color.append("#fff79a"); // yellow
-  } else {
-    color.append("#f6989d"); // red
-  }
->>>>>>> 172d1bbc
   color.append(" }");
   m_edit->setStyleSheet(color);
 }
