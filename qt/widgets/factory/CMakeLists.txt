set(SRC_FILES
    src/WidgetFactory.cpp)

set(INC_FILES
    inc/MantidQtWidgets/Factory/WidgetFactory.h)

set(MOC_FILES
    inc/MantidQtWidgets/Factory/WidgetFactory.h)

set(UI_FILES)

set(TEST_FILES
    test/WidgetFactoryTest.h)

# Target
<<<<<<< HEAD
mtd_add_qt_library(TARGET_NAME MantidQtWidgetsFactory
                   QT_VERSION 4
                   SRC ${SRC_FILES}
                   MOC ${MOC_FILES}
                   NOMOC ${INC_FILES}
                   DEFS
                     IN_MANTIDQT_FACTORY
                   INCLUDE_DIRS
                     inc
                   LINK_LIBS
                     ${CORE_MANTIDLIBS}
                     ${POCO_LIBRARIES}
                     ${Boost_LIBRARIES}
                   QT4_LINK_LIBS
                     Qwt5
                   MTD_QT_LINK_LIBS
                     MantidQtWidgetsCommon
                     MantidQtWidgetsLegacyQwt
                     MantidQtWidgetsSliceViewer
                   INSTALL_DIR
                     ${LIB_DIR}
                   LINUX_INSTALL_RPATH
                     "\$ORIGIN/../${LIB_DIR}")
=======
mtd_add_qt_library (TARGET_NAME MantidQtWidgetsFactory
  QT_VERSION 4
  SRC ${SRC_FILES}
  MOC ${MOC_FILES}
  NOMOC ${INC_FILES}
  DEFS
    IN_MANTIDQT_FACTORY
  INCLUDE_DIRS
    inc
  SYSTEM_INCLUDE_DIRS
    ${Boost_INCLUDE_DIRS}
  LINK_LIBS
    ${CORE_MANTIDLIBS}
    ${POCO_LIBRARIES}
    ${Boost_LIBRARIES}
  QT4_LINK_LIBS
    Qwt5
  MTD_QT_LINK_LIBS
    MantidQtWidgetsCommon
    MantidQtWidgetsPlotting
    MantidQtWidgetsSliceViewer
  INSTALL_DIR
    ${LIB_DIR}
  LINUX_INSTALL_RPATH
    "\$ORIGIN/../${LIB_DIR}"
)
>>>>>>> a908e4af
<|MERGE_RESOLUTION|>--- conflicted
+++ resolved
@@ -13,7 +13,6 @@
     test/WidgetFactoryTest.h)
 
 # Target
-<<<<<<< HEAD
 mtd_add_qt_library(TARGET_NAME MantidQtWidgetsFactory
                    QT_VERSION 4
                    SRC ${SRC_FILES}
@@ -23,6 +22,8 @@
                      IN_MANTIDQT_FACTORY
                    INCLUDE_DIRS
                      inc
+                   SYSTEM_INCLUDE_DIRS
+                     ${Boost_INCLUDE_DIRS}
                    LINK_LIBS
                      ${CORE_MANTIDLIBS}
                      ${POCO_LIBRARIES}
@@ -31,37 +32,9 @@
                      Qwt5
                    MTD_QT_LINK_LIBS
                      MantidQtWidgetsCommon
-                     MantidQtWidgetsLegacyQwt
+                     MantidQtWidgetsPlotting
                      MantidQtWidgetsSliceViewer
                    INSTALL_DIR
                      ${LIB_DIR}
                    LINUX_INSTALL_RPATH
-                     "\$ORIGIN/../${LIB_DIR}")
-=======
-mtd_add_qt_library (TARGET_NAME MantidQtWidgetsFactory
-  QT_VERSION 4
-  SRC ${SRC_FILES}
-  MOC ${MOC_FILES}
-  NOMOC ${INC_FILES}
-  DEFS
-    IN_MANTIDQT_FACTORY
-  INCLUDE_DIRS
-    inc
-  SYSTEM_INCLUDE_DIRS
-    ${Boost_INCLUDE_DIRS}
-  LINK_LIBS
-    ${CORE_MANTIDLIBS}
-    ${POCO_LIBRARIES}
-    ${Boost_LIBRARIES}
-  QT4_LINK_LIBS
-    Qwt5
-  MTD_QT_LINK_LIBS
-    MantidQtWidgetsCommon
-    MantidQtWidgetsPlotting
-    MantidQtWidgetsSliceViewer
-  INSTALL_DIR
-    ${LIB_DIR}
-  LINUX_INSTALL_RPATH
-    "\$ORIGIN/../${LIB_DIR}"
-)
->>>>>>> a908e4af
+                     "\$ORIGIN/../${LIB_DIR}")