// Mantid Repository : https://github.com/mantidproject/mantid
//
// Copyright &copy; 2018 ISIS Rutherford Appleton Laboratory UKRI,
//     NScD Oak Ridge National Laboratory, European Spallation Source
//     & Institut Laue - Langevin
// SPDX - License - Identifier: GPL - 3.0 +
#include "MantidAPI/AlgorithmManager.h"
#include "MantidAPI/AnalysisDataService.h"
#include "MantidAPI/Workspace.h"
#include "MantidKernel/ConfigService.h"
#include "MantidKernel/Strings.h"

#include "MantidQtWidgets/Common/AlgorithmHistoryWindow.h"
#include "MantidQtWidgets/Common/AlgorithmInputHistory.h"

#include <QAction>
#include <QApplication>
#include <QClipboard>
#include <QCloseEvent>
#include <QDateTime>
#include <QDir>
#include <QFileDialog>
#include <QFormLayout>
#include <QLabel>
#include <QLineEdit>
#include <QMenu>
#include <QMessageBox>
#include <QTemporaryFile>
#include <QTextStream>

#include <cstdio>
#include <fstream>
#include <numeric>

using namespace Mantid::Kernel;
using namespace Mantid::API;

namespace {
/// static history window logger
Mantid::Kernel::Logger window_log("AlgorithmHistoryWindow");
/// static tree widget logger
Mantid::Kernel::Logger widget_log("AlgHistoryTreeWidget");
} // namespace

AlgExecSummaryGrpBox::AlgExecSummaryGrpBox(QWidget *w)
    : QGroupBox(w), m_execDurationlabel(nullptr), m_execDurationEdit(nullptr),
      m_Datelabel(nullptr), m_execDateTimeEdit(nullptr), m_algexecDuration() {}

AlgExecSummaryGrpBox::AlgExecSummaryGrpBox(QString title, QWidget *w)
    : QGroupBox(title, w), m_execDurationlabel(nullptr),
      m_execDurationEdit(nullptr), m_Datelabel(nullptr),
      m_execDateTimeEdit(nullptr), m_algexecDuration() {

  m_execDurationEdit = new QLineEdit("", this);
  if (m_execDurationEdit)
    m_execDurationEdit->setReadOnly(true);
  m_execDurationlabel = new QLabel("Duration:", this);
  if (m_execDurationlabel)
    m_execDurationlabel->setBuddy(m_execDurationEdit);

  QDateTime datetime(QDate(0, 0, 0), QTime(0, 0, 0), Qt::LocalTime);
  m_execDateTimeEdit = new QLineEdit("", this);
  if (m_execDateTimeEdit)
    m_execDateTimeEdit->setReadOnly(true);
  m_Datelabel = new QLabel("Date:", this);
  if (m_Datelabel)
    m_Datelabel->setBuddy(m_execDateTimeEdit);

  QFormLayout *formLayout = new QFormLayout;
  if (formLayout) {
    formLayout->addRow(m_execDurationlabel, m_execDurationEdit);
    formLayout->addRow(m_Datelabel, m_execDateTimeEdit);
    setLayout(formLayout);
  }
  setGeometry(5, 210, 205, 130);
}
AlgExecSummaryGrpBox::~AlgExecSummaryGrpBox() {
  if (m_execDurationlabel) {
    delete m_execDurationlabel;
    m_execDurationlabel = nullptr;
  }
  if (m_execDurationEdit) {
    delete m_execDurationEdit;
    m_execDurationEdit = nullptr;
  }
  if (m_Datelabel) {
    delete m_Datelabel;
    m_Datelabel = nullptr;
  }
  if (m_execDateTimeEdit) {
    delete m_execDateTimeEdit;
    m_execDateTimeEdit = nullptr;
  }
}
void AlgExecSummaryGrpBox::setData(
    const double execDuration,
    const Mantid::Types::Core::DateAndTime execDate) {
  QString dur("");
  dur.setNum(execDuration, 'g', 6);
  dur += " seconds";
  QLineEdit *execDurationEdit = getAlgExecDurationCtrl();
  if (execDurationEdit)
    execDurationEdit->setText(dur);

  // Get the timeinfo structure, but converting from UTC to local time
  std::tm t = execDate.to_localtime_tm();
  QTime qt(t.tm_hour, t.tm_min, t.tm_sec);
  QDate qd(t.tm_year + 1900, t.tm_mon + 1, t.tm_mday);
  QDateTime datetime(qd, qt, Qt::LocalTime);

  QString str("");
  str = datetime.toString("dd/MM/yyyy hh:mm:ss");

  QLineEdit *datetimeEdit = getAlgExecDateCtrl();
  if (datetimeEdit)
    datetimeEdit->setText(str);
}

AlgEnvHistoryGrpBox::AlgEnvHistoryGrpBox(QWidget *w)
    : QGroupBox(w), m_osNameLabel(nullptr), m_osNameEdit(nullptr),
      m_osVersionLabel(nullptr), m_osVersionEdit(nullptr),
      m_frmworkVersionLabel(nullptr), m_frmwkVersnEdit(nullptr) {}

AlgEnvHistoryGrpBox::AlgEnvHistoryGrpBox(QString title, QWidget *w)
    : QGroupBox(title, w), m_osNameLabel(nullptr), m_osNameEdit(nullptr),
      m_osVersionLabel(nullptr), m_osVersionEdit(nullptr),
      m_frmworkVersionLabel(nullptr), m_frmwkVersnEdit(nullptr) {
  // OS Name Label & Edit Box
  m_osNameEdit = new QLineEdit("", this);
  if (m_osNameEdit) {
    m_osNameEdit->setReadOnly(true);
  }
  m_osNameLabel = new QLabel("OS Name:", this);
  if (m_osNameLabel)
    m_osNameLabel->setBuddy(m_osNameEdit);

  // OS Version Label & Edit Box
  m_osVersionEdit = new QLineEdit("", this);
  if (m_osVersionEdit) {
    m_osVersionEdit->setReadOnly(true);
    m_osVersionLabel = new QLabel("OS Version:", this);
  }
  if (m_osVersionLabel)
    m_osVersionLabel->setBuddy(m_osVersionEdit);

  // Mantid Framework Version Label & Edit Box
  m_frmwkVersnEdit = new QLineEdit("", this);
  if (m_frmwkVersnEdit)
    m_frmwkVersnEdit->setReadOnly(true);
  m_frmworkVersionLabel = new QLabel("Framework Version:", this);
  if (m_frmworkVersionLabel)
    m_frmworkVersionLabel->setBuddy(m_frmwkVersnEdit);

  QFormLayout *formLayout = new QFormLayout();
  if (formLayout) {
    formLayout->addRow(m_osNameLabel, m_osNameEdit);
    formLayout->addRow(m_osVersionLabel, m_osVersionEdit);
    formLayout->addRow(m_frmworkVersionLabel, m_frmwkVersnEdit);
    setLayout(formLayout);
  }
  setGeometry(214, 210, 347, 130);
}
AlgEnvHistoryGrpBox::~AlgEnvHistoryGrpBox() {
  if (m_osNameLabel) {
    delete m_osNameLabel;
    m_osNameLabel = nullptr;
  }
  if (m_osNameEdit) {
    delete m_osNameEdit;
    m_osNameEdit = nullptr;
  }
  if (m_osVersionLabel) {
    delete m_osVersionLabel;
    m_osVersionLabel = nullptr;
  }
  if (m_osVersionEdit) {
    delete m_osVersionEdit;
    m_osVersionEdit = nullptr;
  }
  if (m_frmworkVersionLabel) {
    delete m_frmworkVersionLabel;
    m_frmworkVersionLabel = nullptr;
  }
  if (m_frmwkVersnEdit) {
    delete m_frmwkVersnEdit;
    m_frmwkVersnEdit = nullptr;
  }
}

AlgorithmHistoryWindow::AlgorithmHistoryWindow(
    QWidget *parent, const boost::shared_ptr<const Workspace> wsptr)
    : QDialog(parent), m_algHist(wsptr->getHistory()),
      m_histPropWindow(nullptr), m_execSumGrpBox(nullptr),
      m_envHistGrpBox(nullptr), m_wsName(wsptr->getName().c_str()),
      m_view(wsptr->getHistory().createView()) {

  if (m_algHist.empty()) {
    throw std::invalid_argument("No history found on the given workspace");
  }

  setWindowTitle(tr("Algorithm History"));
  setMinimumHeight(500);
  setMinimumWidth(750);
  resize(540, 380);

#ifdef Q_OS_MAC
  // Work around to ensure that floating windows remain on top of the main
  // application window, but below other applications on Mac
  // Note: Qt::Tool cannot have both a max and min button on OSX
  Qt::WindowFlags flags = windowFlags();
  flags |= Qt::Tool;
  flags |= Qt::CustomizeWindowHint;
  flags |= Qt::WindowMinimizeButtonHint;
  flags |= Qt::WindowCloseButtonHint;
  setWindowFlags(flags);
#endif

  // Create a tree widget to display the algorithm names in the workspace
  // history
  m_Historytree = new AlgHistoryTreeWidget(this);
  if (m_Historytree) {
    QStringList headers;
    headers << "Algorithms"
            << "Unroll";

    m_Historytree->setColumnCount(2);
    m_Historytree->setColumnWidth(0, 180);
    m_Historytree->setColumnWidth(1, 55);
    m_Historytree->setHeaderLabels(headers);
    m_Historytree->setGeometry(5, 5, 205, 200);
    // Populate the History Tree widget
    m_Historytree->populateAlgHistoryTreeWidget(m_algHist);
  }

  // create a tree widget to display history properties
  if (!m_histPropWindow)
    m_histPropWindow = createAlgHistoryPropWindow();

  // connect history tree with window
  connect(m_Historytree,
          SIGNAL(updateAlgorithmHistoryWindow(
              Mantid::API::AlgorithmHistory_const_sptr)),
          this, SLOT(updateAll(Mantid::API::AlgorithmHistory_const_sptr)));
  connect(m_Historytree,
          SIGNAL(unrollAlgorithmHistory(const std::vector<int> &)), this,
          SLOT(doUnroll(const std::vector<int> &)));
  connect(m_Historytree, SIGNAL(rollAlgorithmHistory(int)), this,
          SLOT(doRoll(int)));

  // The tree and the history details layout
  QHBoxLayout *treeLayout = new QHBoxLayout;
  treeLayout->addWidget(m_Historytree, 3); // History stretches 1
  treeLayout->addWidget(m_histPropWindow->m_histpropTree,
                        5); // Properties gets more space

  // Create a GroupBox to display exec date,duration
  if (!m_execSumGrpBox)
    m_execSumGrpBox = createExecSummaryGrpBox();
  // Create a Groupbox to display environment details
  if (!m_envHistGrpBox)
    m_envHistGrpBox =
        createEnvHistGrpBox(wsptr->getHistory().getEnvironmentHistory());

  QHBoxLayout *environmentLayout = new QHBoxLayout;
  environmentLayout->addWidget(m_execSumGrpBox, 1);
  environmentLayout->addWidget(m_envHistGrpBox, 2);

  // The buttons at the bottom
  m_scriptVersionLabel = new QLabel("Algorithm Versions:", this);
  m_scriptComboMode = new QComboBox(this);
  // N.B. The combobox item strings below are used in
  // AlgorithmHistoryWindow::getScriptVersionMode()
  // If you change them here, you MUST change them there too.
  m_scriptComboMode->addItem("Only Specify Old Versions");
  m_scriptComboMode->addItem("Never Specify Versions");
  m_scriptComboMode->addItem("Always Specify Versions");
  m_scriptComboMode->setToolTip(
      "When to specify which version of an algorithm was used.");
  m_scriptButtonFile = new QPushButton("Script to File", this);
  m_scriptButtonClipboard = new QPushButton("Script to Clipboard", this);
  connect(m_scriptButtonFile, SIGNAL(clicked()), this,
          SLOT(writeToScriptFile()));
  connect(m_scriptButtonClipboard, SIGNAL(clicked()), this,
          SLOT(copytoClipboard()));

  QHBoxLayout *buttonLayout = new QHBoxLayout;
  buttonLayout->addStretch(1); // Align the button to the right
  buttonLayout->addWidget(m_scriptVersionLabel);
  buttonLayout->addWidget(m_scriptComboMode);
  buttonLayout->addWidget(m_scriptButtonFile);
  buttonLayout->addWidget(m_scriptButtonClipboard);

  // Main layout
  QVBoxLayout *mainLayout = new QVBoxLayout(this);
  mainLayout->addLayout(treeLayout);
  mainLayout->addLayout(environmentLayout);
  mainLayout->addLayout(buttonLayout);
}

AlgorithmHistoryWindow::AlgorithmHistoryWindow(QWidget *parent,
                                               const QString &workspaceName)
    : AlgorithmHistoryWindow(
          parent, AnalysisDataService::Instance().retrieveWS<const Workspace>(
                      workspaceName.toStdString())) {}

AlgorithmHistoryWindow::~AlgorithmHistoryWindow() {
  if (m_Historytree) {
    delete m_Historytree;
    m_Historytree = nullptr;
  }
  if (m_histPropWindow) {
    delete m_histPropWindow;
    m_histPropWindow = nullptr;
  }
  if (m_execSumGrpBox) {
    delete m_execSumGrpBox;
    m_execSumGrpBox = nullptr;
  }
  if (m_envHistGrpBox) {
    delete m_envHistGrpBox;
    m_envHistGrpBox = nullptr;
  }
}

// Delete window object on close
// Without this the windows stay in memory when closed in workbench
void AlgorithmHistoryWindow::closeEvent(QCloseEvent *ce) {
  this->deleteLater();
  ce->accept();
}

AlgExecSummaryGrpBox *AlgorithmHistoryWindow::createExecSummaryGrpBox() {
  AlgExecSummaryGrpBox *pgrpBox =
      new AlgExecSummaryGrpBox("Execution Summary", this);
  if (pgrpBox) {
    // iterating through algorithm history to display exec duration,date
    // last executed algorithm exec duration,date will be displayed in gruopbox
    const size_t noEntries = m_algHist.size();
    for (size_t i = 0; i < noEntries; ++i) {
      const auto entry = m_algHist.getAlgorithmHistory(i);
      double duration = 0;
      duration = entry->executionDuration();
      Mantid::Types::Core::DateAndTime date = entry->executionDate();
      pgrpBox->setData(duration, date);
    }
    return pgrpBox;
  } else {
    QMessageBox::critical(this, "Mantid", "Invalid Pointer");
    return nullptr;
  }
}
AlgEnvHistoryGrpBox *
AlgorithmHistoryWindow::createEnvHistGrpBox(const EnvironmentHistory &envHist) {
  AlgEnvHistoryGrpBox *pEnvGrpBox =
      new AlgEnvHistoryGrpBox("Environment History", this);
  if (pEnvGrpBox) {
    pEnvGrpBox->fillEnvHistoryGroupBox(envHist);
    return pEnvGrpBox;
  } else {
    QMessageBox::critical(this, "Mantid", "Invalid Pointer");
    return nullptr;
  }
}
AlgHistoryProperties *AlgorithmHistoryWindow::createAlgHistoryPropWindow() {
  std::vector<PropertyHistory_sptr> histProp;
  const Mantid::API::AlgorithmHistories &entries =
      m_algHist.getAlgorithmHistories();
  auto rIter = entries.rbegin();
  histProp = (*rIter)->getProperties();

  // AlgHistoryProperties * phistPropWindow=new
  // AlgHistoryProperties(this,m_algHist);
  if (histProp.empty()) {
    QMessageBox::critical(this, "Mantid", "Properties not set");
    return nullptr;
  }
  AlgHistoryProperties *phistPropWindow =
      new AlgHistoryProperties(this, histProp);
  if (phistPropWindow) {
    phistPropWindow->displayAlgHistoryProperties();
    return phistPropWindow;
  } else {
    QMessageBox::critical(this, "Mantid", "Invalid Pointer");
    return nullptr;
  }
}

//! Used by the save script to clipboard/file buttons to select which versioning
// mode to use.
std::string AlgorithmHistoryWindow::getScriptVersionMode() {
  std::string curText = m_scriptComboMode->currentText().toStdString();

  if (curText == "Only Specify Old Versions") {
    return "old";
  } else if (curText == "Always Specify Versions") {
    return "all";
  } else if (curText == "Never Specify Versions") {
    return "none";
  }

  throw std::runtime_error("AlgorithmHistoryWindow::getScriptVersionMode "
                           "received unhandled version mode string");
}

void AlgorithmHistoryWindow::writeToScriptFile() {
  QString prevDir =
      MantidQt::API::AlgorithmInputHistory::Instance().getPreviousDirectory();
  QString scriptDir("");
  // Default script directory
  if (prevDir.isEmpty()) {
    scriptDir = QString::fromStdString(
        Mantid::Kernel::ConfigService::Instance().getString(
            "pythonscripts.directory"));
  } else {
    scriptDir = prevDir;
  }
  QString filePath = QFileDialog::getSaveFileName(
      this, tr("Save Script As "), scriptDir, tr("Script files (*.py)"));
  // An empty string indicates they clicked cancel
  if (filePath.isEmpty())
    return;

  ScriptBuilder builder(m_view, getScriptVersionMode());
  std::ofstream file(filePath.toStdString().c_str(), std::ofstream::trunc);
  file << builder.build();
  file.flush();
  file.close();

  MantidQt::API::AlgorithmInputHistory::Instance().setPreviousDirectory(
      QFileInfo(filePath).absoluteDir().path());
}

void AlgEnvHistoryGrpBox::fillEnvHistoryGroupBox(
    const EnvironmentHistory &envHistory) {
  std::string osname = envHistory.osName();
  std::string osversion = envHistory.osVersion();
  std::string frwkversn = envHistory.frameworkVersion();

  QLineEdit *osNameEdit = getosNameEdit();
  if (osNameEdit)
    osNameEdit->setText(osname.c_str());

  QLineEdit *osVersionEdit = getosVersionEdit();
  if (osVersionEdit)
    osVersionEdit->setText(osversion.c_str());

  QLineEdit *frmwkVersnEdit = getfrmworkVersionEdit();
  if (frmwkVersnEdit)
    frmwkVersnEdit->setText(frwkversn.c_str());
}

void AlgorithmHistoryWindow::updateAll(
    Mantid::API::AlgorithmHistory_const_sptr algHistory) {
  updateAlgHistoryProperties(algHistory);
  updateExecSummaryGrpBox(algHistory);
}

void AlgorithmHistoryWindow::updateAlgHistoryProperties(
    AlgorithmHistory_const_sptr algHistory) {
  PropertyHistories histProp = algHistory->getProperties();
  if (m_histPropWindow) {
    m_histPropWindow->setAlgProperties(histProp);
    m_histPropWindow->clearData();
    m_histPropWindow->displayAlgHistoryProperties();
  }
}

void AlgorithmHistoryWindow::updateExecSummaryGrpBox(
    AlgorithmHistory_const_sptr algHistory) {
  // getting the selected algorithm at pos from History vector
  double duration = algHistory->executionDuration();
  Mantid::Types::Core::DateAndTime date = algHistory->executionDate();
  if (m_execSumGrpBox)
    m_execSumGrpBox->setData(duration, date);
}

void AlgorithmHistoryWindow::copytoClipboard() {
  ScriptBuilder builder(m_view, getScriptVersionMode());
  QString script;
  const std::string contents = builder.build();
  script.append(contents.c_str());

  // Send to clipboard.
  QClipboard *clipboard = QApplication::clipboard();
  if (nullptr != clipboard) {
    clipboard->setText(script);
  }
}

void AlgorithmHistoryWindow::doUnroll(const std::vector<int> &unrollIndicies) {
  for (const auto &unrollIndex : unrollIndicies) {
    m_view->unroll(unrollIndex);
  }
}

void AlgorithmHistoryWindow::doRoll(int index) { m_view->roll(index); }

//--------------------------------------------------------------------------------------------------
// AlgHistoryProperties Definitions
//--------------------------------------------------------------------------------------------------

AlgHistoryProperties::AlgHistoryProperties(
    QWidget *w, const std::vector<PropertyHistory_sptr> &propHist)
    : m_Histprop(propHist) {
  QStringList hList;
  hList << "Name"
        << "Value"
        << "Default?:"
        << "Direction"
        << "";

  m_histpropTree = new QTreeWidget(w);
  m_histpropTree->setColumnCount(5);
  m_histpropTree->setSelectionMode(QAbstractItemView::NoSelection);
  m_histpropTree->setHeaderLabels(hList);
  m_histpropTree->setGeometry(213, 5, 350, 200);

  m_contextMenu = new QMenu(w);

  m_copyAction = new QAction("Copy to Clipboard", m_contextMenu);
  connect(m_copyAction, SIGNAL(triggered()), this,
          SLOT(copySelectedItemText()));
  m_contextMenu->addAction(m_copyAction);

  m_histpropTree->setContextMenuPolicy(Qt::CustomContextMenu);
  connect(m_histpropTree, SIGNAL(customContextMenuRequested(const QPoint &)),
          this, SLOT(popupMenu(const QPoint &)));
}

void AlgHistoryProperties::clearData() {
  if (m_histpropTree) {
    m_histpropTree->clear();
    int ntopcount = m_histpropTree->topLevelItemCount();
    while (ntopcount--) {
      m_histpropTree->topLevelItem(ntopcount);
    }
  }
}

void AlgHistoryProperties::setAlgProperties(
    const std::vector<PropertyHistory_sptr> &histProp) {
  m_Histprop.assign(histProp.begin(), histProp.end());
}

const PropertyHistories &AlgHistoryProperties::getAlgProperties() {
  return m_Histprop;
}

void AlgHistoryProperties::popupMenu(const QPoint &pos) {
  QTreeWidgetItem *treeItem = m_histpropTree->itemAt(pos);
  if (!treeItem)
    return;

  m_selectedItemText = treeItem->text(m_histpropTree->currentColumn());
  m_contextMenu->popup(QCursor::pos());
}

void AlgHistoryProperties::copySelectedItemText() {
  QClipboard *clipboard = QApplication::clipboard();
  if (clipboard)
    clipboard->setText(m_selectedItemText);
}

/**
 * @brief Populates the Algorithm History display
 * with property names, values, directions and whether their values were the
 * defaults.
 *
 * If a value was unset and its default value is EMPTY_INT, EMPTY_DBL
 * or EMPTY_LONG, display an empty space to the user rather than the
 * internal numeric representation of an empty value.
 *
 */
void AlgHistoryProperties::displayAlgHistoryProperties() {
  QStringList propList;
  std::string sProperty;
  for (std::vector<PropertyHistory_sptr>::const_iterator pIter =
           m_Histprop.begin();
       pIter != m_Histprop.end(); ++pIter) {
    sProperty = (*pIter)->name();
    propList.append(sProperty.c_str());

    sProperty = Strings::shorten((*pIter)->value(), 40);
    bool bisDefault = (*pIter)->isDefault();
    if (bisDefault == true) {
      if ((*pIter)->isEmptyDefault()) {
        sProperty = ""; // replace EMPTY_XXX with empty string
      }
    }
    propList.append(sProperty.c_str());

    bisDefault ? (sProperty = "Yes") : (sProperty = "No");
    propList.append(sProperty.c_str());
    int nDirection = (*pIter)->direction();
    switch (nDirection) {
    case 0: {
      sProperty = "Input";
      break;
    }
    case 1: {
      sProperty = "Output";
      break;
    }
    case 2: {
      sProperty = "InOut";
      break;
    }
    default: {
      sProperty = "N/A";
      break;
    }
    }
    propList.append(sProperty.c_str());
    QTreeWidgetItem *item = new QTreeWidgetItem(propList);
    if (m_histpropTree)
      m_histpropTree->addTopLevelItem(item);
    propList.clear();

  } // end of properties for loop

  // Fit some column widths to data
  m_histpropTree->resizeColumnToContents(0); // Property name
  m_histpropTree->resizeColumnToContents(2); // Default
  m_histpropTree->resizeColumnToContents(3); // Direction
}

//--------------------------------------------------------------------------------------------------
// AlgHistoryTreeWidget Definitions
//--------------------------------------------------------------------------------------------------
void AlgHistoryTreeWidget::onItemChanged(QTreeWidgetItem *item, int index) {
  this->blockSignals(true);
  if (index == UNROLL_COLUMN_INDEX && item->checkState(index) == Qt::Checked) {
    itemChecked(item, index);
  } else if (index == UNROLL_COLUMN_INDEX &&
             item->checkState(index) == Qt::Unchecked) {
    itemUnchecked(item, index);
  }
  this->blockSignals(false);
}

void AlgHistoryTreeWidget::itemChecked(QTreeWidgetItem *item, int index) {
  std::vector<int> indicies;
  QModelIndex modelIndex;

  do {
    modelIndex = indexFromItem(item, index);
    indicies.push_back(modelIndex.row() + 1);

    if (item->flags().testFlag(Qt::ItemIsUserCheckable)) {
      item->setCheckState(index, Qt::Checked);
    }

    item = item->parent();
  } while (item);

  indicies[indicies.size() - 1] -= 1;

  // sum the indices to obtain the positions we must unroll
  std::vector<int> unrollIndicies;
  unrollIndicies.reserve(indicies.size());
  std::partial_sum(indicies.rbegin(), indicies.rend(),
                   std::back_inserter(unrollIndicies));

  this->blockSignals(false);
  emit unrollAlgorithmHistory(unrollIndicies);
  this->blockSignals(true);
}

void AlgHistoryTreeWidget::itemUnchecked(QTreeWidgetItem *item, int index) {
  int rollIndex = 0;
  QModelIndex modelIndex;

  // disable any children
  uncheckAllChildren(item, index);

  // find where we are in the tree
  do {
    modelIndex = indexFromItem(item, index);
    rollIndex += modelIndex.row() + 1;
    item = item->parent();
  } while (item);

  --rollIndex;
  this->blockSignals(false);
  emit rollAlgorithmHistory(rollIndex);
  this->blockSignals(true);
}

void AlgHistoryTreeWidget::uncheckAllChildren(QTreeWidgetItem *item,
                                              int index) {
  if (item->childCount() > 0) {
    item->setCheckState(index, Qt::Unchecked);
    for (int i = 0; i < item->childCount(); ++i) {
      uncheckAllChildren(item->child(i), index);
    }
  }
}

void AlgHistoryTreeWidget::treeSelectionChanged() {
  if (AlgHistoryItem *item =
          dynamic_cast<AlgHistoryItem *>(this->selectedItems()[0])) {
    emit updateAlgorithmHistoryWindow(item->getAlgorithmHistory());
  }
}

void AlgHistoryTreeWidget::selectionChanged(const QItemSelection &selected,
                                            const QItemSelection &deselected) {
  QTreeView::selectionChanged(selected, deselected);
  treeSelectionChanged();
}

void AlgHistoryTreeWidget::populateAlgHistoryTreeWidget(
    const WorkspaceHistory &wsHist) {
  this->blockSignals(true);
  const Mantid::API::AlgorithmHistories &entries =
      wsHist.getAlgorithmHistories();
  auto algHistIter = entries.begin();

  for (; algHistIter != entries.end(); ++algHistIter) {
    int nAlgVersion = (*algHistIter)->version();
    const QString algName =
        concatVersionwithName((*algHistIter)->name(), nAlgVersion);

    AlgHistoryItem *item =
        new AlgHistoryItem(QStringList(algName), *algHistIter);
    this->addTopLevelItem(item);
    populateNestedHistory(item, *algHistIter);
  }
  resizeColumnToContents(0); // Algorithm name
  resizeColumnToContents(1); // Unroll
  this->blockSignals(false);
}

void AlgHistoryTreeWidget::populateNestedHistory(
    AlgHistoryItem *parentWidget, Mantid::API::AlgorithmHistory_sptr history) {
  const Mantid::API::AlgorithmHistories &entries = history->getChildHistories();
  if (history->childHistorySize() > 0) {
    parentWidget->setFlags(Qt::ItemIsUserCheckable | Qt::ItemIsSelectable |
                           Qt::ItemIsEnabled);
    parentWidget->setCheckState(1, Qt::Unchecked);
  }

<<<<<<< HEAD
  for (auto algHistIter = entries.begin(); algHistIter != entries.end();
       ++algHistIter) {
    int nAlgVersion = (*algHistIter)->version();
    const auto algName =
        concatVersionwithName((*algHistIter)->name(), nAlgVersion);
=======
  for (const auto &entry : entries) {
    int nAlgVersion = entry->version();
    algName = concatVersionwithName(entry->name(), nAlgVersion);
>>>>>>> e96b27c9

    AlgHistoryItem *item =
        new AlgHistoryItem(QStringList(algName), entry, parentWidget);
    parentWidget->addChild(item);
    populateNestedHistory(item, entry);
  }
}

QString AlgHistoryTreeWidget::concatVersionwithName(const std::string &name,
                                                    const int version) {
  QString algName = name.c_str();
  algName = algName + " v.";
  QString algVersion = QString::number(version, 10);
  algName += algVersion;
  return algName;
}<|MERGE_RESOLUTION|>--- conflicted
+++ resolved
@@ -740,17 +740,9 @@
     parentWidget->setCheckState(1, Qt::Unchecked);
   }
 
-<<<<<<< HEAD
-  for (auto algHistIter = entries.begin(); algHistIter != entries.end();
-       ++algHistIter) {
-    int nAlgVersion = (*algHistIter)->version();
-    const auto algName =
-        concatVersionwithName((*algHistIter)->name(), nAlgVersion);
-=======
   for (const auto &entry : entries) {
     int nAlgVersion = entry->version();
-    algName = concatVersionwithName(entry->name(), nAlgVersion);
->>>>>>> e96b27c9
+    const QString algName = concatVersionwithName(entry->name(), nAlgVersion);
 
     AlgHistoryItem *item =
         new AlgHistoryItem(QStringList(algName), entry, parentWidget);
