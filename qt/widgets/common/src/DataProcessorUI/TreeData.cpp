
#include "MantidQtWidgets/Common/DataProcessorUI/TreeData.h"

namespace MantidQt {
namespace MantidWidgets {
namespace DataProcessor {
bool canPostprocess(GroupData const &group) { return group.size() > 1; }

// Constructors
RowData::RowData(const int columnCount) : m_isProcessed{false} {
  // Create a list of empty column values of the required length
  for (int i = 0; i < columnCount; ++i)
    m_data.append("");
}

RowData::RowData(QStringList data)
    : m_data(std::move(data)), m_isProcessed{false} {}

RowData::RowData(const std::vector<std::string> &data) : m_isProcessed{false} {
  for (auto &value : data)
    m_data.append(QString::fromStdString(value));
}

RowData::RowData(const RowData &src)
    : m_data(src.m_data), m_options(src.m_options),
      m_preprocessedOptions(src.m_preprocessedOptions), m_isProcessed{false} {}

// Iterators

QList<QString>::iterator RowData::begin() { return m_data.begin(); }

QList<QString>::iterator RowData::end() { return m_data.end(); }

QList<QString>::const_iterator RowData::constBegin() const {
  return m_data.constBegin();
}

QList<QString>::const_iterator RowData::constEnd() const {
  return m_data.constEnd();
}

QString RowData::back() const { return m_data.back(); }

QString RowData::operator[](int i) const { return m_data[i]; }

/** Return all of the data values in the row
 * @return : the values as a string list
 */
QStringList RowData::data() const { return m_data; }

/** Return a data value
 * @param i [in] : the column index of the value
 * @return : the value in that column
 */
QString RowData::value(const int i) {
  return m_data.size() > i ? m_data.at(i) : "";
}

/** Set a data value
 * @param i [in] : the index of the value to set
 * @param value [in] : the new value
 * @param isGenerated [in] : indicates whether the value is
 * auto-generated or user-entered
 */
void RowData::setValue(const int i, const QString &value,
                       const bool isGenerated) {
  // Set the row value
  if (m_data.size() > i) {
    m_data[i] = value;
  }

  if (isGenerated)
    m_generatedColumns.insert(i);
  else
    m_generatedColumns.erase(i);

  // Also update the value in any child slices
  if (m_slices.size() > 0) {
    for (auto &slice : m_slices)
      slice->setValue(i, value);
  }
}

/** Get the original input options for the main reduction
 * algorithm before preprocessing i.e. as entered by the
 * user
 * @return : the options as a map of property name to value
 */
OptionsMap RowData::options() const { return m_options; }

/** Get the input options for the main reduction algorithm
 * after preprocessing has been performed on them
 * @return : the options as a map of property name to value
 */
OptionsMap RowData::preprocessedOptions() const {
  return m_preprocessedOptions;
}

/** Set the options
 * @param options [in] : the options to set as a map of property
 * name to value
 */
void RowData::setOptions(OptionsMap options) { m_options = std::move(options); }

/** Set the preprocessed options
 * @param options [in] : the options to set as a map of property
 * name to value
 */
void RowData::setPreprocessedOptions(OptionsMap options) {
  m_preprocessedOptions = std::move(options);
}

/** Get the number of fields in the row data
 * @return : the number of fields
 */
int RowData::size() const { return m_data.size(); }

/** Check whether a cell value was auto-generated (i.e. has been populated with
 * a result of the algorithm rather than being entered by the user)
 * @param i : the column index of the cell to check
 */
bool RowData::isGenerated(const int i) const {
  return (m_generatedColumns.count(i) > 0);
}

/** Check whether the given property exists in the options
 * @return : true if the property exists
 */
bool RowData::hasOption(const QString &name) const {
  return m_options.find(name) != m_options.end();
}

/** Check whether the given property exists in the options
 * @return : true if the property exists
 */
bool RowData::hasPreprocessedOption(const QString &name) const {
  return m_preprocessedOptions.find(name) != m_preprocessedOptions.end();
}

/** Get the value for the given property as it was entered by the user
 * i.e. before any preprocessing
 * @param name [in] : the property name to get
 * @return : the value, or an empty string if the property
 * doesn't exist
 */
QString RowData::optionValue(const QString &name) const {
  return hasOption(name) ? m_options.at(name) : "";
}

/** Get the value for the given property for the given slice
 * @param name [in] : the property name to get
 * @param sliceIndex [in] : the index of the slice
 * @return : the value, or an empty string if the property
 * doesn't exist
 */
QString RowData::optionValue(const QString &name,
                             const size_t sliceIndex) const {
  if (sliceIndex >= m_slices.size())
    throw std::runtime_error("Attempted to access an invalid slice");

  return m_slices[sliceIndex]->optionValue(name);
}

/** Get the value for the given property after any preprocessing of
 * user input
 * @param name [in] : the property name to get
 * @return : the value, or an empty string if the property
 * doesn't exist
 */
QString RowData::preprocessedOptionValue(const QString &name) const {
  return hasPreprocessedOption(name) ? m_preprocessedOptions.at(name) : "";
}

/** Set the value for the given property
 * @param name [in] : the property to set
 * @param value [in] : the value
 */
void RowData::setOptionValue(const QString &name, const QString &value) {
  m_options[name] = value;
}

/** Set the value for the given property
 * @param name [in] : the property to set
 * @param value [in] : the value
 */
void RowData::setOptionValue(const std::string &name,
                             const std::string &value) {
  setOptionValue(QString::fromStdString(name), QString::fromStdString(value));
}

/** Set the preprocessed value for the given property
 * @param name [in] : the property to set
 * @param value [in] : the value
 */
void RowData::setPreprocessedOptionValue(const QString &name,
                                         const QString &value) {
  m_preprocessedOptions[name] = value;
}

/** Set the preprocessed value for the given property
 * @param name [in] : the property to set
 * @param value [in] : the value
 */
void RowData::setPreprocessedOptionValue(const std::string &name,
                                         const std::string &value) {
  setPreprocessedOptionValue(QString::fromStdString(name),
                             QString::fromStdString(value));
}

/** Get the number of slices for this row
 * @return : the number of slices
 */
size_t RowData::numberOfSlices() const { return m_slices.size(); }

/** Check whether a slice exists in this row
 * @param sliceIndex [in] : the index of the slice
 * @return : true if the slice exists
 */
bool RowData::hasSlice(const size_t sliceIndex) {
  return (sliceIndex < m_slices.size());
}

/** Get a child slice
 * @param sliceIndex [in] : the index of the slice
 * @return : the slice's row data
 */
RowData_sptr RowData::getSlice(const size_t sliceIndex) {
  if (sliceIndex >= m_slices.size())
    throw std::runtime_error("Attempted to access an invalid slice");

  return m_slices[sliceIndex];
}

/** Add a child slice for this row with the given name.
 * The child slice takes the same options and data values
 * as its parent row except for the input workspace name.
 * @param sliceSuffix [in] : the suffix to use for the slice workspace name
 * @param workspaceProperties [in] : a list of algorithm properties that are
 * workspace names. The property values for these will be updated to include
 * the slice suffix in the options for the new slice.
 * @return : the row data for the new slice
 */
RowData_sptr
RowData::addSlice(const QString &sliceSuffix,
                  const std::vector<QString> &workspaceProperties) {
  // Create a copy
  auto sliceData = std::make_shared<RowData>(*this);
  for (auto const &propertyName : workspaceProperties) {
    // Add the slice suffix to the reduced workspace name
    sliceData->setReducedName(reducedName() + sliceSuffix);
    // Override the workspace names in the preprocessed options with the slice
    // suffix
    if (hasPreprocessedOption(propertyName)) {
      auto const sliceName = m_preprocessedOptions[propertyName] + sliceSuffix;
      sliceData->m_preprocessedOptions[propertyName] = sliceName;
    }
    // Same for the un-preprocessed options
    if (hasOption(propertyName)) {
      auto const sliceName = m_options[propertyName] + sliceSuffix;
      sliceData->m_options[propertyName] = sliceName;
    }
  }
  // Add to list of slices
  m_slices.push_back(sliceData);

  return sliceData;
}

/** Reset the row to how it was before it was processed. This clears the
 * processed state, errors, generated values etc. It doesn't change the row
 * data other than clearing generated values i.e. it leaves user-entered inputs
 * unchanged
 */
void RowData::reset() {
  // Clear processed state and error
  setProcessed(false);
  setError("");

  // Clear the cache of algorithm properties used
  setOptions(OptionsMap());
  setPreprocessedOptions(OptionsMap());

  // Clear generated values
  for (auto columnIndex : m_generatedColumns) {
    setValue(columnIndex, "");
  }
  m_generatedColumns.clear();
}

/** Clear all child slices for this row
 */
void RowData::clearSlices() { m_slices.clear(); }

/** Check whether reduction failed for this row (or any of its slices)
 */
bool RowData::reductionFailed() const {
  if (!m_error.empty())
    return true;

  for (const auto slice : m_slices) {
    if (slice->reductionFailed())
      return true;
  }

  return false;
}

/** Return the canonical reduced workspace name i.e. before any
 * prefixes have been applied for specific output properties.
 * @param prefix [in] : if not empty, apply this prefix to the name
 */
QString RowData::reducedName(const QString prefix) const {
  if (prefix.isEmpty())
    return m_reducedName;
  else
    return prefix + m_reducedName;
}

/** Check if this row has an output workspace with the given workspace name
 * and prefix (including any slices)
 */
bool RowData::hasOutputWorkspaceWithNameAndPrefix(const QString &workspaceName,
                                                  const QString &prefix) const {
  if (reducedName(prefix) == workspaceName) {
    return true;
  }
  for (auto slice : m_slices) {
    if (slice->hasOutputWorkspaceWithNameAndPrefix(workspaceName, prefix))
      return true;
  }
  return false;
<<<<<<< HEAD
}
=======
>>>>>>> 46dc4bf3
}
} // namespace DataProcessor
} // namespace MantidWidgets
} // namespace MantidQt<|MERGE_RESOLUTION|>--- conflicted
+++ resolved
@@ -329,10 +329,6 @@
       return true;
   }
   return false;
-<<<<<<< HEAD
-}
-=======
->>>>>>> 46dc4bf3
 }
 } // namespace DataProcessor
 } // namespace MantidWidgets
