#include "MantidQtWidgets/Common/DataProcessorUI/OneLevelTreeManager.h"
#include "MantidAPI/ITableWorkspace.h"
#include "MantidAPI/TableRow.h"
#include "MantidAPI/WorkspaceFactory.h"
#include "MantidKernel/make_unique.h"
#include "MantidQtWidgets/Common/DataProcessorUI/AppendRowCommand.h"
#include "MantidQtWidgets/Common/DataProcessorUI/ClearSelectedCommand.h"
#include "MantidQtWidgets/Common/DataProcessorUI/CopySelectedCommand.h"
#include "MantidQtWidgets/Common/DataProcessorUI/CutSelectedCommand.h"
#include "MantidQtWidgets/Common/DataProcessorUI/DeleteRowCommand.h"
#include "MantidQtWidgets/Common/DataProcessorUI/ExportTableCommand.h"
#include "MantidQtWidgets/Common/DataProcessorUI/ImportTableCommand.h"
#include "MantidQtWidgets/Common/DataProcessorUI/NewTableCommand.h"
#include "MantidQtWidgets/Common/DataProcessorUI/OpenTableCommand.h"
#include "MantidQtWidgets/Common/DataProcessorUI/OptionsCommand.h"
#include "MantidQtWidgets/Common/DataProcessorUI/PasteSelectedCommand.h"
#include "MantidQtWidgets/Common/DataProcessorUI/PauseCommand.h"
#include "MantidQtWidgets/Common/DataProcessorUI/PlotRowCommand.h"
#include "MantidQtWidgets/Common/DataProcessorUI/ProcessCommand.h"
#include "MantidQtWidgets/Common/DataProcessorUI/QOneLevelTreeModel.h"
#include "MantidQtWidgets/Common/DataProcessorUI/SaveTableAsCommand.h"
#include "MantidQtWidgets/Common/DataProcessorUI/SaveTableCommand.h"
#include "MantidQtWidgets/Common/DataProcessorUI/SeparatorCommand.h"
#include <boost/algorithm/string/classification.hpp>
#include <boost/algorithm/string/join.hpp>
#include <boost/algorithm/string/split.hpp>

using namespace Mantid::API;
using namespace Mantid::Kernel;
using namespace MantidQt::MantidWidgets;

namespace MantidQt {
namespace MantidWidgets {
namespace DataProcessor {

/**
 * Constructor
 * @param presenter :: a pointer to the presenter
 * @param table :: a table workspace
 * @param whitelist :: a whitelist
 */
OneLevelTreeManager::OneLevelTreeManager(
    DataProcessorPresenter *presenter, Mantid::API::ITableWorkspace_sptr table,
    const WhiteList &whitelist)
    : m_presenter(presenter),
      m_model(new QOneLevelTreeModel(table, whitelist)) {}

/**
 * Constructor (no table workspace given)
 * @param presenter :: [input] The DataProcessor presenter
 * @param whitelist :: [input] A whitelist containing the number of columns
 */
OneLevelTreeManager::OneLevelTreeManager(DataProcessorPresenter *presenter,
                                         const WhiteList &whitelist)
    : OneLevelTreeManager(presenter, createDefaultWorkspace(whitelist),
                          whitelist) {}

/**
 * Destructor
 */
OneLevelTreeManager::~OneLevelTreeManager() {}

bool OneLevelTreeManager::isMultiLevel() const { return false; }

/**
 * Publishes a list of available commands
 * @return : The list of available commands
 */
std::vector<Command_uptr> OneLevelTreeManager::publishCommands() {

  std::vector<Command_uptr> commands;

  addCommand(commands, make_unique<OpenTableCommand>(m_presenter));
  addCommand(commands, make_unique<NewTableCommand>(m_presenter));
  addCommand(commands, make_unique<SaveTableCommand>(m_presenter));
  addCommand(commands, make_unique<SaveTableAsCommand>(m_presenter));
  addCommand(commands, make_unique<SeparatorCommand>(m_presenter));
  addCommand(commands, make_unique<ImportTableCommand>(m_presenter));
  addCommand(commands, make_unique<ExportTableCommand>(m_presenter));
  addCommand(commands, make_unique<SeparatorCommand>(m_presenter));
  addCommand(commands, make_unique<OptionsCommand>(m_presenter));
  addCommand(commands, make_unique<SeparatorCommand>(m_presenter));
  addCommand(commands, make_unique<ProcessCommand>(m_presenter));
  addCommand(commands, make_unique<PauseCommand>(m_presenter));
  addCommand(commands, make_unique<SeparatorCommand>(m_presenter));
  addCommand(commands, make_unique<PlotRowCommand>(m_presenter));
  addCommand(commands, make_unique<SeparatorCommand>(m_presenter));
  addCommand(commands, make_unique<AppendRowCommand>(m_presenter));
  addCommand(commands, make_unique<SeparatorCommand>(m_presenter));
  addCommand(commands, make_unique<CopySelectedCommand>(m_presenter));
  addCommand(commands, make_unique<CutSelectedCommand>(m_presenter));
  addCommand(commands, make_unique<PasteSelectedCommand>(m_presenter));
  addCommand(commands, make_unique<ClearSelectedCommand>(m_presenter));
  addCommand(commands, make_unique<SeparatorCommand>(m_presenter));
  addCommand(commands, make_unique<DeleteRowCommand>(m_presenter));
  return commands;
}

/**
Insert a row after the last selected row. If nothing was selected, the new row
is appended to
to the last row the table.
*/
void OneLevelTreeManager::appendRow() {

  auto selectedRows = m_presenter->selectedParents();

  if (selectedRows.empty()) {
    m_model->insertRow(m_model->rowCount());
  } else {
    m_model->insertRow(*(selectedRows.rbegin()));
  }
}

/** Appends a group.
 */
void OneLevelTreeManager::appendGroup() {

  // This method should never be called
  throw std::runtime_error("Can't append group to table");
}

/**
Delete row(s) from the model
*/
void OneLevelTreeManager::deleteRow() {
  auto selectedRows = m_presenter->selectedParents();
  while (!selectedRows.empty()) {
    // Remove a row
    auto row = *selectedRows.begin();
    m_model->removeRow(row);

    // Once one row has been deleted the selcted row
    // indices are not valid any longer. We need
    // to update them again.
    selectedRows = m_presenter->selectedParents();
  }
}

/**
Delete group(s) from the model
*/
void OneLevelTreeManager::deleteGroup() {

  // This method should never be called
  throw std::runtime_error("Can't delete group");
}

/**
Delete all rows from the model
*/
void OneLevelTreeManager::deleteAll() { m_model->removeAll(); }

/**
Group rows together
*/
void OneLevelTreeManager::groupRows() {

  // This method should never be called
  throw std::runtime_error("Can't group rows");
}

/** Expands the current selection to all the rows in the selected groups
 * @return :: Groups containing selected rows
 */
std::set<int> OneLevelTreeManager::expandSelection() {

  // This method should never be called
  throw std::runtime_error("Can't expand selection");
}

/** Clear the currently selected rows */
void OneLevelTreeManager::clearSelected() {

  const auto selectedRows = m_presenter->selectedParents();
  for (const auto &row : selectedRows) {
    for (int column = 0; column < m_model->columnCount(); column++)
      m_model->setData(m_model->index(row, column), QString());
  }
}

/** Return the currently selected rows as a string */
QString OneLevelTreeManager::copySelected() {
  const auto selectedRows = m_presenter->selectedParents();

  QStringList lines;
  for (const auto &row : selectedRows) {
    QStringList line;
    for (int col = 0; col < m_model->columnCount(); col++) {
      line.append(m_model->data(m_model->index(row, col)).toString());
    }
    lines.append(line.join("\t"));
  }
  return lines.join("\n");
}

/** Paste the contents of the clipboard into the currently selected rows, or
 * append new rows
 * @param text :: Selected rows to paste as a string
 */
void OneLevelTreeManager::pasteSelected(const QString &text) {

  if (text.isEmpty())
    return;

  auto lines = text.split("\n");

  // If we have rows selected, we'll overwrite them.
  // If not, we'll append new rows to write to.
  std::set<int> rows = m_presenter->selectedParents();
  if (rows.empty()) {
    // Add as many new rows as required
    for (auto i = 0; i < lines.size(); ++i) {
      int index = m_model->rowCount();
      insertRow(index);
      rows.insert(index);
    }
  }

  // Iterate over rows and lines simultaneously, stopping when we reach the end
  // of either
  auto rowIt = rows.begin();
  auto lineIt = lines.begin();
  for (; rowIt != rows.end() && lineIt != lines.end(); rowIt++, lineIt++) {
    auto values = (*lineIt).split("\t");

    // Paste as many columns as we can from this line
    for (int col = 0;
         col < m_model->columnCount() && col < static_cast<int>(values.size());
         ++col)
      m_model->setData(m_model->index(*rowIt, col), values[col]);
  }
}

/** Opens a blank table
 * @param whitelist :: A whitelist with the columns for the new table
 */
void OneLevelTreeManager::newTable(const WhiteList &whitelist) {

  m_model.reset(
      new QOneLevelTreeModel(createDefaultWorkspace(whitelist), whitelist));
}

/** Opens a given table
 * @param table :: A table to open
 * @param whitelist :: A whitelist with the columns for the new table
 */
void OneLevelTreeManager::newTable(ITableWorkspace_sptr table,
                                   const WhiteList &whitelist) {

  if (isValidModel(table, whitelist.size())) {
    m_model.reset(new QOneLevelTreeModel(table, whitelist));
  } else
    throw std::runtime_error("Selected table has the incorrect number of "
                             "columns to be used as a data processor table.");
}

/**
Inserts a new row to the specified group in the specified location
@param rowIndex :: The index to insert the new row after
*/
void OneLevelTreeManager::insertRow(int rowIndex) {

  m_model->insertRow(rowIndex);
}

TreeData OneLevelTreeManager::handleEmptyTable(bool prompt) {
  if (prompt)
    m_presenter->giveUserWarning("Cannot process an empty Table", "Warning");
  return TreeData();
}

bool OneLevelTreeManager::isEmptyTable() const {
  return m_model->rowCount() == 0;
}

bool OneLevelTreeManager::askUserIfShouldProcessAll() const {
  return m_presenter->askUserYesNo(
      "This will process all rows in the table. Continue?",
      "Process all rows?");
}

bool OneLevelTreeManager::shouldProcessAll() const {
  auto askBeforeProcessingAll =
      m_presenter->options().find("WarnProcessAll")->second;
  if (askBeforeProcessingAll.toBool()) {
    return askUserIfShouldProcessAll();
  } else {
    return true;
  }
}

std::set<int> OneLevelTreeManager::allRows() const {
  std::set<int> allRows;
  for (int row = 0; row < m_model->rowCount(); row++) {
    allRows.insert(row);
  }
  return allRows;
}

std::set<int> OneLevelTreeManager::noRows() const { return std::set<int>(); }

std::set<int> OneLevelTreeManager::getRowsToProcess(bool shouldPrompt) const {
  auto rows = m_presenter->selectedParents();
  if (rows.empty()) {
    if (shouldPrompt && !shouldProcessAll())
      return noRows();
    else
      return allRows();
  } else {
    return rows;
  }
}

/**
 * Returns given row data in a format that the presenter can understand and use
 * @return :: All data as a map where keys are units of post-processing (i.e.
 * group indices) and values are a map of row index in the group to row data
 */
TreeData OneLevelTreeManager::constructTreeData(std::set<int> rows) {

  // Return data in the format: map<int, set<RowData_sptr>>, where:
  // int -> row index
  // set<RowData_sptr> -> set of vectors storing the data. Each set is a row
  // and each element is the row data containing column values and metadata
  TreeData tree;
  const int columnNotUsed = 0; // dummy value required to create index
  for (const auto &row : rows) {
    tree[row][row] = m_model->rowData(m_model->index(row, columnNotUsed));
  }
  return tree;
}

/**
 * Returns selected data in a format that the presenter can understand and use
 * @param prompt :: True if warning messages should be displayed. False othewise
 * @return :: All data as a map where keys are units of post-processing (i.e.
 * group indices) and values are a map of row index in the group to row data
 */
TreeData OneLevelTreeManager::selectedData(bool prompt) {
  if (isEmptyTable()) {
    return handleEmptyTable(prompt);
  } else {
    return constructTreeData(getRowsToProcess(prompt));
  }
}

/**
<<<<<<< HEAD
* Returns all data in a format that the presenter can understand and use
* @param prompt :: True if warning messages should be displayed. False othewise
* @return :: All data as a map where keys are units of post-processing (i.e.
* group indices) and values are a map of row index in the group to row data
*/
=======
 * Returns all data in a format that the presenter can understand and use
 * @param prompt :: True if warning messages should be displayed. False othewise
 * @return :: All data as a map where keys are units of post-processing (i.e.
 * group indices) and values are a map of row index in the group to row data
 */
>>>>>>> 46dc4bf3
TreeData OneLevelTreeManager::allData(bool prompt) {
  if (isEmptyTable()) {
    return handleEmptyTable(prompt);
  } else {
    return constructTreeData(allRows());
  }
}

/** Transfer data to the model
 * @param runs :: [input] Data to transfer as a vector of maps
 */
void OneLevelTreeManager::transfer(
    const std::vector<std::map<QString, QString>> &runs) {
  m_model->transfer(runs);
}

/** Updates a row with new data
 * @param parent :: the parent item of the row
 * @param child :: the row
 * @param data :: the data
 */
void OneLevelTreeManager::update(int parent, int child,
                                 const QStringList &data) {

  UNUSED_ARG(child);

  if (static_cast<int>(data.size()) != m_model->columnCount())
    throw std::invalid_argument("Can't update tree with given data");

  for (int col = 0; col < m_model->columnCount(); col++)
    m_model->setData(m_model->index(parent, col), data[col]);
}

/** Gets the number of rows in the table
 * @return : Number of rows
 */
int OneLevelTreeManager::rowCount() const { return m_model->rowCount(); }

/** Gets the number of rows in the table
 * @param parent : The parent of the row
 * @return : Number of rows
 */
int OneLevelTreeManager::rowCount(int parent) const {
  UNUSED_ARG(parent);
  return m_model->rowCount();
}

/** Gets the 'process' status of a row
 * @param position : The row index
 * @return : 'process' status
 */
bool OneLevelTreeManager::isProcessed(int position) const {
  return m_model->isProcessed(position);
}

/** Gets the 'process' status of a row
 * @param position : The row index
 * @param parent : The parent of the row
 * @return : 'process' status
 */
bool OneLevelTreeManager::isProcessed(int position, int parent) const {
  UNUSED_ARG(parent);
  return m_model->isProcessed(position);
}

/** Sets the 'process' status of a row
 * @param processed : True to set row as processed, false to set unprocessed
 * @param position : The index of the row to be set
 */
void OneLevelTreeManager::setProcessed(bool processed, int position) {
  m_model->setProcessed(processed, position);
}

/** Sets the 'process' status of a row
 * @param processed : True to set row as processed, false to set unprocessed
 * @param position : The index of the row to be set
 * @param parent : The parent of the row
 */
void OneLevelTreeManager::setProcessed(bool processed, int position,
                                       int parent) {
  UNUSED_ARG(parent);
  m_model->setProcessed(processed, position);
}

/** Check whether reduction failed for a group
<<<<<<< HEAD
* @param position : The row index
* @return : true if there was an error
*/
=======
 * @param position : The row index
 * @return : true if there was an error
 */
>>>>>>> 46dc4bf3
bool OneLevelTreeManager::reductionFailed(int position) const {
  return m_model->reductionFailed(position);
}

/** Check whether reduction failed for a group
<<<<<<< HEAD
* @param position : The row index
* @param parent : The parent of the row
* @return : true if there was an error
*/
=======
 * @param position : The row index
 * @param parent : The parent of the row
 * @return : true if there was an error
 */
>>>>>>> 46dc4bf3
bool OneLevelTreeManager::reductionFailed(int position, int parent) const {
  UNUSED_ARG(parent);
  return m_model->reductionFailed(position);
}

/** Sets the error for a group
<<<<<<< HEAD
* @param error : the error message
* @param position : The index of the row to be set
*/
=======
 * @param error : the error message
 * @param position : The index of the row to be set
 */
>>>>>>> 46dc4bf3
void OneLevelTreeManager::setError(const std::string &error, int position) {
  m_model->setError(error, position);
}

/** Sets the error message for a row
<<<<<<< HEAD
* @param error : the error message
* @param position : The index of the row to be set
* @param parent : The parent of the row
*/
=======
 * @param error : the error message
 * @param position : The index of the row to be set
 * @param parent : The parent of the row
 */
>>>>>>> 46dc4bf3
void OneLevelTreeManager::setError(const std::string &error, int position,
                                   int parent) {
  UNUSED_ARG(parent);
  m_model->setError(error, position);
}

/** Clear the processed/error state for all rows
 */
void OneLevelTreeManager::invalidateAllProcessed() {
  for (auto i = 0; i < m_model->rowCount(); i++) {
    setProcessed(false, i);
    setError("", i);
  }
}

/** Return a shared ptr to the model
 * @return :: A shared ptr to the model
 */
boost::shared_ptr<AbstractTreeModel> OneLevelTreeManager::getModel() {
  return m_model;
}

/** Returns the table workspace containing the data
 * @return :: The table workspace
 */
ITableWorkspace_sptr OneLevelTreeManager::getTableWorkspace() {

  return m_model->getTableWorkspace();
}

/**
 * Creates a default table using the whitelist supplied to this presenter
 * @param whitelist :: The whitelist that will be used to create a new table
 * @return : A default table
 */
ITableWorkspace_sptr
OneLevelTreeManager::createDefaultWorkspace(const WhiteList &whitelist) {
  ITableWorkspace_sptr ws =
      Mantid::API::WorkspaceFactory::Instance().createTable();

  for (auto const &columnName : whitelist.names()) {
    // The columns provided to this presenter
    auto column = ws->addColumn("str", columnName.toStdString());
    column->setPlotType(0);
  }
  ws->appendRow();
  return ws;
}

/** Validate a table workspace
 * @param ws :: the table workspace
 * @param whitelistColumns :: the number of columns as specified in a whitelist
 */
void OneLevelTreeManager::validateModel(ITableWorkspace_sptr ws,
                                        size_t whitelistColumns) const {

  if (!ws)
    throw std::runtime_error("Null pointer");

  // Table workspace must have one extra column, which corresponds to the
  // group
  if (ws->columnCount() != whitelistColumns)
    throw std::runtime_error("Selected table has the incorrect number of "
                             "columns to be used as a data processor table.");

  try {
    auto ncols = ws->columnCount();
    for (auto i = 0u; i < ncols; i++)
      ws->String(0, i);
  } catch (const std::runtime_error &) {
    throw std::runtime_error("Selected table does not meet the specifications "
                             "to become a model for this interface");
  }
}

/**
 * Validates the number of columns in a model
 * @param ws : [input] The workspace to validate
 * @param whitelistColumns : [input] The number of columns in the whitelist
 * @throws std::runtime_error if the number of columns in the table is incorrect
 */
bool OneLevelTreeManager::isValidModel(Workspace_sptr ws,
                                       size_t whitelistColumns) const {

  try {
    validateModel(boost::dynamic_pointer_cast<ITableWorkspace>(ws),
                  whitelistColumns);
  } catch (...) {
    return false;
  }
  return true;
}

/** Sets a value in a cell
 *
 * @param row : the row index
 * @param column : the column index
 * @param parentRow : the row index of the parent item (unused)
 * @param parentColumn : the column index of the parent item (unused)
 * @param value : the new value to populate the cell with
 */
void OneLevelTreeManager::setCell(int row, int column, int parentRow,
                                  int parentColumn, const std::string &value) {

  UNUSED_ARG(parentRow);
  UNUSED_ARG(parentColumn);

  m_model->setData(m_model->index(row, column),
                   QVariant(QString::fromStdString(value)));
}

/** Returns the value in a cell as a string
 *
 * @param row : the row index
 * @param column : the column index
 * @param parentRow : the row index of the parent item (unused)
 * @param parentColumn : the column index of the parent item (unused)
 * @return : the value in the cell as a string
 */
std::string OneLevelTreeManager::getCell(int row, int column, int parentRow,
                                         int parentColumn) const {
  UNUSED_ARG(parentRow);
  UNUSED_ARG(parentColumn);

  return m_model->data(m_model->index(row, column)).toString().toStdString();
}

/**
 * Gets the number of rows.
 * @return : the number of rows.
 */
int OneLevelTreeManager::getNumberOfRows() { return m_model->rowCount(); }
} // namespace DataProcessor
} // namespace MantidWidgets
} // namespace MantidQt<|MERGE_RESOLUTION|>--- conflicted
+++ resolved
@@ -346,19 +346,11 @@
 }
 
 /**
-<<<<<<< HEAD
-* Returns all data in a format that the presenter can understand and use
-* @param prompt :: True if warning messages should be displayed. False othewise
-* @return :: All data as a map where keys are units of post-processing (i.e.
-* group indices) and values are a map of row index in the group to row data
-*/
-=======
  * Returns all data in a format that the presenter can understand and use
  * @param prompt :: True if warning messages should be displayed. False othewise
  * @return :: All data as a map where keys are units of post-processing (i.e.
  * group indices) and values are a map of row index in the group to row data
  */
->>>>>>> 46dc4bf3
 TreeData OneLevelTreeManager::allData(bool prompt) {
   if (isEmptyTable()) {
     return handleEmptyTable(prompt);
@@ -444,62 +436,36 @@
 }
 
 /** Check whether reduction failed for a group
-<<<<<<< HEAD
-* @param position : The row index
-* @return : true if there was an error
-*/
-=======
  * @param position : The row index
  * @return : true if there was an error
  */
->>>>>>> 46dc4bf3
 bool OneLevelTreeManager::reductionFailed(int position) const {
   return m_model->reductionFailed(position);
 }
 
 /** Check whether reduction failed for a group
-<<<<<<< HEAD
-* @param position : The row index
-* @param parent : The parent of the row
-* @return : true if there was an error
-*/
-=======
  * @param position : The row index
  * @param parent : The parent of the row
  * @return : true if there was an error
  */
->>>>>>> 46dc4bf3
 bool OneLevelTreeManager::reductionFailed(int position, int parent) const {
   UNUSED_ARG(parent);
   return m_model->reductionFailed(position);
 }
 
 /** Sets the error for a group
-<<<<<<< HEAD
-* @param error : the error message
-* @param position : The index of the row to be set
-*/
-=======
  * @param error : the error message
  * @param position : The index of the row to be set
  */
->>>>>>> 46dc4bf3
 void OneLevelTreeManager::setError(const std::string &error, int position) {
   m_model->setError(error, position);
 }
 
 /** Sets the error message for a row
-<<<<<<< HEAD
-* @param error : the error message
-* @param position : The index of the row to be set
-* @param parent : The parent of the row
-*/
-=======
  * @param error : the error message
  * @param position : The index of the row to be set
  * @param parent : The parent of the row
  */
->>>>>>> 46dc4bf3
 void OneLevelTreeManager::setError(const std::string &error, int position,
                                    int parent) {
   UNUSED_ARG(parent);
