// Mantid Repository : https://github.com/mantidproject/mantid
//
// Copyright &copy; 2011 ISIS Rutherford Appleton Laboratory UKRI,
//     NScD Oak Ridge National Laboratory, European Spallation Source
//     & Institut Laue - Langevin
// SPDX - License - Identifier: GPL - 3.0 +
#ifndef MANTIDQTMANTIDWIDGETS_DATAPROCESSORMAINPRESENTER_H
#define MANTIDQTMANTIDWIDGETS_DATAPROCESSORMAINPRESENTER_H

#include "MantidKernel/System.h"
#include "MantidQtWidgets/Common/DataProcessorUI/OptionsQMap.h"
#include "MantidQtWidgets/Common/DataProcessorUI/TreeData.h"

#include <QSet>
#include <QString>
#include <map>

namespace MantidQt {
namespace MantidWidgets {
namespace DataProcessor {

/** @class DataProcessorMainPresenter

DataProcessorMainPresenter is an interface that defines the functions that
need to be implemented to communicate (send/receive information) with a
DataProcessor presenter. Any interface that uses a DataProcessor widget should
have a concrete presenter inheriting from this interface. As an example,
ReflRunsTabPresenter (the presenter of the 'Runs' tab in the ISIS Reflectometry
(Polref) interface implements this interface to receive the list of actions,
including the list of available workspaces in the ADS, and populate the menus
'Reflectometry' and 'Edit'.
*/
class DataProcessorMainPresenter {
public:
  virtual ~DataProcessorMainPresenter() {}

  /// Notify this receiver with the list of table workspaces in the ADS that can
  /// be loaded into the interface
<<<<<<< HEAD
  virtual void notifyADSChanged(const QSet<QString> &) {}

  /// Return global options for pre-processing
  virtual ColumnOptionsQMap getPreprocessingOptions() const {
    return ColumnOptionsQMap();
  }
  /// Return global options for reduction
  virtual OptionsQMap getProcessingOptions() const { return OptionsQMap(); }
  /// Return global options for post-processing as a string
  virtual QString getPostprocessingOptionsAsString() const { return QString(); }
  /// Return time-slicing values
  virtual QString getTimeSlicingValues() const { return QString(); }
  /// Return time-slicing type
  virtual QString getTimeSlicingType() const { return QString(); }
  /// Return transmission runs for a particular angle
  virtual OptionsQMap getOptionsForAngle(const double) const {
    return OptionsQMap();
  }
  /// Return true if there are per-angle transmission runs set
  virtual bool hasPerAngleOptions() const { return false; }
=======
  virtual void notifyADSChanged(const QSet<QString> & /*unused*/,
                                int /*unused*/) {}

  /// Return global options for pre-processing
  virtual ColumnOptionsQMap getPreprocessingOptions(int /*unused*/) const {
    return ColumnOptionsQMap();
  }
  /// Return global options for reduction
  virtual OptionsQMap getProcessingOptions(int /*unused*/) const {
    return OptionsQMap();
  }
  /// Return global options for post-processing as a string
  virtual QString getPostprocessingOptionsAsString(int /*unused*/) const {
    return QString();
  }
  /// Return time-slicing values
  virtual QString getTimeSlicingValues(int /*unused*/) const {
    return QString();
  }
  /// Return time-slicing type
  virtual QString getTimeSlicingType(int /*unused*/) const { return QString(); }
  /// Return transmission runs for a particular angle
  virtual OptionsQMap getOptionsForAngle(const double /*unused*/,
                                         int /*unused*/) const {
    return OptionsQMap();
  }
  /// Return true if there are per-angle transmission runs set
  virtual bool hasPerAngleOptions(int /*unused*/) const { return false; }
>>>>>>> 5cc70a3a

  /// Return true if autoreduction is in progress for any group
  virtual bool isAutoreducing() const { return false; }
  /// Return true if autoreduction is in progress for a specific group
<<<<<<< HEAD

  /// Handle data reduction paused/resumed
  virtual void pause() {}
  virtual void resume() const {}

  /// Handle data reduction paused/resumed confirmation
  virtual void confirmReductionCompleted() {}
  virtual void confirmReductionPaused(){};
  virtual void confirmReductionResumed(){};
  virtual void completedGroupReductionSuccessfully(GroupData const &,
                                                   std::string const &){};
  virtual void completedRowReductionSuccessfully(GroupData const &,
                                                 std::string const &){};
=======
  virtual bool isAutoreducing(int /*unused*/) const { return false; }

  /// Handle data reduction paused/resumed
  virtual void pause(int /*unused*/) {}
  virtual void resume(int /*unused*/) const {}

  /// Handle data reduction paused/resumed confirmation
  virtual void confirmReductionCompleted(int /*unused*/) {}
  virtual void confirmReductionPaused(int /*unused*/){};
  virtual void confirmReductionResumed(int /*unused*/){};
  virtual void
  completedGroupReductionSuccessfully(GroupData const & /*unused*/,
                                      std::string const & /*unused*/){};
  virtual void
  completedRowReductionSuccessfully(GroupData const & /*unused*/,
                                    std::string const & /*unused*/){};
>>>>>>> 5cc70a3a
};
} // namespace DataProcessor
} // namespace MantidWidgets
} // namespace MantidQt
#endif /* MANTIDQTMANTIDWIDGETS_DATAPROCESSORMAINPRESENTER_H */<|MERGE_RESOLUTION|>--- conflicted
+++ resolved
@@ -36,8 +36,7 @@
 
   /// Notify this receiver with the list of table workspaces in the ADS that can
   /// be loaded into the interface
-<<<<<<< HEAD
-  virtual void notifyADSChanged(const QSet<QString> &) {}
+  virtual void notifyADSChanged(const QSet<QString> & /*unused*/) {}
 
   /// Return global options for pre-processing
   virtual ColumnOptionsQMap getPreprocessingOptions() const {
@@ -57,41 +56,9 @@
   }
   /// Return true if there are per-angle transmission runs set
   virtual bool hasPerAngleOptions() const { return false; }
-=======
-  virtual void notifyADSChanged(const QSet<QString> & /*unused*/,
-                                int /*unused*/) {}
 
-  /// Return global options for pre-processing
-  virtual ColumnOptionsQMap getPreprocessingOptions(int /*unused*/) const {
-    return ColumnOptionsQMap();
-  }
-  /// Return global options for reduction
-  virtual OptionsQMap getProcessingOptions(int /*unused*/) const {
-    return OptionsQMap();
-  }
-  /// Return global options for post-processing as a string
-  virtual QString getPostprocessingOptionsAsString(int /*unused*/) const {
-    return QString();
-  }
-  /// Return time-slicing values
-  virtual QString getTimeSlicingValues(int /*unused*/) const {
-    return QString();
-  }
-  /// Return time-slicing type
-  virtual QString getTimeSlicingType(int /*unused*/) const { return QString(); }
-  /// Return transmission runs for a particular angle
-  virtual OptionsQMap getOptionsForAngle(const double /*unused*/,
-                                         int /*unused*/) const {
-    return OptionsQMap();
-  }
-  /// Return true if there are per-angle transmission runs set
-  virtual bool hasPerAngleOptions(int /*unused*/) const { return false; }
->>>>>>> 5cc70a3a
-
-  /// Return true if autoreduction is in progress for any group
+  /// Return true if autoreduction is in progress
   virtual bool isAutoreducing() const { return false; }
-  /// Return true if autoreduction is in progress for a specific group
-<<<<<<< HEAD
 
   /// Handle data reduction paused/resumed
   virtual void pause() {}
@@ -101,28 +68,10 @@
   virtual void confirmReductionCompleted() {}
   virtual void confirmReductionPaused(){};
   virtual void confirmReductionResumed(){};
-  virtual void completedGroupReductionSuccessfully(GroupData const &,
-                                                   std::string const &){};
-  virtual void completedRowReductionSuccessfully(GroupData const &,
-                                                 std::string const &){};
-=======
-  virtual bool isAutoreducing(int /*unused*/) const { return false; }
-
-  /// Handle data reduction paused/resumed
-  virtual void pause(int /*unused*/) {}
-  virtual void resume(int /*unused*/) const {}
-
-  /// Handle data reduction paused/resumed confirmation
-  virtual void confirmReductionCompleted(int /*unused*/) {}
-  virtual void confirmReductionPaused(int /*unused*/){};
-  virtual void confirmReductionResumed(int /*unused*/){};
-  virtual void
-  completedGroupReductionSuccessfully(GroupData const & /*unused*/,
-                                      std::string const & /*unused*/){};
-  virtual void
-  completedRowReductionSuccessfully(GroupData const & /*unused*/,
-                                    std::string const & /*unused*/){};
->>>>>>> 5cc70a3a
+  virtual void completedGroupReductionSuccessfully(GroupData const & /*unused*/,
+                                                   std::string const & /*unused*/){};
+  virtual void completedRowReductionSuccessfully(GroupData const & /*unused*/,
+                                                 std::string const & /*unused*/){};
 };
 } // namespace DataProcessor
 } // namespace MantidWidgets
