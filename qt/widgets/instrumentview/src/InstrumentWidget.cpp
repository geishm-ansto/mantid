//+ Mantid Repository : https://github.com/mantidproject/mantid
//
// Copyright &copy; 2018 ISIS Rutherford Appleton Laboratory UKRI,
//   NScD Oak Ridge National Laboratory, European Spallation Source,
//   Institut Laue - Langevin & CSNS, Institute of High Energy Physics, CAS
// SPDX - License - Identifier: GPL - 3.0
#include "MantidQtWidgets/InstrumentView/InstrumentWidget.h"
#include "MantidGeometry/Instrument/ComponentInfo.h"
#include "MantidGeometry/Instrument/DetectorInfo.h"
#include "MantidQtWidgets/Common/MantidDesktopServices.h"
#if QT_VERSION < QT_VERSION_CHECK(5, 0, 0)
#include "MantidQtWidgets/Common/TSVSerialiser.h"
#endif
#include "MantidQtWidgets/InstrumentView/DetXMLFile.h"
#include "MantidQtWidgets/InstrumentView/InstrumentActor.h"
#include "MantidQtWidgets/InstrumentView/InstrumentWidgetMaskTab.h"
#include "MantidQtWidgets/InstrumentView/InstrumentWidgetPickTab.h"
#include "MantidQtWidgets/InstrumentView/InstrumentWidgetRenderTab.h"
#include "MantidQtWidgets/InstrumentView/InstrumentWidgetTreeTab.h"

#include "MantidAPI/Axis.h"
#include "MantidAPI/IMaskWorkspace.h"
#include "MantidAPI/IPeaksWorkspace.h"
#include "MantidAPI/MatrixWorkspace.h"
#include "MantidAPI/Workspace.h"
#include "MantidKernel/Unit.h"
#include "MantidQtWidgets/InstrumentView/PanelsSurface.h"
#include "MantidQtWidgets/InstrumentView/Projection3D.h"
#include "MantidQtWidgets/InstrumentView/QtDisplay.h"
#include "MantidQtWidgets/InstrumentView/UnwrappedCylinder.h"
#include "MantidQtWidgets/InstrumentView/UnwrappedSphere.h"
#include "MantidQtWidgets/InstrumentView/XIntegrationControl.h"

#include <Poco/ActiveResult.h>

#include <QApplication>
#include <QCheckBox>
#include <QColorDialog>
#include <QComboBox>
#include <QDoubleValidator>
#include <QDragEnterEvent>
#include <QDropEvent>
#include <QFileDialog>
#include <QFileInfo>
#include <QGridLayout>
#include <QGroupBox>
#include <QHBoxLayout>
#include <QImageWriter>
#include <QKeyEvent>
#include <QLabel>
#include <QLineEdit>
#include <QMenu>
#include <QMessageBox>
#include <QMimeData>
#include <QPushButton>
#include <QRadioButton>
#include <QSettings>
#include <QSplitter>
#include <QStackedLayout>
#include <QString>
#include <QTemporaryFile>
#include <QUrl>
#include <QVBoxLayout>
#include <QWidget>

#include <numeric>
#include <stdexcept>
#include <utility>

using namespace Mantid::API;
using namespace Mantid::Geometry;
using namespace MantidQt::API;

namespace MantidQt::MantidWidgets {
namespace {
/**
 * An object to correctly set the flag marking workspace replacement
 */
struct WorkspaceReplacementFlagHolder {
  /**
   * @param :: reference to the workspace replacement flag
   */
  explicit WorkspaceReplacementFlagHolder(bool &replacementFlag) : m_worskpaceReplacementFlag(replacementFlag) {
    m_worskpaceReplacementFlag = true;
  }
  ~WorkspaceReplacementFlagHolder() { m_worskpaceReplacementFlag = false; }

private:
  WorkspaceReplacementFlagHolder();
  bool &m_worskpaceReplacementFlag;
};

} // namespace

// Name of the QSettings group to store the InstrumentWindw settings
const char *InstrumentWidgetSettingsGroup = "Mantid/InstrumentWidget";

/**
 * Exception type thrown when an istrument has no sample and cannot be displayed
 * in the instrument view.
 */
class InstrumentHasNoSampleError : public std::runtime_error {
public:
  InstrumentHasNoSampleError()
      : std::runtime_error("Instrument has no sample.\nSource and sample need "
                           "to be set in the IDF.") {}
};

/**
 * Constructor.
 */
InstrumentWidget::InstrumentWidget(QString wsName, QWidget *parent, bool resetGeometry, bool autoscaling,
                                   double scaleMin, double scaleMax, bool setDefaultView, Dependencies deps)
    : QWidget(parent), WorkspaceObserver(), m_instrumentDisplay(std::move(deps.instrumentDisplay)),
      m_workspaceName(std::move(wsName)), m_instrumentActor(nullptr), m_surfaceType(FULL3D),
      m_savedialog_dir(
          QString::fromStdString(Mantid::Kernel::ConfigService::Instance().getString("defaultsave.directory"))),
      mViewChanged(false), m_blocked(false), m_instrumentDisplayContextMenuOn(false),
      m_stateOfTabs(std::vector<std::pair<std::string, bool>>{}), m_wsReplace(false), m_help(nullptr),
      m_qtConnect(std::move(deps.qtConnect)) {

  QWidget *aWidget = new QWidget(this);
  if (!m_instrumentDisplay) {
    m_instrumentDisplay =
        std::make_unique<InstrumentDisplay>(aWidget, std::move(deps.glDisplay), std::move(deps.qtDisplay));
  }

  setFocusPolicy(Qt::StrongFocus);
  m_mainLayout = new QVBoxLayout(this);
  auto *controlPanelLayout = new QSplitter(Qt::Horizontal);

  // Add Tab control panel
  mControlsTab = new QTabWidget(this);
  controlPanelLayout->addWidget(mControlsTab);
  controlPanelLayout->setSizePolicy(QSizePolicy::Expanding, QSizePolicy::Expanding);

  m_instrumentDisplay->installEventFilter(this);
  m_instrumentDisplay->getGLDisplay()->setMinimumWidth(600);
  m_qtConnect->connect(this, SIGNAL(enableLighting(bool)), m_instrumentDisplay->getGLDisplay(),
                       SLOT(enableLighting(bool)));

  controlPanelLayout->addWidget(aWidget);

  m_mainLayout->addWidget(controlPanelLayout);

  m_instrumentActor.reset(new InstrumentActor(m_workspaceName, autoscaling, scaleMin, scaleMax));

  m_xIntegration = new XIntegrationControl(this);
  m_mainLayout->addWidget(m_xIntegration);
  m_qtConnect->connect(m_xIntegration, SIGNAL(changed(double, double)), this,
                       SLOT(setIntegrationRange(double, double)));

  // Set the mouse/keyboard operation info and help button
  auto *infoLayout = new QHBoxLayout();
  mInteractionInfo = new QLabel();
  infoLayout->addWidget(mInteractionInfo);
  m_help = new QPushButton("?");
  m_help->setMaximumWidth(25);
  m_qtConnect->connect(m_help, SIGNAL(clicked()), this, SLOT(helpClicked()));
  infoLayout->addWidget(m_help);
  infoLayout->setStretchFactor(mInteractionInfo, 1);
  infoLayout->setStretchFactor(m_help, 0);
  m_mainLayout->addLayout(infoLayout);
  QSettings settings;
  settings.beginGroup(InstrumentWidgetSettingsGroup);

  // Background colour
  setBackgroundColor(settings.value("BackgroundColor", QColor(0, 0, 0, 1.0)).value<QColor>());

  // Create the b=tabs
  createTabs(settings);

  settings.endGroup();

  // Init actions
  m_clearPeakOverlays = new QAction("Clear peaks", this);
  m_qtConnect->connect(m_clearPeakOverlays, SIGNAL(triggered()), this, SLOT(clearPeakOverlays()));

  // Clear alignment plane action
  m_clearAlignment = new QAction("Clear alignment plane", this);
  m_qtConnect->connect(m_clearAlignment, SIGNAL(triggered()), this, SLOT(clearAlignmentPlane()));

  // confirmClose(app->confirmCloseInstrWindow);

  setAttribute(Qt::WA_DeleteOnClose);

  // Watch for the deletion of the associated workspace
  observePreDelete();
  observeAfterReplace();
  observeRename();
  observeADSClear();

  const int windowWidth = 800;
  const int tabsSize = windowWidth / 4;
  QList<int> sizes;
  sizes << tabsSize << windowWidth - tabsSize;
  controlPanelLayout->setSizes(sizes);
  controlPanelLayout->setStretchFactor(0, 0);
  controlPanelLayout->setStretchFactor(1, 1);

  resize(windowWidth, 650);

  tabChanged(0);

  m_qtConnect->connect(this, SIGNAL(needSetIntegrationRange(double, double)), this,
                       SLOT(setIntegrationRange(double, double)), Qt::QueuedConnection);
  setAcceptDrops(true);

  setWindowTitle(QString("Instrument - ") + m_workspaceName);

  const bool resetActor(false);
  init(resetGeometry, autoscaling, scaleMin, scaleMax, setDefaultView, resetActor);
}

/**
 * Destructor
 */
InstrumentWidget::~InstrumentWidget() {
  if (m_instrumentActor) {
    saveSettings();
  }
}

void InstrumentWidget::hideHelp() { m_help->setVisible(false); }

QString InstrumentWidget::getWorkspaceName() const { return m_workspaceName; }

std::string InstrumentWidget::getWorkspaceNameStdString() const { return m_workspaceName.toStdString(); }

void InstrumentWidget::renameWorkspace(const std::string &workspace) {
  m_workspaceName = QString::fromStdString(workspace);
}

/**
 * Get the axis vector for the surface projection type.
 * @param surfaceType :: Surface type for this projection
 * @return a V3D for the axis being projected on
 */
Mantid::Kernel::V3D InstrumentWidget::getSurfaceAxis(const int surfaceType) const {
  Mantid::Kernel::V3D axis;

  // define the axis
  if (surfaceType == SPHERICAL_Y || surfaceType == CYLINDRICAL_Y) {
    axis = Mantid::Kernel::V3D(0, 1, 0);
  } else if (surfaceType == SPHERICAL_Z || surfaceType == CYLINDRICAL_Z) {
    axis = Mantid::Kernel::V3D(0, 0, 1);
  } else if (surfaceType == SPHERICAL_X || surfaceType == CYLINDRICAL_X) {
    axis = Mantid::Kernel::V3D(1, 0, 0);
  } else // SIDE_BY_SIDE
  {
    axis = Mantid::Kernel::V3D(0, 0, 1);
  }

  return axis;
}

/**
 * Init the geometry and colour map outside constructor to prevent creating a
 * broken MdiSubwindow.
 * Must be called straight after constructor.
 * @param resetGeometry :: Set true for resetting the view's geometry: the
 * bounding box and rotation. Default is true.
 * @param autoscaling :: True to start with autoscaling option on.
 * @param scaleMin :: Minimum value of the colormap scale. Ignored if
 * autoscaling == true.
 * @param scaleMax :: Maximum value of the colormap scale. Ignored if
 * autoscaling == true.
 * @param setDefaultView :: Set the default surface type
 * @param resetActor :: If true reset the instrumentActor object
 */
void InstrumentWidget::init(bool resetGeometry, bool autoscaling, double scaleMin, double scaleMax, bool setDefaultView,
                            bool resetActor) {
  if (resetActor) {
    m_instrumentActor.reset(new InstrumentActor(m_workspaceName, autoscaling, scaleMin, scaleMax));
  }

  auto surface = getSurface();
  if (resetGeometry || !surface) {
    if (setDefaultView) {
      // set the view type to the instrument's default view
      QString defaultView = QString::fromStdString(m_instrumentActor->getDefaultView());
      if (defaultView == "3D" && !Mantid::Kernel::ConfigService::Instance()
                                      .getValue<bool>("MantidOptions.InstrumentView.UseOpenGL")
                                      .get_value_or(true)) {
        // if OpenGL is switched off don't open the 3D view at start up
        defaultView = "CYLINDRICAL_Y";
      }
      setSurfaceType(defaultView);
    } else {
      setSurfaceType(m_surfaceType); // This call must come after the
                                     // InstrumentActor is created
    }
    setupColorMap();
  } else {
    surface->resetInstrumentActor(m_instrumentActor.get());
    updateInfoText();
  }
<<<<<<< HEAD
  updateIntegrationWidget(true);
=======
  updateIntegrationWidget(resetGeometry);
>>>>>>> f61d1ce2
}

/**
 * Deletes instrument actor before re-initializing.
 * @param resetGeometry
 */
void InstrumentWidget::resetInstrument(bool resetGeometry) {
  init(resetGeometry, true, 0.0, 0.0, false);
  updateInstrumentDetectors();
}

void InstrumentWidget::resetSurface() {
  auto surface = getSurface();
  surface->updateDetectors();
  update();
}

/**
 * Select the tab to be displayed
 */
void InstrumentWidget::selectTab(int tab) {
  getSurface()->setCurrentTab(mControlsTab->tabText(tab));
  mControlsTab->setCurrentIndex(tab);
}

/**
 * Returns the named tab or the current tab if none supplied
 * @param title Optional title of a tab (default="")
 */
InstrumentWidgetTab *InstrumentWidget::getTab(const QString &title) const {
  QWidget *tab(nullptr);
  if (title.isEmpty())
    tab = mControlsTab->currentWidget();
  else {
    for (int i = 0; i < mControlsTab->count(); ++i) {
      if (mControlsTab->tabText(i) == title) {
        tab = mControlsTab->widget(i);
        break;
      }
    }
  }

  if (tab)
    return qobject_cast<InstrumentWidgetTab *>(tab);
  else
    return nullptr;
}

/**
 * @param tab An enumeration for the tab to select
 * @returns A pointer to the requested tab
 */
InstrumentWidgetTab *InstrumentWidget::getTab(const Tab tab) const {
  QWidget *widget = mControlsTab->widget(static_cast<int>(tab));
  if (widget)
    return qobject_cast<InstrumentWidgetTab *>(widget);
  else
    return nullptr;
}

/**
 * @brief Get render tab from user specified tab
 * @param tab :: render tab index
 * @return
 */
InstrumentWidgetRenderTab *InstrumentWidget::getRenderTab(const Tab tab) const {

  // Call to get Q widget
  InstrumentWidgetTab *widget_tab = getTab(tab);

  // Cast
  InstrumentWidgetRenderTab *render_tab = dynamic_cast<InstrumentWidgetRenderTab *>(widget_tab);
  return render_tab;
}

/**
 * @brief Get Pick tab from user specified tab
 * @param tab :: pick tab index
 * @return
 */
InstrumentWidgetPickTab *InstrumentWidget::getPickTab(const Tab tab) const {
  // Call to get base class Q widget
  InstrumentWidgetTab *tab_widget = getTab(tab);

  //
  // Cast
  InstrumentWidgetPickTab *pick_tab = dynamic_cast<InstrumentWidgetPickTab *>(tab_widget);
  return pick_tab;
}

/**
 * Opens Qt file dialog to select the filename.
 * The dialog opens in the directory used last for saving or the default user
 * directory.
 *
 * @param title :: The title of the dialog.
 * @param filters :: The filters
 * @param selectedFilter :: The selected filter.
 */
QString InstrumentWidget::getSaveFileName(const QString &title, const QString &filters, QString *selectedFilter) {
  QString filename = QFileDialog::getSaveFileName(this, title, m_savedialog_dir, filters, selectedFilter);

  // If its empty, they cancelled the dialog
  if (!filename.isEmpty()) {
    // Save the directory used
    QFileInfo finfo(filename);
    m_savedialog_dir = finfo.dir().path();
  }
  return filename;
}

/**
 * @brief InstrumentWidget::isIntegrable
 * Returns whether or not the workspace requires an integration bar.
 */
bool InstrumentWidget::isIntegrable() {
  try {
    size_t blockSize = m_instrumentActor->getWorkspace()->blocksize();

    return (blockSize > 1 || m_instrumentActor->getWorkspace()->id() == "EventWorkspace");
  } catch (...) {
    return true;
  }
}

/**
 * Update the info text displayed at the bottom of the window.
 */
void InstrumentWidget::updateInfoText(const QString &text) {
  if (text.isEmpty()) {
    setInfoText(getSurfaceInfoText());
  } else {
    setInfoText(text);
  }
}

void InstrumentWidget::setSurfaceType(int type) {
  // we cannot do 3D without OpenGL
  if (type == FULL3D && !isGLEnabled()) {
    QMessageBox::warning(this, "Mantid - Warning", "OpenGL must be enabled to render the instrument in 3D.");
    return;
  }

  if (type < RENDERMODE_SIZE) {
    QApplication::setOverrideCursor(Qt::WaitCursor);
    auto surfaceType = SurfaceType(type);
    if (!m_instrumentActor)
      return;

    ProjectionSurface *surface = getSurface().get();
    int peakLabelPrecision = 6;
    bool showPeakRow = true;
    bool showPeakLabels = true;
    bool showPeakRelativeIntensity = true;
    if (surface) {
      peakLabelPrecision = surface->getPeakLabelPrecision();
      showPeakRow = surface->getShowPeakRowsFlag();
      showPeakLabels = surface->getShowPeakLabelsFlag();
    } else {
      QSettings settings;
      settings.beginGroup(InstrumentWidgetSettingsGroup);
      peakLabelPrecision = settings.value("PeakLabelPrecision", 2).toInt();
      showPeakRow = settings.value("ShowPeakRows", true).toBool();
      showPeakLabels = settings.value("ShowPeakLabels", true).toBool();

      // By default this is should be off for now.
      showPeakRelativeIntensity = settings.value("ShowPeakRelativeIntensities", false).toBool();
      settings.endGroup();
    }

    // Surface factory
    // If anything throws during surface creation, store error message here
    QString errorMessage;
    try {
      const auto &componentInfo = m_instrumentActor->componentInfo();
      if (!componentInfo.hasSample()) {
        throw InstrumentHasNoSampleError();
      }
      auto sample_pos = componentInfo.samplePosition();
      auto axis = getSurfaceAxis(surfaceType);

      m_maskTab->setDisabled(false);

      // create the surface
      if (surfaceType == FULL3D) {
        m_renderTab->forceLayers(false);

        if (m_instrumentActor->hasGridBank())
          m_maskTab->setDisabled(true);

        surface = new Projection3D(m_instrumentActor.get(), glWidgetDimensions());
      } else if (surfaceType <= CYLINDRICAL_Z) {
        m_renderTab->forceLayers(true);
        surface = new UnwrappedCylinder(m_instrumentActor.get(), sample_pos, axis);
      } else if (surfaceType <= SPHERICAL_Z) {
        m_renderTab->forceLayers(true);
        surface = new UnwrappedSphere(m_instrumentActor.get(), sample_pos, axis);
      } else // SIDE_BY_SIDE
      {
        m_renderTab->forceLayers(true);
        surface = new PanelsSurface(m_instrumentActor.get(), sample_pos, axis);
      }
    } catch (InstrumentHasNoSampleError &) {
      QApplication::restoreOverrideCursor();
      throw;
    } catch (std::exception &e) {
      errorMessage = e.what();
    } catch (...) {
      errorMessage = "Unknown exception thrown.";
    }
    if (!errorMessage.isNull()) {
      // if exception was thrown roll back to the current surface type.
      QApplication::restoreOverrideCursor();
      QMessageBox::critical(this, "MantidPlot - Error",
                            "Surface cannot be created because of an exception:\n\n  " + errorMessage +
                                "\n\nPlease select a different surface type.");
      // if suface change was initialized by the GUI this should ensure its
      // consistency
      emit surfaceTypeChanged(m_surfaceType);
      return;
    }
    // end Surface factory

    m_surfaceType = surfaceType;
    surface->setPeakLabelPrecision(peakLabelPrecision);
    surface->setShowPeakRowsFlag(showPeakRow);
    surface->setShowPeakLabelsFlag(showPeakLabels);
    surface->setShowPeakRelativeIntensityFlag(showPeakRelativeIntensity);
    // set new surface
    setSurface(surface);

    // init tabs with new surface
    foreach (InstrumentWidgetTab *tab, m_tabs) { tab->initSurface(); }

    m_qtConnect->connect(surface, SIGNAL(executeAlgorithm(Mantid::API::IAlgorithm_sptr)), this,
                         SLOT(executeAlgorithm(Mantid::API::IAlgorithm_sptr)));
    m_qtConnect->connect(surface, SIGNAL(updateInfoText()), this, SLOT(updateInfoText()), Qt::QueuedConnection);
    QApplication::restoreOverrideCursor();
  }
  emit surfaceTypeChanged(type);
  updateInfoText();
  update();
}

/**
 * Set the surface type from a string.
 * @param typeStr :: Symbolic name of the surface type: same as the names in
 * SurfaceType enum. Caseless.
 */
void InstrumentWidget::setSurfaceType(const QString &typeStr) {
  int typeIndex = 0;
  QString upperCaseStr = typeStr.toUpper();
  if (upperCaseStr == "FULL3D" || upperCaseStr == "3D") {
    typeIndex = 0;
  } else if (upperCaseStr == "CYLINDRICAL_X") {
    typeIndex = 1;
  } else if (upperCaseStr == "CYLINDRICAL_Y") {
    typeIndex = 2;
  } else if (upperCaseStr == "CYLINDRICAL_Z") {
    typeIndex = 3;
  } else if (upperCaseStr == "SPHERICAL_X") {
    typeIndex = 4;
  } else if (upperCaseStr == "SPHERICAL_Y") {
    typeIndex = 5;
  } else if (upperCaseStr == "SPHERICAL_Z") {
    typeIndex = 6;
  } else if (upperCaseStr == "SIDE_BY_SIDE") {
    typeIndex = 7;
  }
  setSurfaceType(typeIndex);
}

/**
 * @brief InstrumentWidget::replaceWorkspace
 * Replace the workspace currently linked to the instrument viewer by a new one.
 * @param newWs the name of the new workspace
 * @param workspace the new workspace to show
 * @param newInstrumentWindowName the new title of the window
 */
void InstrumentWidget::replaceWorkspace(const std::string &newWs, const std::string &newInstrumentWindowName) {
  // change inside objects
  renameWorkspace(newWs);
  m_instrumentActor.reset(new InstrumentActor(QString::fromStdString(newWs)));

  // update the view and colormap
  auto surface = getSurface();
  surface->resetInstrumentActor(m_instrumentActor.get());
  setScaleType(ColorMap::ScaleType::Linear);
  setupColorMap();

  // set the view type to the instrument's default view
  QString defaultView = QString::fromStdString(m_instrumentActor->getDefaultView());
  if (defaultView == "3D" && !Mantid::Kernel::ConfigService::Instance()
                                  .getValue<bool>("MantidOptions.InstrumentView.UseOpenGL")
                                  .get_value_or(true)) {
    // if OpenGL is switched off we don't open the 3D view
    defaultView = "CYLINDRICAL_Y";
  }
  setSurfaceType(defaultView);

  // update the integration widget
  updateIntegrationWidget();

  // reset the instrument position
  m_renderTab->resetView();

  // reset the plot and the info widget in the pick tab
  m_pickTab->clearWidgets();

  // change the title of the instrument window
  nativeParentWidget()->setWindowTitle(QString().fromStdString(newInstrumentWindowName));
}

/**
 * @brief InstrumentWidget::updateIntegrationWidget
 * Update the range of the integration widget, and show or hide it if needed
 * @param init : boolean set to true if the integration widget is still being initialized
 */
void InstrumentWidget::updateIntegrationWidget(bool init) {
<<<<<<< HEAD
  // discrete integration range is only used if all the bins are common and integers, as a convention
  bool isDiscrete =
      m_instrumentActor->getWorkspace()->isCommonBins() && m_instrumentActor->getWorkspace()->isIntegerBins();

  m_xIntegration->setDiscrete(isDiscrete);
  double minRange = isDiscrete ? 0 : m_instrumentActor->minBinValue();
  double maxRange = isDiscrete ? static_cast<int>(m_instrumentActor->getWorkspace()->blocksize()) - 1
                               : m_instrumentActor->maxBinValue();
=======
  // discrete integration range is only used if all the bins are common and integers and not an event workspace, as a
  // convention
  auto ws = m_instrumentActor->getWorkspace();

  bool isNotEventWs = ws->id() != "EventWorkspace";

  bool isDiscrete = ws->isCommonBins() && ws->isIntegerBins() && isNotEventWs;

  m_xIntegration->setDiscrete(isDiscrete);
  double minRange = isDiscrete ? 0 : m_instrumentActor->minWkspBinValue();
  double maxRange = isDiscrete ? static_cast<int>(ws->blocksize()) - 1 : m_instrumentActor->maxWkspBinValue();
>>>>>>> f61d1ce2

  m_xIntegration->setTotalRange(minRange, maxRange);

  if (!init) {
    // setRange needs the initialization of the instrument viewer to run, but is only needed when replacing a workspace,
    // hence the check
    if (!isDiscrete) {
      m_xIntegration->setRange(minRange, maxRange);
    } else {
      m_xIntegration->setRange(0, 0);
    }
  }

  m_xIntegration->setUnits(QString::fromStdString(ws->getAxis(0)->unit()->caption()));

  bool integrable = isIntegrable();

  if (integrable) {
    m_xIntegration->show();
  } else {
    m_xIntegration->hide();
  }
}

/**
 * Update the colormap on the render tab.
 */
void InstrumentWidget::setupColorMap() { emit colorMapChanged(); }

/**
 * Connected to QTabWidget::currentChanged signal
 */
void InstrumentWidget::tabChanged(int /*unused*/) {
  updateInfoText();
  auto surface = getSurface();
  if (surface) {
    surface->setCurrentTab(mControlsTab->tabText(getCurrentTab()));
  }
}

/**
 * Change color map button slot. This provides the file dialog box to select
 * colormap or sets it directly a string is provided
 * @param cmapNameOrPath Name of a color map or a file path
 */
void InstrumentWidget::changeColormap(const QString &cmapNameOrPath) {
  if (!m_instrumentActor)
    return;
  const auto currentCMap = m_instrumentActor->getCurrentColorMap();

  QString selection;
  if (cmapNameOrPath.isEmpty()) {
    // ask user
    selection = ColorMap::chooseColorMap(currentCMap, this);
    if (selection.isEmpty()) {
      // assume cancelled request
      return;
    }
  } else {
    selection = ColorMap::exists(cmapNameOrPath);
  }

  if (selection == currentCMap) {
    // selection matches current
    return;
  }
  m_instrumentActor->loadColorMap(selection);

  if (this->isVisible()) {
    setupColorMap();
    updateInstrumentView();
  }
}

QString InstrumentWidget::confirmDetectorOperation(const QString &opName, const QString &inputWS, int ndets) {
  QString message("This operation will affect %1 detectors.\nSelect output "
                  "workspace option:");
  QMessageBox prompt(this);
  prompt.setWindowTitle("MantidPlot");
  prompt.setText(message.arg(QString::number(ndets)));
  QPushButton *replace = prompt.addButton("Replace", QMessageBox::ActionRole);
  QPushButton *create = prompt.addButton("New", QMessageBox::ActionRole);
  prompt.addButton("Cancel", QMessageBox::ActionRole);
  prompt.exec();
  QString outputWS;
  if (prompt.clickedButton() == replace) {
    outputWS = inputWS;
  } else if (prompt.clickedButton() == create) {
    outputWS = inputWS + "_" + opName;
  } else {
    outputWS = "";
  }
  return outputWS;
}

/**
 * Convert a list of integers to a comma separated string of numbers
 */
QString InstrumentWidget::asString(const std::vector<int> &numbers) const {
  QString num_str;
  std::vector<int>::const_iterator iend = numbers.end();
  for (std::vector<int>::const_iterator itr = numbers.begin(); itr < iend; ++itr) {
    num_str += QString::number(*itr) + ",";
  }
  // Remove trailing comma
  num_str.chop(1);
  return num_str;
}

/// Set a maximum and minimum for the colour map range
void InstrumentWidget::setColorMapRange(double minValue, double maxValue) {
  emit colorMapRangeChanged(minValue, maxValue);
  update();
}

/// Set the minimum value of the colour map
void InstrumentWidget::setColorMapMinValue(double minValue) {
  emit colorMapMinValueChanged(minValue);
  update();
}

/// Set the maximumu value of the colour map
void InstrumentWidget::setColorMapMaxValue(double maxValue) {
  emit colorMapMaxValueChanged(maxValue);
  update();
}

/**
 * This is the callback for the combo box that selects the view direction
 */
void InstrumentWidget::setViewDirection(const QString &input) {
  auto p3d = std::dynamic_pointer_cast<Projection3D>(getSurface());
  if (p3d) {
    p3d->setViewDirection(input);
  }
  updateInstrumentView();
  repaint();
}

/**
 *  For the scripting API. Selects a component in the tree and zooms to it.
 *  @param name The name of the component
 */
void InstrumentWidget::selectComponent(const QString &name) { emit requestSelectComponent(name); }

/**
 * Set the scale type programmatically
 * @param type :: The scale choice
 */
void InstrumentWidget::setScaleType(ColorMap::ScaleType type) { emit scaleTypeChanged(static_cast<int>(type)); }

/**
 * Set the exponent for the Power scale type
 * @param nth_power :: The exponent choice
 */
void InstrumentWidget::setExponent(double nth_power) { emit nthPowerChanged(nth_power); }

/**
 * This method opens a color dialog to pick the background color,
 * and then sets it.
 */
void InstrumentWidget::pickBackgroundColor() {
  QColor color = QColorDialog::getColor(Qt::green, this);
  setBackgroundColor(color);
}

void InstrumentWidget::freezeRotation(bool freeze) { getSurface()->freezeRotation(freeze); }

/**
 * Saves the current image buffer as a png file.
 * @param filename Optional filename. Empty string raises a save dialog
 */
void InstrumentWidget::saveImage(QString filename) {
  QString defaultExt = ".png";
  QList<QByteArray> formats = QImageWriter::supportedImageFormats();
  if (filename.isEmpty()) {
    QListIterator<QByteArray> itr(formats);
    QString filter("");
    while (itr.hasNext()) {
      filter += "*." + itr.next();
      if (itr.hasNext()) {
        filter += ";;";
      }
    }
    QString selectedFilter = "*" + defaultExt;
    filename = getSaveFileName("Save image ...", filter, &selectedFilter);

    // If its empty, they cancelled the dialog
    if (filename.isEmpty())
      return;
  }

  QFileInfo finfo(filename);
  QString ext = finfo.completeSuffix();

  if (ext.isEmpty()) {
    filename += defaultExt;
  } else {
    if (!formats.contains(ext.toLatin1())) {
      QString msg("Unsupported file extension. Choose one of the following: ");
      QListIterator<QByteArray> itr(formats);
      while (itr.hasNext()) {
        msg += itr.next() + ", ";
      }
      msg.chop(2); // Remove last space and comma
      QMessageBox::warning(this, "MantidPlot", msg);
      return;
    }
  }

  if (isGLEnabled()) {
    m_instrumentDisplay->getGLDisplay()->saveToFile(filename);
  } else {
    m_instrumentDisplay->getQtDisplay()->saveToFile(filename);
  }
}

/**
 * Use the file dialog to select a filename to save grouping.
 */
QString InstrumentWidget::getSaveGroupingFilename() {
  QString filename =
      QFileDialog::getSaveFileName(this, "Save grouping file", m_savedialog_dir, "Grouping (*.xml);;All files (*)");

  // If its empty, they cancelled the dialog
  if (!filename.isEmpty()) {
    // Save the directory used
    QFileInfo finfo(filename);
    m_savedialog_dir = finfo.dir().path();
  }

  return filename;
}

///**
// * Update the text display that informs the user of the current mode and
// details about it
// */
void InstrumentWidget::setInfoText(const QString &text) { mInteractionInfo->setText(text); }

/**
 * Save properties of the window a persistent store
 */
void InstrumentWidget::saveSettings() {
  QSettings settings;
  settings.beginGroup(InstrumentWidgetSettingsGroup);

  if (m_instrumentDisplay->getGLDisplay())
    settings.setValue("BackgroundColor", m_instrumentDisplay->getGLDisplay()->currentBackgroundColor());

  auto surface = getSurface();
  if (surface) {
    // if surface is null istrument view wasn't created and there is nothing to
    // save
    settings.setValue("PeakLabelPrecision", getSurface()->getPeakLabelPrecision());
    settings.setValue("ShowPeakRows", getSurface()->getShowPeakRowsFlag());
    settings.setValue("ShowPeakLabels", getSurface()->getShowPeakLabelsFlag());
    settings.setValue("ShowPeakRelativeIntensities", getSurface()->getShowPeakRelativeIntensityFlag());
    foreach (InstrumentWidgetTab *tab, m_tabs) { tab->saveSettings(settings); }
  }
  settings.endGroup();
}

void InstrumentWidget::helpClicked() {
  MantidDesktopServices::openUrl(QUrl("http://www.mantidproject.org/MantidPlot:_Instrument_View"));
}

void InstrumentWidget::set3DAxesState(bool on) {
  auto p3d = std::dynamic_pointer_cast<Projection3D>(getSurface());
  if (p3d) {
    p3d->set3DAxesState(on);
    updateInstrumentView();
  }
}

void InstrumentWidget::finishHandle(const Mantid::API::IAlgorithm *alg) {
  UNUSED_ARG(alg);
  emit needSetIntegrationRange(m_instrumentActor->minBinValue(), m_instrumentActor->maxBinValue());
  // m_instrumentActor->update();
  // m_instrumentDisplay->getGLDisplay()->refreshView();
}

void InstrumentWidget::changeScaleType(int type) {
  m_instrumentActor->changeScaleType(type);
  setupColorMap();
  updateInstrumentView();
}

void InstrumentWidget::changeNthPower(double nth_power) {
  m_instrumentActor->changeNthPower(nth_power);
  setupColorMap();
  updateInstrumentView();
}

void InstrumentWidget::changeColorMapMinValue(double minValue) {
  m_instrumentActor->setMinValue(minValue);
  setupColorMap();
  updateInstrumentView();
}

/// Set the maximumu value of the colour map
void InstrumentWidget::changeColorMapMaxValue(double maxValue) {
  m_instrumentActor->setMaxValue(maxValue);
  setupColorMap();
  updateInstrumentView();
}

void InstrumentWidget::changeColorMapRange(double minValue, double maxValue) {
  m_instrumentActor->setMinMaxRange(minValue, maxValue);
  setupColorMap();
  updateInstrumentView();
}

void InstrumentWidget::setWireframe(bool on) {
  auto p3d = std::dynamic_pointer_cast<Projection3D>(getSurface());
  if (p3d) {
    p3d->setWireframe(on);
  }
  updateInstrumentView();
}

/**
 * Set new integration range but don't update XIntegrationControl (because the
 * control calls this slot)
 */
void InstrumentWidget::setIntegrationRange(double xmin, double xmax) {
  auto workspace = m_instrumentActor->getWorkspace();
<<<<<<< HEAD
  bool isDiscrete = workspace->isCommonBins() && workspace->isIntegerBins();
=======
  bool isNotEventWorkspace = workspace->id() != "EventWorkspace";
  bool isDiscrete = workspace->isCommonBins() && workspace->isIntegerBins() && isNotEventWorkspace;
>>>>>>> f61d1ce2

  if (isDiscrete) {
    xmin = workspace->binEdges(0)[static_cast<int>(xmin)];
    xmax = workspace->binEdges(0)[static_cast<int>(xmax) + 1];
  }

  m_instrumentActor->setIntegrationRange(xmin, xmax);
  setupColorMap();
  updateInstrumentDetectors();
  emit integrationRangeChanged(xmin, xmax);
}

/**
 * Set new integration range and update XIntegrationControl. To be called from
 * python.
 */
void InstrumentWidget::setBinRange(double xmin, double xmax) { m_xIntegration->setRange(xmin, xmax); }

/**
 * Update the display to view a selected component. The selected component
 * is visible the rest of the instrument is hidden.
 * @param id :: The component id.
 */
void InstrumentWidget::componentSelected(size_t componentIndex) {
  auto surface = getSurface();
  if (surface) {
    surface->componentSelected(componentIndex);
    updateInstrumentView();
  }
}

void InstrumentWidget::executeAlgorithm(const QString & /*unused*/, const QString & /*unused*/) {
  // emit execMantidAlgorithm(alg_name, param_list, this);
}

void InstrumentWidget::executeAlgorithm(const Mantid::API::IAlgorithm_sptr &alg) {
  try {
    alg->executeAsync();
  } catch (Poco::NoThreadAvailableException &) {
    return;
  }

  return;
}

/**
 * Set the type of the view (SurfaceType).
 * @param type :: String code for the type. One of:
 * FULL3D, CYLINDRICAL_X, CYLINDRICAL_Y, CYLINDRICAL_Z, SPHERICAL_X,
 * SPHERICAL_Y, SPHERICAL_Z
 */
void InstrumentWidget::setViewType(const QString &type) {
  QString type_upper = type.toUpper();
  SurfaceType itype = FULL3D;
  if (type_upper == "FULL3D") {
    itype = FULL3D;
  } else if (type_upper == "CYLINDRICAL_X") {
    itype = CYLINDRICAL_X;
  } else if (type_upper == "CYLINDRICAL_Y") {
    itype = CYLINDRICAL_Y;
  } else if (type_upper == "CYLINDRICAL_Z") {
    itype = CYLINDRICAL_Z;
  } else if (type_upper == "SPHERICAL_X") {
    itype = SPHERICAL_X;
  } else if (type_upper == "SPHERICAL_Y") {
    itype = SPHERICAL_Y;
  } else if (type_upper == "SPHERICAL_Z") {
    itype = SPHERICAL_Z;
  }
  setSurfaceType(itype);
}

void InstrumentWidget::dragEnterEvent(QDragEnterEvent *e) {
  QString name = e->mimeData()->objectName();
  if (name == "MantidWorkspace") {
    e->accept();
  } else {
    e->ignore();
  }
}

void InstrumentWidget::dropEvent(QDropEvent *e) {
  QString name = e->mimeData()->objectName();
  if (name == "MantidWorkspace") {
    QStringList wsNames = e->mimeData()->text().split("\n");
    foreach (const auto &wsName, wsNames) {
      if (this->overlay(wsName))
        e->accept();
    }
  }
  e->ignore();
}

/**
 * Filter events directed to m_instrumentDisplay->getGLDisplay() and ContextMenuEvent in
 * particular.
 * @param obj :: Object which events will be filtered.
 * @param ev :: An ingoing event.
 */
bool InstrumentWidget::eventFilter(QObject *obj, QEvent *ev) {
  if (ev->type() == QEvent::ContextMenu &&
      (dynamic_cast<GLDisplay *>(obj) == m_instrumentDisplay->getGLDisplay() ||
       dynamic_cast<QtDisplay *>(obj) == m_instrumentDisplay->getQtDisplay()) &&
      getSurface() && getSurface()->canShowContextMenu()) {
    // an ugly way of preventing the curve in the pick tab's miniplot
    // disappearing when
    // cursor enters the context menu
    m_instrumentDisplayContextMenuOn = true;
    QMenu context(this);
    // add tab specific actions
    InstrumentWidgetTab *tab = getTab();
    tab->addToDisplayContextMenu(context);
    if (getSurface()->hasPeakOverlays()) {
      context.addSeparator();
      context.addAction(m_clearPeakOverlays);
      context.addAction(m_clearAlignment);
    }
    if (!context.isEmpty()) {
      context.exec(QCursor::pos());
    }
    m_instrumentDisplayContextMenuOn = false;
    return true;
  }
  return QWidget::eventFilter(obj, ev);
}

/**
 * Disable colormap autoscaling
 */
void InstrumentWidget::disableColorMapAutoscaling() { setColorMapAutoscaling(false); }

/**
 * Set on / off autoscaling of the color map on the render tab.
 * @param on :: On or Off.
 */
void InstrumentWidget::setColorMapAutoscaling(bool on) {
  m_instrumentActor->setAutoscaling(on);
  setupColorMap();
  updateInstrumentView();
}

/**
 *  Overlay a workspace with the given name
 * @param wsName The name of a workspace in the ADS
 * @returns True if the overlay was successful, false otherwise
 */
bool InstrumentWidget::overlay(const QString &wsName) {
  using namespace Mantid::API;

  auto workspace = getWorkspaceFromADS(wsName.toStdString());

  auto pws = std::dynamic_pointer_cast<IPeaksWorkspace>(workspace);
  auto table = std::dynamic_pointer_cast<ITableWorkspace>(workspace);
  auto mask = std::dynamic_pointer_cast<IMaskWorkspace>(workspace);

  if (!pws && !table && !mask) {
    QMessageBox::warning(this, "Mantid - Warning",
                         "Work space called '" + wsName +
                             "' is not suitable."
                             " Please select another workspace. ");
    return false;
  }

  if (pws) {
    overlayPeaksWorkspace(pws);
  } else if (table) {
    overlayShapesWorkspace(table);
  } else if (mask) {
    overlayMaskedWorkspace(mask);
  }

  return true;
}

/**
 * Remove all peak overlays from the instrument display.
 */
void InstrumentWidget::clearPeakOverlays() {
  getSurface()->clearPeakOverlays();
  updateInstrumentView();
}

void InstrumentWidget::clearAlignmentPlane() {
  getSurface()->clearAlignmentPlane();
  updateInstrumentView();
}

/**
 * Set the precision (significant digits) with which the HKL peak labels are
 * displayed.
 * @param n :: Precision, > 0
 */
void InstrumentWidget::setPeakLabelPrecision(int n) {
  getSurface()->setPeakLabelPrecision(n);
  updateInstrumentView();
}

/**
 * Enable or disable the show peak row flag
 * @param on :: True to show, false to hide.
 */
void InstrumentWidget::setShowPeakRowFlag(bool on) {
  getSurface()->setShowPeakRowsFlag(on);
  updateInstrumentView();
}

/**
 * Enable or disable the show peak hkl labels flag
 * @param on :: True to show, false to hide.
 */
void InstrumentWidget::setShowPeakLabelsFlag(bool on) {
  getSurface()->setShowPeakLabelsFlag(on);
  updateInstrumentView();
}

/**
 * Enable or disable indication of relative peak intensities
 *
 * @param on :: True to show, false to hide.
 */
void InstrumentWidget::setShowPeakRelativeIntensity(bool on) {
  getSurface()->setShowPeakRelativeIntensityFlag(on);
  updateInstrumentView();
}

/**
 * Set background color of the instrument display
 * @param color :: New background colour.
 */
void InstrumentWidget::setBackgroundColor(const QColor &color) {
  if (m_instrumentDisplay->getGLDisplay())
    m_instrumentDisplay->getGLDisplay()->setBackgroundColor(color);
}

/**
 * Get the surface info string
 */
QString InstrumentWidget::getSurfaceInfoText() const {
  ProjectionSurface *surface = getSurface().get();
  return surface ? surface->getInfoText() : "";
}

/**
 * Get pointer to the projection surface
 */
ProjectionSurface_sptr InstrumentWidget::getSurface() const { return m_instrumentDisplay->getSurface(); }

bool MantidQt::MantidWidgets::InstrumentWidget::isWsBeingReplaced() const { return m_wsReplace; }

/**
 * Set newly created projection surface
 * @param surface :: Pointer to the new surace.
 */
void InstrumentWidget::setSurface(ProjectionSurface *surface) {
  m_instrumentDisplay->setSurface(ProjectionSurface_sptr(surface));

  auto *unwrappedSurface = dynamic_cast<UnwrappedSurface *>(surface);
  if (unwrappedSurface) {
    m_renderTab->flipUnwrappedView(unwrappedSurface->isFlippedView());
  }
}

/// Return the size of the OpenGL display widget in logical pixels
QSize InstrumentWidget::glWidgetDimensions() {
#if QT_VERSION < QT_VERSION_CHECK(5, 0, 0)
  auto sizeinLogicalPixels = [](const QWidget *w) -> QSize { return QSize(w->width(), w->height()); };
#else
  auto sizeinLogicalPixels = [](const QWidget *w) -> QSize {
    const auto devicePixelRatio = w->window()->devicePixelRatio();
    return QSize(w->width() * devicePixelRatio, w->height() * devicePixelRatio);
  };
#endif
  if (m_instrumentDisplay->getGLDisplay())
    return sizeinLogicalPixels(m_instrumentDisplay->getGLDisplay());
  else if (m_instrumentDisplay->getQtDisplay())
    return sizeinLogicalPixels(m_instrumentDisplay->getQtDisplay());
  else
    return QSize(0, 0);
}

/// Redraw the instrument view
/// @param picking :: Set to true to update the picking image regardless the
/// interaction
///   mode of the surface.
void InstrumentWidget::updateInstrumentView(bool picking) { m_instrumentDisplay->updateView(picking); }

/// Recalculate the colours and redraw the instrument view
void InstrumentWidget::updateInstrumentDetectors() {
  QApplication::setOverrideCursor(QCursor(Qt::WaitCursor));

  if (m_instrumentDisplay->getGLDisplay() &&
      m_instrumentDisplay->currentWidget() == dynamic_cast<QWidget *>(m_instrumentDisplay->getGLDisplay())) {
    m_instrumentDisplay->getGLDisplay()->updateDetectors();
  } else {
    m_instrumentDisplay->getQtDisplay()->updateDetectors();
  }
  QApplication::restoreOverrideCursor();
}

void InstrumentWidget::deletePeaksWorkspace(const Mantid::API::IPeaksWorkspace_sptr &pws) {
  this->getSurface()->deletePeaksWorkspace(pws);
  updateInstrumentView();
}

/**
 * Choose which widget to use.
 * @param yes :: True to use the OpenGL one or false to use the Simple
 */
void InstrumentWidget::selectOpenGLDisplay(bool yes) {
  int widgetIndex = yes ? 0 : 1;
  const int oldIndex = m_instrumentDisplay->currentIndex();
  if (oldIndex == widgetIndex)
    return;
  m_instrumentDisplay->setCurrentIndex(widgetIndex);
  auto surface = getSurface();
  if (surface) {
    surface->updateView();
  }
}

/// Public slot to toggle between the GL and simple instrument display widgets
void InstrumentWidget::enableOpenGL(bool on) {
  enableGL(on);
  emit glOptionChanged(on);
}

/// Private slot to toggle between the GL and simple instrument display widgets
void InstrumentWidget::enableGL(bool on) {
  m_useOpenGL = on;
  selectOpenGLDisplay(isGLEnabled());
}

/// True if the GL instrument display is currently on
bool InstrumentWidget::isGLEnabled() const { return m_useOpenGL; }

/**
 * Create and add the tab widgets.
 */
void InstrumentWidget::createTabs(QSettings &settings) {
  // Render Controls
  m_renderTab = new InstrumentWidgetRenderTab(this);
  m_qtConnect->connect(m_renderTab, SIGNAL(setAutoscaling(bool)), this, SLOT(setColorMapAutoscaling(bool)));
  m_qtConnect->connect(m_renderTab, SIGNAL(rescaleColorMap()), this, SLOT(setupColorMap()));
  m_renderTab->loadSettings(settings);

  // Pick controls
  m_pickTab = new InstrumentWidgetPickTab(this);
  m_pickTab->loadSettings(settings);

  // Mask controls
  m_maskTab = new InstrumentWidgetMaskTab(this);
  m_qtConnect->connect(m_maskTab, SIGNAL(executeAlgorithm(const QString &, const QString &)), this,
                       SLOT(executeAlgorithm(const QString &, const QString &)));
  m_maskTab->loadSettings(settings);

  m_qtConnect->connect(m_xIntegration, SIGNAL(changed(double, double)), m_maskTab,
                       SLOT(changedIntegrationRange(double, double)));

  // Instrument tree controls
  m_treeTab = new InstrumentWidgetTreeTab(this);
  m_treeTab->loadSettings(settings);

  m_qtConnect->connect(mControlsTab, SIGNAL(currentChanged(int)), this, SLOT(tabChanged(int)));
  m_stateOfTabs.emplace_back(std::string("Render"), true);
  m_stateOfTabs.emplace_back(std::string("Pick"), true);
  m_stateOfTabs.emplace_back(std::string("Draw"), true);
  m_stateOfTabs.emplace_back(std::string("Instrument"), true);
  addSelectedTabs();
  m_tabs << m_renderTab << m_pickTab << m_maskTab << m_treeTab;
}

/**
 * Adds the tabs that are currently selected to the GUI
 */
void InstrumentWidget::addSelectedTabs() {
  for (std::pair<std::string, bool> tab : m_stateOfTabs) {

    if (tab.first == "Render" && tab.second) {
      mControlsTab->addTab(m_renderTab, QString("Render"));
    }
    if (tab.first == "Pick" && tab.second) {
      mControlsTab->addTab(m_pickTab, QString("Pick"));
    }
    if (tab.first == "Draw" && tab.second) {
      mControlsTab->addTab(m_maskTab, QString("Draw"));
    }
    if (tab.first == "Instrument" && tab.second) {
      mControlsTab->addTab(m_treeTab, QString("Instrument"));
    }
  }
}
/**
 * Removes tab from the GUI
 * param tabName: name of the tab to remove
 */
void InstrumentWidget::removeTab(const std::string &tabName) {

  int index = 0;
  for (auto name = m_stateOfTabs.begin(); name != m_stateOfTabs.end(); name++) {
    if (name->first == tabName && name->second) {
      mControlsTab->removeTab(index);
      name->second = false;
      return;
    } else {
      if (name->second) {
        index++;
      }
    }
  }
}
/**
 * Adds tab back into the GUI
 * param tabName: name of the tab to remove
 */
void InstrumentWidget::addTab(const std::string &tabName) {

  for (auto name = m_stateOfTabs.begin(); name != m_stateOfTabs.end(); name++) {
    if (name->first == tabName) {
      name->second = true;
    }
    // remove everything
    if (name->second) {
      mControlsTab->removeTab(0);
    }
  }
  // add the selected tabs back into the GUI
  addSelectedTabs();
}
/**
 * Return a name for a group in QSettings to store InstrumentWidget
 * configuration.
 */
QString InstrumentWidget::getSettingsGroupName() const { return QString::fromLatin1(InstrumentWidgetSettingsGroup); }

/**
 * Construct a name for a group in QSettings to store instrument-specific
 * configuration.
 */
QString InstrumentWidget::getInstrumentSettingsGroupName() const {
  return QString::fromLatin1(InstrumentWidgetSettingsGroup) + "/" +
         QString::fromStdString(getInstrumentActor().getInstrumentName());
}

bool InstrumentWidget::hasWorkspace(const std::string &wsName) const { return wsName == getWorkspaceNameStdString(); }

void InstrumentWidget::handleWorkspaceReplacement(const std::string &wsName,
                                                  const std::shared_ptr<Workspace> &workspace) {
  if (!hasWorkspace(wsName) || !m_instrumentActor) {
    return;
  }
  // Replace current workspace
  WorkspaceReplacementFlagHolder wsReplace(m_wsReplace);
  // Check if it's still the same workspace underneath (as well as having
  // the same name)
  auto matrixWS = std::dynamic_pointer_cast<const MatrixWorkspace>(workspace);
  if (!matrixWS || matrixWS->detectorInfo().size() == 0) {
    emit preDeletingHandle();
    close();
    return;
  }
  // try to detect if the instrument changes (unlikely if the workspace
  // hasn't, but theoretically possible)
  bool resetGeometry = matrixWS->detectorInfo().size() != m_instrumentActor->ndetectors();
  resetInstrument(resetGeometry);
  updateIntegrationWidget();
}

/**
 * Closes the window if the associated workspace is deleted.
 * @param ws_name :: Name of the deleted workspace.
 * @param workspace_ptr :: Pointer to the workspace to be deleted
 */
void InstrumentWidget::preDeleteHandle(const std::string &ws_name, const std::shared_ptr<Workspace> &workspace_ptr) {
  if (hasWorkspace(ws_name)) {
    emit preDeletingHandle();
    close();
    return;
  }
  Mantid::API::IPeaksWorkspace_sptr pws = std::dynamic_pointer_cast<Mantid::API::IPeaksWorkspace>(workspace_ptr);
  if (pws) {
    deletePeaksWorkspace(pws);
    return;
  }
}

void InstrumentWidget::afterReplaceHandle(const std::string &wsName, const std::shared_ptr<Workspace> &workspace) {
  handleWorkspaceReplacement(wsName, workspace);
}

void InstrumentWidget::renameHandle(const std::string &oldName, const std::string &newName) {
  if (hasWorkspace(oldName)) {
    renameWorkspace(newName);
    setWindowTitle(QString("Instrument - ") + getWorkspaceName());
  }
}

void InstrumentWidget::clearADSHandle() {
  emit clearingHandle();
  close();
}

/**
 * Overlay a peaks workspace on the surface projection
 * @param ws :: peaks workspace to overlay
 */
void InstrumentWidget::overlayPeaksWorkspace(const IPeaksWorkspace_sptr &ws) {
  auto surface = getUnwrappedSurface();
  if (surface) {
    surface->setPeaksWorkspace(ws);
    updateInstrumentView();
  }
}

/**
 * Overlay a mask workspace on the surface projection
 * @param ws :: mask workspace to overlay
 */
void InstrumentWidget::overlayMaskedWorkspace(const IMaskWorkspace_sptr &ws) {
  auto &actor = getInstrumentActor();
  actor.setMaskMatrixWorkspace(std::dynamic_pointer_cast<Mantid::API::MatrixWorkspace>(ws));
  actor.updateColors();
  updateInstrumentDetectors();
  emit maskedWorkspaceOverlayed();
}

/**
 * Overlay a table workspace containing shape parameters
 * @param ws :: a workspace of shape parameters to create
 */
void InstrumentWidget::overlayShapesWorkspace(const ITableWorkspace_sptr &ws) {
  auto surface = getUnwrappedSurface();
  if (surface) {
    surface->loadShapesFromTableWorkspace(ws);
    updateInstrumentView();
  }
}

/**
 * Get a workspace from the ADS using its name
 * @param name :: name of the workspace
 * @return a handle to the workspace (null if not found)
 */
Workspace_sptr InstrumentWidget::getWorkspaceFromADS(const std::string &name) {
  Workspace_sptr workspace;

  try {
    workspace = AnalysisDataService::Instance().retrieve(name);
  } catch (const std::runtime_error &) {
    QMessageBox::warning(this, "Mantid - Warning",
                         "No workspace called '" + QString::fromStdString(name) + "' found. ");
    return nullptr;
  }

  return workspace;
}

/**
 * Get an unwrapped surface
 * @return a handle to the unwrapped surface (or null if view was not found).
 */
std::shared_ptr<UnwrappedSurface> InstrumentWidget::getUnwrappedSurface() {
  auto surface = std::dynamic_pointer_cast<UnwrappedSurface>(getSurface());
  if (!surface) {
    QMessageBox::warning(this, "Mantid - Warning", "Please change to an unwrapped view to overlay a workspace.");
    return nullptr;
  }
  return surface;
}

int InstrumentWidget::getCurrentTab() const { return mControlsTab->currentIndex(); }

bool InstrumentWidget::isCurrentTab(InstrumentWidgetTab *tab) const {
  return this->getCurrentTab() == mControlsTab->indexOf(tab);
}

/**
 * Save the state of the instrument widget to a project file.
 * @return string representing the current state of the instrumet widget.
 */
std::string InstrumentWidget::saveToProject() const {
#if QT_VERSION < QT_VERSION_CHECK(5, 0, 0)
  TSVSerialiser tsv;

  // serialise widget properties
  tsv.writeLine("WorkspaceName") << getWorkspaceNameStdString();
  tsv.writeLine("SurfaceType") << getSurfaceType();
  tsv.writeSection("surface", getSurface()->saveToProject());
  tsv.writeLine("CurrentTab") << getCurrentTab();
  tsv.writeLine("EnergyTransfer") << m_xIntegration->getMinimum() << m_xIntegration->getMaximum();

  // serialise widget subsections
  tsv.writeSection("actor", m_instrumentActor->saveToProject());
  tsv.writeSection("tabs", saveTabs());

  return tsv.outputLines();
#else
  throw std::runtime_error("InstrumentWidget::saveToProject() not implemented for Qt >= 5");
#endif
}

/**
 * Save each tab on the widget to a string.
 * @return a string representing the state of each tab on the widget
 */
std::string InstrumentWidget::saveTabs() const {
  std::string tabContents;
  for (auto tab : m_tabs) {
    tabContents += tab->saveToProject();
  }
  return tabContents;
}

/**
 * Load the state of each tab from a string.
 * @param lines :: string containing the tabs states from the project file.
 */
void InstrumentWidget::loadTabs(const std::string &lines) const {
  for (auto tab : m_tabs) {
    tab->loadFromProject(lines);
  }
}

/**
 * Load the state of the widget from a project file.
 * @param lines :: string containing the state of the widget from the project
 * file.
 */
void InstrumentWidget::loadFromProject(const std::string &lines) {
#if QT_VERSION < QT_VERSION_CHECK(5, 0, 0)
  TSVSerialiser tsv(lines);

  if (tsv.selectLine("SurfaceType")) {
    int surfaceType;
    tsv >> surfaceType;
    setSurfaceType(surfaceType);
  }

  if (tsv.selectSection("actor")) {
    std::string actorLines;
    tsv >> actorLines;
    m_instrumentActor->loadFromProject(actorLines);
  }

  if (tsv.selectLine("CurrentTab")) {
    int tab;
    tsv >> tab;
    selectTab(tab);
  }

  if (tsv.selectLine("EnergyTransfer")) {
    double min, max;
    bool isIntegrable = true;
    tsv >> min >> max >> isIntegrable;
    if (isIntegrable) {
      setBinRange(min, max);
    }
  }

  if (tsv.selectSection("Surface")) {
    std::string surfaceLines;
    tsv >> surfaceLines;
    getSurface()->loadFromProject(surfaceLines);
  }

  if (tsv.selectSection("tabs")) {
    std::string tabLines;
    tsv >> tabLines;
    loadTabs(tabLines);
  }

  updateInstrumentView();
#else
  Q_UNUSED(lines);
  throw std::runtime_error("InstrumentWidget::loadFromProject() not implemented for Qt >= 5");
#endif
}

} // namespace MantidQt::MantidWidgets<|MERGE_RESOLUTION|>--- conflicted
+++ resolved
@@ -295,11 +295,7 @@
     surface->resetInstrumentActor(m_instrumentActor.get());
     updateInfoText();
   }
-<<<<<<< HEAD
-  updateIntegrationWidget(true);
-=======
   updateIntegrationWidget(resetGeometry);
->>>>>>> f61d1ce2
 }
 
 /**
@@ -619,16 +615,6 @@
  * @param init : boolean set to true if the integration widget is still being initialized
  */
 void InstrumentWidget::updateIntegrationWidget(bool init) {
-<<<<<<< HEAD
-  // discrete integration range is only used if all the bins are common and integers, as a convention
-  bool isDiscrete =
-      m_instrumentActor->getWorkspace()->isCommonBins() && m_instrumentActor->getWorkspace()->isIntegerBins();
-
-  m_xIntegration->setDiscrete(isDiscrete);
-  double minRange = isDiscrete ? 0 : m_instrumentActor->minBinValue();
-  double maxRange = isDiscrete ? static_cast<int>(m_instrumentActor->getWorkspace()->blocksize()) - 1
-                               : m_instrumentActor->maxBinValue();
-=======
   // discrete integration range is only used if all the bins are common and integers and not an event workspace, as a
   // convention
   auto ws = m_instrumentActor->getWorkspace();
@@ -640,7 +626,6 @@
   m_xIntegration->setDiscrete(isDiscrete);
   double minRange = isDiscrete ? 0 : m_instrumentActor->minWkspBinValue();
   double maxRange = isDiscrete ? static_cast<int>(ws->blocksize()) - 1 : m_instrumentActor->maxWkspBinValue();
->>>>>>> f61d1ce2
 
   m_xIntegration->setTotalRange(minRange, maxRange);
 
@@ -968,12 +953,8 @@
  */
 void InstrumentWidget::setIntegrationRange(double xmin, double xmax) {
   auto workspace = m_instrumentActor->getWorkspace();
-<<<<<<< HEAD
-  bool isDiscrete = workspace->isCommonBins() && workspace->isIntegerBins();
-=======
   bool isNotEventWorkspace = workspace->id() != "EventWorkspace";
   bool isDiscrete = workspace->isCommonBins() && workspace->isIntegerBins() && isNotEventWorkspace;
->>>>>>> f61d1ce2
 
   if (isDiscrete) {
     xmin = workspace->binEdges(0)[static_cast<int>(xmin)];
