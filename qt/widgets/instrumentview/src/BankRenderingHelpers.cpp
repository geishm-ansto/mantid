--- conflicted
+++ resolved
@@ -166,13 +166,9 @@
     const auto &column = compInfo.children(columns[index]);
     for (size_t y = 0; y < column.size(); ++y) {
       extractHexahedron(compInfo.shape(column[y]), hex);
-<<<<<<< HEAD
-      rotateHexahedron(hex, compInfo.rotation(column[y]));
-=======
       auto rot = compInfo.rotation(column[y]);
       rotateHexahedron(hex, rot);
       offsetHexahedronPosition(hex, -basePos);
->>>>>>> 1feea1f8
       offsetHexahedronPosition(hex, compInfo.position(column[y]));
 
       glColor3ub((GLubyte)color[column[y]].red(),
