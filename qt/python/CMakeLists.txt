# This file manages building/installation of the mantidqt and mantidqtpython
# Python wrappers.

include(PythonPackageTargetFunctions)

# Legacy wrappers for MantidPlot
if(ENABLE_MANTIDPLOT)
  add_subdirectory(mantidqtpython)
endif()

# mantidqt
if(ENABLE_WORKBENCH)
  # The default value is just an empty string - this prevents a Python syntax
  # error when not on Windows Configure utils.qt.plugins file for build. It is
  # placed in the source directory and added to the .gitignore for simplicity.
  if(WIN32)
    # Note: single quotes are added here to make this a Python string
    set(QT_PLUGINS_PATH "${THIRD_PARTY_DIR}/lib/qt%V/plugins")
  endif()
  # Configure the file necessary for DEVELOPMENT builds to run and detect Qt's
  # plugins
  configure_file(mantidqt/utils/qt/plugins.py.in
                 ${CMAKE_CURRENT_SOURCE_DIR}/mantidqt/utils/qt/plugins.py)
  add_python_package(mantidqt)

  # Configure resources data in place for ease of development. The output file
  # is added to the toplevel gitignore
  set(_qrc_file ${CMAKE_CURRENT_LIST_DIR}/resources.qrc)
  set(_output_res_py ${CMAKE_CURRENT_LIST_DIR}/mantidqt/resources.py)
  configure_file(create_resources.cmake.in create_resources.cmake @ONLY)
  add_custom_command(OUTPUT ${_output_res_py}
                     COMMAND ${CMAKE_COMMAND} -P create_resources.cmake
                     COMMENT "Generating mantidqt resources module"
                     DEPENDS ${_qrc_file})
  add_custom_target(mantidqt_resources ALL DEPENDS ${_output_res_py})

  # Now add any compiled sip targets
  add_subdirectory(mantidqt)

  # Setup dependency chain
<<<<<<< HEAD
  add_dependencies ( mantidqt
    mantidqt_resources
    mantidqt_commonqt5
    mantidqt_instrumentviewqt5
    PythonInterface
  )
=======
  add_dependencies(mantidqt
                   mantidqt_resources
                   mantidqt_commonqt5
                   mantidqt_instrumentviewqt5)
>>>>>>> 6e73c6ef

  if(ENABLE_MANTIDPLOT)
    add_dependencies(mantidqt mantidqt_commonqt4)
  endif()

  if(MSVC)
    # Debug builds need libraries that are linked with MSVC debug runtime
    add_custom_command(
      TARGET mantidqt POST_BUILD
      COMMAND if 1==$<CONFIG:Debug> ${CMAKE_COMMAND} -E copy_directory
              ${PYTHON_DIR}/msvc-site-packages/debug/PyQt5
              ${CMAKE_RUNTIME_OUTPUT_DIRECTORY}/${CMAKE_CFG_INTDIR}/PyQt5
      COMMENT "Copying debug PyQt5 to bin/Debug")
  endif()

 
  # Testing

  # ctest targets
  set(
    PYTHON_TEST_FILES
    mantidqt/test/test_algorithm_observer.py
    mantidqt/test/test_import.py
    mantidqt/dialogs/test/test_algorithm_dialog.py
    mantidqt/dialogs/test/test_spectraselectiondialog.py
    mantidqt/plotting/test/test_figuretype.py
    mantidqt/plotting/test/test_functions.py
    mantidqt/project/test/test_plotssaver.py
    mantidqt/project/test/test_plotsloader.py
    mantidqt/project/test/test_project.py
    mantidqt/project/test/test_projectloader.py
    mantidqt/project/test/test_projectsaver.py
    mantidqt/project/test/test_workspaceloader.py
    mantidqt/project/test/test_workspacesaver.py
    mantidqt/utils/test/test_async.py
    mantidqt/utils/test/test_modal_tester.py
    mantidqt/utils/test/test_qt_utils.py
    mantidqt/utils/test/test_writetosignal.py
    mantidqt/widgets/codeeditor/test/test_codeeditor.py
    mantidqt/widgets/codeeditor/test/test_errorformatter.py
    mantidqt/widgets/codeeditor/test/test_execution.py
    mantidqt/widgets/codeeditor/test/test_interpreter.py
    mantidqt/widgets/test/test_messagedisplay.py
    mantidqt/widgets/test/test_fitpropertybrowser.py
    mantidqt/widgets/samplelogs/test/test_samplelogs_model.py
    mantidqt/widgets/samplelogs/test/test_samplelogs_presenter.py
    mantidqt/widgets/observers/test/test_ads_observer.py
    mantidqt/widgets/observers/test/test_observing_presenter.py
    mantidqt/widgets/observers/test/test_observing_view.py
    mantidqt/widgets/embedded_find_replace_dialog/test/test_embedded_find_replace_dialog_presenter.py
    mantidqt/widgets/workspacedisplay/test/test_data_copier.py
    mantidqt/widgets/workspacedisplay/test/test_user_notifier.py
    mantidqt/widgets/workspacedisplay/matrix/test/test_matrixworkspacedisplay_model.py
    mantidqt/widgets/workspacedisplay/matrix/test/test_matrixworkspacedisplay_presenter.py
    mantidqt/widgets/workspacedisplay/matrix/test/test_matrixworkspacedisplay_table_view_model.py
    mantidqt/widgets/workspacedisplay/matrix/test/test_matrixworkspacedisplay_view.py
    mantidqt/widgets/workspacedisplay/table/test/test_tableworkspacedisplay_error_column.py
    mantidqt/widgets/workspacedisplay/table/test/test_tableworkspacedisplay_marked_columns.py
    mantidqt/widgets/workspacedisplay/table/test/test_tableworkspacedisplay_workbench_table_widget_item.py
    mantidqt/widgets/workspacedisplay/table/test/test_tableworkspacedisplay_model.py
    mantidqt/widgets/workspacedisplay/table/test/test_tableworkspacedisplay_presenter.py
    mantidqt/widgets/workspacedisplay/table/test/test_tableworkspacedisplay_view.py
    )

  # ctest target for widgets that only get tested in qt5, because they are only
  # used in the workbench
  set(
    PYTHON_WIDGET_QT5_ONLY_TESTS
    mantidqt/widgets/algorithmselector/test/observer_test.py
    mantidqt/widgets/algorithmselector/test/test_algorithmselector.py
    mantidqt/widgets/codeeditor/test/test_interpreter_view.py
    mantidqt/widgets/codeeditor/test/test_multifileinterpreter.py
    mantidqt/widgets/codeeditor/test/test_multifileinterpreter_view.py
    mantidqt/widgets/codeeditor/tab_widget/test/test_codeeditor_tab_presenter.py
    mantidqt/widgets/codeeditor/tab_widget/test/test_codeeditor_tab_view.py
    mantidqt/widgets/instrumentview/test/test_instrumentview_io.py
    mantidqt/widgets/instrumentview/test/test_instrumentview_view.py
    mantidqt/widgets/samplelogs/test/test_samplelogs_view.py
    mantidqt/widgets/test/test_jupyterconsole.py
    mantidqt/widgets/workspacedisplay/matrix/test/test_matrixworkspacedisplay_io.py
    mantidqt/widgets/workspacedisplay/table/test/test_tableworkspacedisplay_io.py
    mantidqt/widgets/workspacewidget/test/test_workspacetreewidget.py)

  # Tests
  set(PYUNITTEST_RUN_SERIAL ON)
  set(PYUNITTEST_QT_API pyqt5)
  pyunittest_add_test(${CMAKE_CURRENT_SOURCE_DIR}
                      mantidqt_qt5
                      ${PYTHON_TEST_FILES}
                      ${PYTHON_WIDGET_QT5_ONLY_TESTS})
  set(PYUNITTEST_QT_API pyqt)
  pyunittest_add_test(${CMAKE_CURRENT_SOURCE_DIR} mantidqt_qt4
                      ${PYTHON_TEST_FILES})
  unset(PYUNITTEST_QT_API)
endif()<|MERGE_RESOLUTION|>--- conflicted
+++ resolved
@@ -38,19 +38,12 @@
   add_subdirectory(mantidqt)
 
   # Setup dependency chain
-<<<<<<< HEAD
   add_dependencies ( mantidqt
     mantidqt_resources
     mantidqt_commonqt5
     mantidqt_instrumentviewqt5
     PythonInterface
   )
-=======
-  add_dependencies(mantidqt
-                   mantidqt_resources
-                   mantidqt_commonqt5
-                   mantidqt_instrumentviewqt5)
->>>>>>> 6e73c6ef
 
   if(ENABLE_MANTIDPLOT)
     add_dependencies(mantidqt mantidqt_commonqt4)
@@ -66,7 +59,7 @@
       COMMENT "Copying debug PyQt5 to bin/Debug")
   endif()
 
- 
+
   # Testing
 
   # ctest targets
