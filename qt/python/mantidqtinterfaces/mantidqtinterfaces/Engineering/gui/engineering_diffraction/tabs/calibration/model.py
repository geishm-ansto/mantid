--- conflicted
+++ resolved
@@ -47,21 +47,14 @@
                                                      calibration)
 
         # save output
-        calib_dirs = [path.join(output_settings.get_output_path(), "Calibration", "")]
+        calib_dirs = [path.join(save_dir, "Calibration", "")]
         if rb_num:
-<<<<<<< HEAD
-            calib_dirs.append(path.join(output_settings.get_output_path(), "User", rb_num, "Calibration", ""))
+            calib_dirs.append(path.join(save_dir, "User", rb_num, "Calibration", ""))
             if calibration.group == EnggUtils.GROUP.TEXTURE:
                 calib_dirs.pop(0)  # only save to RB directory to limit number files saved
 
         for calib_dir in calib_dirs:
             self.create_output_files(calib_dir, calibration, focused_ceria)
-=======
-            calib_dir = path.join(save_dir, "User", rb_num, "Calibration", "")
-        else:
-            calib_dir = path.join(save_dir, "Calibration", "")
-        self.create_output_files(calib_dir, calibration, focused_ceria)
->>>>>>> 2fa08eec
 
         DeleteWorkspace(ceria_workspace)
 
