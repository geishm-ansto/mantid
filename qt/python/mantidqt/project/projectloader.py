--- conflicted
+++ resolved
@@ -60,12 +60,7 @@
 class ProjectReader(object):
     def __init__(self, project_file_ext):
         self.workspace_names = None
-<<<<<<< HEAD
-        self.interfaces_dicts = None
         self.plot_lists = None
-=======
-        self.plot_dicts = None
->>>>>>> 75aec1cb
         self.project_file_ext = project_file_ext
 
     def read_project(self, directory):
@@ -78,14 +73,6 @@
             with open(os.path.join(directory, (os.path.basename(directory) + self.project_file_ext))) as f:
                 json_data = json.load(f)
                 self.workspace_names = json_data["workspaces"]
-<<<<<<< HEAD
-                self.interfaces_dicts = json_data["interfaces"]
                 self.plot_lists = json_data["plots"]
-        except BaseException as e:
-            # Re-raise Keyboard interrupts
-            if isinstance(e, KeyboardInterrupt):
-                raise KeyboardInterrupt
-=======
         except Exception:
->>>>>>> 75aec1cb
             logger.warning("JSON project file unable to be loaded/read")