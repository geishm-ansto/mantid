# Mantid Repository : https://github.com/mantidproject/mantid
#
# Copyright &copy; 2018 ISIS Rutherford Appleton Laboratory UKRI,
#     NScD Oak Ridge National Laboratory, European Spallation Source
#     & Institut Laue - Langevin
# SPDX - License - Identifier: GPL - 3.0 +
#  This file is part of the mantidqt package
#
from __future__ import (absolute_import, division, print_function, unicode_literals)

<<<<<<< HEAD
from matplotlib import ticker, axis  # noqa
=======
import copy

from matplotlib import ticker, text, axis  # noqa
>>>>>>> 8e2afad6
import matplotlib.colors
import matplotlib.axes

from mantid import logger
from mantid.api import AnalysisDataService as ADS
from mantid.plots.plotfunctions import plot
from mantid import plots  # noqa


class PlotsLoader(object):
    def load_plots(self, plots_list):
        if plots_list is None:
            return

        for plot_ in plots_list:
            try:
                self.make_fig(plot_)
            except BaseException as e:
                # Catch all errors in here so it can fail silently-ish
                if isinstance(e, KeyboardInterrupt):
                    raise KeyboardInterrupt(str(e))
                logger.warning("A plot was unable to be loaded from the save file")

    def make_fig(self, plot_dict, create_plot=True):
        """
        This method currently only considers single matplotlib.axes.Axes based figures as that is the most common case
        :param plot_dict: dictionary; A dictionary of various items intended to recreate a figure
        :param create_plot: Bool; whether or not to make the plot, or to return the figure.
        :return: matplotlib.figure; Only returns if create_plot=False
        """
        import matplotlib.pyplot as plt
        # Grab creation arguments
        creation_args = plot_dict["creationArguments"]

        # Make a copy so it can be applied to the axes, of the plot once created.
        creation_args_copy = copy.deepcopy(creation_args[0])

        # Populate workspace names
        workspace_name = creation_args[0][0].pop('workspaces')
        workspace = ADS.retrieve(workspace_name)

        # Make initial plot
        fig, ax = plt.subplots(subplot_kw={'projection': 'mantid'})

        # Make sure that the axes gets it's creation_args as loading doesn't add them
        ax.creation_args = creation_args_copy

        self.plot_func(workspace, ax, creation_args[0][0])

        # If an overplot is necessary plot onto the same figure
        self.plot_extra_lines(creation_args=creation_args, ax=ax)

        # Update the fig
        fig._label = plot_dict["label"]
        fig.canvas.set_window_title(plot_dict["label"])
        self.restore_figure_data(fig=fig, dic=plot_dict)

        # If the function should create plot then create else return
        if create_plot:
            fig.show()
        else:
            return fig

    @staticmethod
    def plot_func( workspace, axes, creation_arg):
        plot(workspace=workspace, axes=axes, **creation_arg)

    def plot_extra_lines(self, creation_args, ax):
        """
        This method currently only considers single matplotlib.axes.Axes based figures as that is the most common case,
        to make it more than that the lines creation_args[0] needs to be rewrote to handle multiple axes args.
        :param creation_args:
        :param ax:
        :return:
        """
        # If an overplot is necessary plot onto the same figure
        if len(creation_args[0]) > 1:
            for ii in range(1, len(creation_args[0])):
                workspace_name = creation_args[0][ii].pop('workspaces')
                workspace = ADS.retrieve(workspace_name)
                self.plot_func(workspace, ax, creation_args[0][ii])

    def restore_figure_data(self, fig, dic):
        self.restore_fig_properties(fig, dic["properties"])
        axes_list = dic["axes"]
        for index, ax in enumerate(fig.axes):
            self.restore_fig_axes(ax, axes_list[index])

    @staticmethod
    def restore_fig_properties(fig, dic):
        fig.set_figheight(dic["figHeight"])
        fig.set_figwidth(dic["figWidth"])
        fig.set_dpi(dic["dpi"])

    def restore_fig_axes(self, ax, dic):
        # Restore axis properties
        properties = dic["properties"]
        self.update_properties(ax, properties)

        # Set the titles
        if dic["xAxisTitle"] is not None:
            ax.set_xlabel(dic["xAxisTitle"])
        if dic["yAxisTitle"] is not None:
            ax.set_ylabel(dic["yAxisTitle"])
        if dic["title"] is not None:
            ax.set_title(dic["title"])

        # Update the lines
        line_list = dic["lines"]
        for line in line_list:
            self.update_lines(ax, line)

        # Update/set text
        text_list = dic["texts"]
        for text_ in text_list:
            self.create_text_from_dict(ax, text_)

        # Update artists that are text
        for artist in dic["textFromArtists"]:
            self.create_text_from_dict(ax, artist)

        # Update Legend
        legend = ax.get_legend()
        if legend is not None:
            self.update_legend(ax, dic["legend"])
        else:
            ax.legend()
            self.update_legend(ax, dic["legend"])

    @staticmethod
    def create_text_from_dict(ax, dic):
        style_dic = dic["style"]
        ax.text(x=dic["position"][0],
                y=dic["position"][1],
                s=dic["text"],
                fontdict={u'alpha': style_dic["alpha"],
                          u'color': style_dic["color"],
                          u'rotation': style_dic["rotation"],
                          u'fontsize': style_dic["textSize"],
                          u'zorder': style_dic["zOrder"],
                          u'usetex': dic["useTeX"],
                          u'horizontalalignment': style_dic["hAlign"],
                          u'verticalalignment': style_dic["vAlign"]})

    @staticmethod
    def update_lines(ax, line):
        # Find the line based on label
        current_line = ax.lines[line["lineIndex"]]

        current_line.set_label(line["label"])
        current_line.set_alpha(line["alpha"])
        current_line.set_color(line["color"])
        current_line.set_linestyle(line["lineStyle"])
        current_line.set_linewidth(line["lineWidth"])

        marker_style = line["markerStyle"]
        current_line.set_markerfacecolor(marker_style["faceColor"])
        current_line.set_markeredgecolor(marker_style["edgeColor"])
        current_line.set_markeredgewidth(marker_style["edgeWidth"])
        current_line.set_marker(marker_style["markerType"])
        current_line.set_markersize(marker_style["markerSize"])
        current_line.set_zorder(marker_style["zOrder"])

    @staticmethod
    def update_legend(ax, legend):
        if not legend["exists"]:
            ax.get_legend().remove()
            return
        ax.legend().set_visible(legend["visible"])

    def update_properties(self, ax, properties):
        ax.set_position(properties["bounds"])
        ax.set_navigate(properties["dynamic"])
        ax.axison = properties["axisOn"]
        ax.set_frame_on(properties["frameOn"])
        ax.set_visible(properties["visible"])

        # Update X Axis
        self.update_axis(ax.xaxis, properties["xAxisProperties"])

        # Update Y Axis
        self.update_axis(ax.yaxis, properties["yAxisProperties"])

        ax.set_xscale(properties["xAxisScale"])
        ax.set_yscale(properties["yAxisScale"])
        ax.set_xlim(properties["xLim"])
        ax.set_ylim(properties["yLim"])

    def update_axis(self, axis_, properties):
        if isinstance(axis_, matplotlib.axis.XAxis):
            if properties["position"] is "top":
                axis_.tick_top()
            else:
                axis_.tick_bottom()

        if isinstance(axis_, matplotlib.axis.YAxis):
            if properties["position"] is "right":
                axis_.tick_right()
            else:
                axis_.tick_left()

        labels = axis_.get_ticklabels()
        if properties["fontSize"] is not "":
            for label in labels:
                label.set_fontsize(properties["fontSize"])

        axis_.set_visible(properties["visible"])

        # Set axis tick data
        self.update_axis_ticks(axis_, properties)

        # Set grid data
        self.update_grid_style(axis_, properties)

    @staticmethod
    def update_grid_style(axis_, properties):
        grid_dict = properties["gridStyle"]
        grid_lines = axis_.get_gridlines()
        if grid_dict["gridOn"]:
            axis_._gridOnMajor = True
            for grid_line in grid_lines:
                grid_line.set_alpha(grid_dict["alpha"])
                grid_line.set_color(grid_dict["color"])

    @staticmethod
    def update_axis_ticks(axis_, properties):
        # Update Major and Minor Locator
        if properties["majorTickLocator"] is "FixedLocator":
            axis_.set_major_locator(ticker.FixedLocator(properties["majorTickLocatorValues"]))

        if properties["minorTickLocator"] is "FixedLocator":
            axis_.set_minor_locator(ticker.FixedLocator(properties["minorTickLocatorValues"]))

        # Update Major and Minor Formatter
        if properties["majorTickFormatter"] is "FixedFormatter":
            axis_.set_major_formatter(ticker.FixedFormatter(properties["majorTickFormat"]))

        if properties["minorTickFormatter"] is "FixedFormatter":
            axis_.set_major_formatter(ticker.FixedLocator(properties["minorTickFormat"]))<|MERGE_RESOLUTION|>--- conflicted
+++ resolved
@@ -8,13 +8,9 @@
 #
 from __future__ import (absolute_import, division, print_function, unicode_literals)
 
-<<<<<<< HEAD
-from matplotlib import ticker, axis  # noqa
-=======
 import copy
 
 from matplotlib import ticker, text, axis  # noqa
->>>>>>> 8e2afad6
 import matplotlib.colors
 import matplotlib.axes
 
