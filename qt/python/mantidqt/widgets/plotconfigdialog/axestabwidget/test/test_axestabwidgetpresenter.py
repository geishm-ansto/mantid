--- conflicted
+++ resolved
@@ -58,64 +58,6 @@
         presenter = self._generate_presenter()
         with mock.patch.object(presenter, 'get_selected_ax', lambda: ax_mock):
             with mock.patch.object(presenter, 'update_view', lambda: None):
-<<<<<<< HEAD
-                presenter.current_view_props = presenter.get_selected_ax_properties()
-                presenter.apply_properties()
-                # Mock properties object and view then test that the view's setters
-                # are called with the correct property values
-                ax_mock.set_title.assert_called_once_with(
-                    presenter.current_view_props.title)
-                ax_mock.set_xlim.assert_called_once_with(
-                    presenter.current_view_props.xlim)
-                ax_mock.set_xlabel.assert_called_once_with(
-                    presenter.current_view_props.xlabel)
-                ax_mock.set_xscale.assert_called_once_with(
-                    presenter.current_view_props.xscale)
-                ax_mock.set_ylim.assert_called_once_with(
-                    presenter.current_view_props.ylim)
-                ax_mock.set_ylabel.assert_called_once_with(
-                    presenter.current_view_props.ylabel)
-                ax_mock.set_yscale.assert_called_once_with(
-                    presenter.current_view_props.yscale)
-                ax_mock.minorticks_on.assert_called_once()
-                ax_mock.set_facecolor.assert_called_once_with(
-                    presenter.current_view_props.canvas_color)
-
-    def test_ampersand_removed_from_current_axis_title(self):
-        ax_title = "test"
-
-        # KDE prepends & to axes title
-        mock_kde_view = mock.Mock(get_selected_ax_name=lambda: "My Axes: (0, 0)",
-                                  get_axis=lambda: f"&{ax_title}",
-                                  get_properties=lambda: {})
-        ax_props_dict = {
-            # Mock out some properties that presenter.axis_changed depends on.
-            'canvas_color': (1.0, 1.0, 1.0, 1.0),
-            f"{ax_title}lim": (0, 1),
-            f"{ax_title}label": ax_title,
-            f"{ax_title}scale": "Linear",
-        }
-        presenter = Presenter(self.fig, view=mock_kde_view)
-        presenter.current_view_props = ax_props_dict
-
-        presenter.axis_changed()
-
-        self.assertEqual(presenter.current_axis, ax_title.replace('&', ''))
-
-    def test_apply_all_properties_calls_setters_with_correct_properties(self):
-        ax_mock_1 = mock.MagicMock()
-        ax_mock_2 = mock.MagicMock()
-        presenter = self._generate_presenter()
-        presenter.axes_names_dict = {'1': ax_mock_1, '2': ax_mock_2}
-        with mock.patch.object(presenter, 'get_selected_ax', lambda: ax_mock_1):
-            with mock.patch.object(presenter, 'update_view', lambda: None):
-                presenter.current_view_props = presenter.get_selected_ax_properties()
-                presenter.apply_all_properties()
-                # Mock properties object and view then test that the view's setters
-                # are called with the correct property values
-                for key in presenter.axes_names_dict.keys():
-                    ax_mock = presenter.axes_names_dict[key]
-=======
                 with mock.patch.object(presenter, 'axis_changed', lambda: None):
                     presenter.current_view_props = presenter.get_selected_ax_properties()
                     presenter.apply_properties()
@@ -123,7 +65,6 @@
                     # are called with the correct property values
                     ax_mock.set_title.assert_called_once_with(
                         presenter.current_view_props.title)
->>>>>>> 4cb82b06
                     ax_mock.set_xlim.assert_called_once_with(
                         presenter.current_view_props.xlim)
                     ax_mock.set_xlabel.assert_called_once_with(
