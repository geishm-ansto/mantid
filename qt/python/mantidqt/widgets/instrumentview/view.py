# Mantid Repository : https://github.com/mantidproject/mantid
#
# Copyright &copy; 2017 ISIS Rutherford Appleton Laboratory UKRI,
#     NScD Oak Ridge National Laboratory, European Spallation Source
#     & Institut Laue - Langevin
# SPDX - License - Identifier: GPL - 3.0 +
#  This file is part of the mantidqt package
#
#
"""
Contains the Python wrapper class for the C++ instrument widget
"""
from __future__ import (absolute_import, unicode_literals)

# 3rdparty imports
from qtpy.QtCore import Qt, Signal, Slot
from qtpy.QtWidgets import QVBoxLayout, QWidget

# local imports
from mantidqt.utils.qt import import_qt
# import widget class from C++ wrappers
from mantidqt.widgets.common.observing_view import ObservingView

InstrumentWidget = import_qt('._instrumentview', 'mantidqt.widgets.instrumentview',
                             'InstrumentWidget')


class InstrumentView(QWidget, ObservingView):
    """
    Defines a Window wrapper for the instrument widget. Sets
    the Qt.Window flag and window title. Holds a reference
    to the presenter and keeps it alive for the duration that
    the window is open
    """
<<<<<<< HEAD
    _presenter = None
    cpp_widget = None
=======
    presenter = None
    _widget = None
>>>>>>> 303b3f6d

    close_signal = Signal()

    def __init__(self, presenter, name, parent=None):
        super(InstrumentView, self).__init__(parent)

        self.widget = InstrumentWidget(name)

        self.presenter = presenter

        self.setWindowTitle(name)
        self.setWindowFlags(Qt.Window)

        self.cpp_widget = InstrumentWidget(name)

        layout = QVBoxLayout()
        layout.setContentsMargins(0, 0, 0, 0)
<<<<<<< HEAD
        layout.addWidget(self.cpp_widget)
        self.setLayout(layout)
=======

        layout.addWidget(self.widget)
        self.setLayout(layout)

        self.close_signal.connect(self._run_close)

    @Slot()
    def _run_close(self):
        self.close()
>>>>>>> 303b3f6d
<|MERGE_RESOLUTION|>--- conflicted
+++ resolved
@@ -32,13 +32,8 @@
     to the presenter and keeps it alive for the duration that
     the window is open
     """
-<<<<<<< HEAD
     _presenter = None
-    cpp_widget = None
-=======
-    presenter = None
     _widget = None
->>>>>>> 303b3f6d
 
     close_signal = Signal()
 
@@ -56,11 +51,6 @@
 
         layout = QVBoxLayout()
         layout.setContentsMargins(0, 0, 0, 0)
-<<<<<<< HEAD
-        layout.addWidget(self.cpp_widget)
-        self.setLayout(layout)
-=======
-
         layout.addWidget(self.widget)
         self.setLayout(layout)
 
@@ -68,5 +58,4 @@
 
     @Slot()
     def _run_close(self):
-        self.close()
->>>>>>> 303b3f6d
+        self.close()