--- conflicted
+++ resolved
@@ -9,11 +9,7 @@
   ${COMMON_INC_DIR}/MantidQtWidgets/Common/WorkspacePresenter/WorkspaceTreeWidget.h
 )
 
-<<<<<<< HEAD
-find_package ( Boost COMPONENTS python REQUIRED )
-=======
 find_package ( BoostPython REQUIRED )
->>>>>>> 976564c2
 
 list ( APPEND common_link_libs
   ${TCMALLOC_LIBRARIES_LINKTIME}
