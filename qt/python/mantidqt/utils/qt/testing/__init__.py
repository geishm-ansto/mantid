--- conflicted
+++ resolved
@@ -24,12 +24,8 @@
 from qtpy.QtCore import Qt
 from qtpy.QtWidgets import QApplication
 
-<<<<<<< HEAD
+from mantidqt.utils.qt.plugins import setup_library_paths
 from .modal_tester import ModalTester
-
-=======
-from mantidqt.utils.qt.plugins import setup_library_paths
->>>>>>> 678c6f36
 
 
 # Reference to created QApplication instance so that item is kept alive
