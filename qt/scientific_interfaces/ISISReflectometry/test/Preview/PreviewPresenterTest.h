// Mantid Repository : https://github.com/mantidproject/mantid
//
// Copyright &copy; 2021 ISIS Rutherford Appleton Laboratory UKRI,
//   NScD Oak Ridge National Laboratory, European Spallation Source,
//   Institut Laue - Langevin & CSNS, Institute of High Energy Physics, CAS
// SPDX - License - Identifier: GPL - 3.0 +
#pragma once

#include "../../../../widgets/regionselector/test/MockRegionSelector.h"
#include "../ReflMockObjects.h"
#include "MantidFrameworkTestHelpers/WorkspaceCreationHelper.h"
#include "MantidKernel/IPropertyManager.h"
#include "MantidQtWidgets/Common/BatchAlgorithmRunner.h"
#include "MantidQtWidgets/Plotting/AxisID.h"
#include "MockInstViewModel.h"
#include "MockPlotPresenter.h"
#include "MockPreviewModel.h"
#include "MockPreviewView.h"
#include "PreviewPresenter.h"
#include "ROIType.h"
#include "Reduction/RowExceptions.h"
#include "TestHelpers/ModelCreationHelper.h"

#include <cxxtest/TestSuite.h>
#include <gmock/gmock.h>
#include <gtest/gtest.h>

#include <memory>

using namespace MantidQt::CustomInterfaces::ISISReflectometry;
using namespace MantidQt::CustomInterfaces::ISISReflectometry::ModelCreationHelper;
using namespace MantidQt::API;
using namespace Mantid::Kernel;
using namespace MantidQt::Widgets;

using MantidQt::MantidWidgets::AxisID;
using MantidQt::MantidWidgets::MockPlotPresenter;

using ::testing::_;
using ::testing::AtLeast;
using ::testing::ByRef;
using ::testing::Eq;
using ::testing::NiceMock;
using ::testing::NotNull;
using ::testing::Ref;
using ::testing::Return;
using ::testing::ReturnRef;
using ::testing::Throw;

class PreviewPresenterTest : public CxxTest::TestSuite {
  using MockInstViewModelT = std::unique_ptr<MockInstViewModel>;
  using MockJobManagerT = std::unique_ptr<MockJobManager>;
  using MockModelT = std::unique_ptr<MockPreviewModel>;
  using MockViewT = std::unique_ptr<MockPreviewView>;
  using MockRegionSelectorT = std::unique_ptr<MockRegionSelector>;
  using MockPlotPresenterT = std::unique_ptr<MockPlotPresenter>;

public:
  void test_notify_load_workspace_requested_loads_from_file_if_not_in_ads() {
    auto mockModel = makeModel();
    auto mockView = makeView();
    auto mockJobManager = makeJobManager();
    auto const workspaceName = std::string("test workspace");

    EXPECT_CALL(*mockView, getWorkspaceName()).Times(1).WillOnce(Return(workspaceName));
    EXPECT_CALL(*mockModel, loadWorkspaceFromAds(workspaceName)).Times(1).WillOnce(Return(false));
    EXPECT_CALL(*mockModel, loadAndPreprocessWorkspaceAsync(Eq(workspaceName), Ref(*mockJobManager))).Times(1);

    auto presenter = PreviewPresenter(packDeps(mockView.get(), std::move(mockModel), std::move(mockJobManager)));
    presenter.notifyLoadWorkspaceRequested();
  }

  void test_notify_load_workspace_requested_does_not_load_from_file_if_in_ads() {
    auto mockModel = makeModel();
    auto mockView = makeView();
    auto mockInstViewModel = makeInstViewModel();
    auto mockJobManager = makeJobManager();
    auto const workspaceName = std::string("test workspace");

    EXPECT_CALL(*mockView, getWorkspaceName()).Times(1).WillOnce(Return(workspaceName));
    EXPECT_CALL(*mockModel, loadWorkspaceFromAds(workspaceName)).Times(1).WillOnce(Return(true));
    EXPECT_CALL(*mockModel, loadAndPreprocessWorkspaceAsync(_, _)).Times(0);
    expectLoadWorkspaceCompletedUpdatesInstrumentView(*mockView, *mockModel, *mockInstViewModel);

    auto presenter = PreviewPresenter(
        packDeps(mockView.get(), std::move(mockModel), std::move(mockJobManager), std::move(mockInstViewModel)));
    presenter.notifyLoadWorkspaceRequested();
  }

  void test_notify_load_workspace_catches_runtime_error() {
    auto mockModel = makeModel();
    auto mockView = makeView();
    auto const workspaceName = std::string("test workspace");
    auto error = std::runtime_error("Test error");

    EXPECT_CALL(*mockView, getWorkspaceName()).Times(1).WillOnce(Return(workspaceName));
    EXPECT_CALL(*mockModel, loadWorkspaceFromAds(workspaceName)).Times(1).WillOnce(Throw(error));
    EXPECT_CALL(*mockModel, loadAndPreprocessWorkspaceAsync(_, _)).Times(0);
    EXPECT_CALL(*mockView, plotInstView(_, _, _)).Times(0);

    auto presenter = PreviewPresenter(packDeps(mockView.get(), std::move(mockModel)));
    TS_ASSERT_THROWS_NOTHING(presenter.notifyLoadWorkspaceRequested());
  }

  void test_notify_load_workspace_does_not_catch_unexpected_error() {
    auto mockModel = makeModel();
    auto mockView = makeView();
    auto const workspaceName = std::string("test workspace");
    auto error = std::invalid_argument("Test error");

    EXPECT_CALL(*mockView, getWorkspaceName()).Times(1).WillOnce(Return(workspaceName));
    EXPECT_CALL(*mockModel, loadWorkspaceFromAds(workspaceName)).Times(1).WillOnce(Throw(error));
    EXPECT_CALL(*mockModel, loadAndPreprocessWorkspaceAsync(_, _)).Times(0);
    EXPECT_CALL(*mockView, plotInstView(_, _, _)).Times(0);

    auto presenter = PreviewPresenter(packDeps(mockView.get(), std::move(mockModel)));
    TS_ASSERT_THROWS(presenter.notifyLoadWorkspaceRequested(), std::invalid_argument const &);
  }

  void test_notify_load_workspace_complete_reloads_inst_view() {
    auto mockModel = makeModel();
    auto mockView = makeView();
    auto mockJobManager = makeJobManager();
    auto mockInstViewModel = makeInstViewModel();

    expectLoadWorkspaceCompletedUpdatesInstrumentView(*mockView, *mockModel, *mockInstViewModel);

    auto deps = packDeps(mockView.get(), std::move(mockModel), std::move(mockJobManager), std::move(mockInstViewModel));
    auto presenter = PreviewPresenter(std::move(deps));
    presenter.notifyLoadWorkspaceCompleted();
  }

  void test_angle_is_set_when_workspace_loaded() {
    auto mockModel = makeModel();
    auto mockView = std::make_unique<MockPreviewView>();

    expectLoadWorkspaceCompletedUpdatesAngle(*mockView, *mockModel);

    auto deps = packDeps(mockView.get(), std::move(mockModel));
    auto presenter = PreviewPresenter(std::move(deps));
    presenter.notifyLoadWorkspaceCompleted();
  }

  void test_notify_inst_view_select_rect_requested() {
    auto mockView = makeView();
    expectInstViewSetToSelectRectMode(*mockView);
    auto presenter = PreviewPresenter(packDeps(mockView.get()));
    presenter.notifyInstViewSelectRectRequested();
  }

  void test_notify_inst_view_pan_requested() {
    auto mockView = makeView();
    expectInstViewSetToEditMode(*mockView);
    auto presenter = PreviewPresenter(packDeps(mockView.get()));
    presenter.notifyInstViewEditRequested();
  }

  void test_notify_inst_view_zoom_requested() {
    auto mockView = makeView();
    expectInstViewSetToZoomMode(*mockView);
    auto presenter = PreviewPresenter(packDeps(mockView.get()));
    presenter.notifyInstViewZoomRequested();
  }

  void test_notify_inst_view_shape_changed() {
    auto mockView = makeView();
    auto mockModel = makeModel();
    auto mockInstViewModel = makeInstViewModel();
    auto mockJobManager = makeJobManager();
    expectInstViewSetToEditMode(*mockView);
    expectSumBanksCalledOnSelectedDetectors(*mockView, *mockModel, *mockInstViewModel, *mockJobManager);
    // TODO check that the model is called to sum banks
    auto presenter = PreviewPresenter(
        packDeps(mockView.get(), std::move(mockModel), std::move(mockJobManager), std::move(mockInstViewModel)));
    presenter.notifyInstViewShapeChanged();
  }

  void test_notify_region_selector_export_to_ads_requested() {
    auto mockView = makeView();
    auto mockModel = makeModel();

    EXPECT_CALL(*mockModel, exportSummedWsToAds()).Times(1);
    auto presenter = PreviewPresenter(packDeps(mockView.get(), std::move(mockModel)));

    presenter.notifyRegionSelectorExportAdsRequested();
  }

  void test_notify_1D_plot_export_to_ads_requested() {
    auto mockView = makeView();
    auto mockModel = makeModel();

    EXPECT_CALL(*mockModel, exportReducedWsToAds()).Times(1);
    auto presenter = PreviewPresenter(packDeps(mockView.get(), std::move(mockModel)));

    presenter.notifyLinePlotExportAdsRequested();
  }

  void test_sum_banks_completed_plots_region_selector() {
    auto mockView = makeView();
    auto mockModel = makeModel();
    auto mockJobManager = makeJobManager();
    auto mockRegionSelector = makeRegionSelector();

    auto ws = WorkspaceCreationHelper::create2DWorkspace(1, 1);
    EXPECT_CALL(*mockModel, getSummedWs).Times(1).WillOnce(Return(ws));
    EXPECT_CALL(*mockRegionSelector, updateWorkspace(Eq(ws))).Times(1);
    expectRegionSelectorToolbarEnabled(*mockView, false);

    expectRunReduction(*mockView, *mockModel, *mockJobManager, *mockRegionSelector);

    auto presenter = PreviewPresenter(packDeps(mockView.get(), std::move(mockModel), std::move(mockJobManager),
                                               makeInstViewModel(), std::move(mockRegionSelector)));

    expectRegionSelectorToolbarEnabled(*mockView, true);

    presenter.notifySumBanksCompleted();
  }

  void test_notify_update_angle_will_run_a_reduction() {
    auto mockView = makeView();
    auto mockModel = makeModel();
    auto mockJobManager = makeJobManager();
    auto mockRegionSelector = makeRegionSelector();

    expectRunReduction(*mockView, *mockModel, *mockJobManager, *mockRegionSelector);

    auto presenter = PreviewPresenter(packDeps(mockView.get(), std::move(mockModel), std::move(mockJobManager),
                                               makeInstViewModel(), std::move(mockRegionSelector)));

    presenter.notifyUpdateAngle();
  }

  void test_rectangular_roi_requested() {
    auto mockView = makeView();
    auto mockRegionSelector_uptr = makeRegionSelector();
    auto mockRegionSelector = mockRegionSelector_uptr.get();
    const std::string regionType = roiTypeToString(ROIType::Signal);
    const std::string color = roiTypeToColor(ROIType::Signal);

    EXPECT_CALL(*mockView, getRegionType()).Times(1).WillOnce(Return(regionType));
    expectRectangularROIMode(*mockView);
    EXPECT_CALL(*mockRegionSelector, addRectangularRegion(regionType, color)).Times(1);
    auto presenter = PreviewPresenter(packDeps(mockView.get(), makeModel(), makeJobManager(), makeInstViewModel(),
                                               std::move(mockRegionSelector_uptr)));

    presenter.notifyRectangularROIModeRequested();
  }

  void test_edit_roi_mode_requested() {
    auto mockView = makeView();
    auto mockRegionSelector_uptr = makeRegionSelector();
    auto mockRegionSelector = mockRegionSelector_uptr.get();

    expectEditROIMode(*mockView);
    EXPECT_CALL(*mockRegionSelector, cancelDrawingRegion()).Times(1);
    auto presenter = PreviewPresenter(packDeps(mockView.get(), makeModel(), makeJobManager(), makeInstViewModel(),
                                               std::move(mockRegionSelector_uptr)));

    presenter.notifyEditROIModeRequested();
  }

  void test_notify_region_changed_starts_reduction() {
    auto mockView = makeView();
    auto mockModel = makeModel();
    auto mockJobManager = makeJobManager();
    auto mockRegionSelector = makeRegionSelector();

    expectEditROIMode(*mockView);
    expectRunReduction(*mockView, *mockModel, *mockJobManager, *mockRegionSelector);

    auto presenter = PreviewPresenter(packDeps(mockView.get(), std::move(mockModel), std::move(mockJobManager),
                                               makeInstViewModel(), std::move(mockRegionSelector)));
    presenter.notifyRegionChanged();
  }

  void test_line_plot_is_displayed_when_reduction_completed() {
    auto mockView = makeView();
    auto mockModel = makeModel();
    auto mockLinePlot = std::make_unique<MockPlotPresenter>();
    auto lineLabel = std::string("line_label");
    auto ws = WorkspaceCreationHelper::create2DWorkspaceWithReflectometryInstrument();

    EXPECT_CALL(*mockModel, getReducedWs()).Times(1).WillOnce(Return(ws));
    EXPECT_CALL(*mockLinePlot, setSpectrum(ws, 0)).Times(1);
    EXPECT_CALL(*mockLinePlot, plot()).Times(1);

    auto presenter = PreviewPresenter(packDeps(mockView.get(), std::move(mockModel), makeJobManager(),
                                               makeInstViewModel(), makeRegionSelector(), std::move(mockLinePlot)));

    presenter.notifyReductionCompleted();
  }

  void test_notify_reduction_resumed_disables_view() {
    auto mockView = makeView();
    auto mainPresenter = MockBatchPresenter();

    expectProcessingEnabled(mainPresenter);
    expectApplyButtonDisabled(*mockView);

    auto presenter = PreviewPresenter(packDeps(mockView.get()));
    presenter.acceptMainPresenter(&mainPresenter);
    presenter.notifyReductionResumed();
  }

  void test_notify_reduction_paused_enables_view() {
    auto mockView = makeView();
    auto mainPresenter = MockBatchPresenter();

    expectProcessingDisabled(mainPresenter);
    expectApplyButtonEnabled(*mockView);

    auto presenter = PreviewPresenter(packDeps(mockView.get()));
    presenter.acceptMainPresenter(&mainPresenter);
    presenter.notifyReductionPaused();
  }

  void test_notify_autoreduction_resumed_disables_view() {
    auto mockView = makeView();
    auto mainPresenter = MockBatchPresenter();

    expectAutoreducingEnabled(mainPresenter);
    expectApplyButtonDisabled(*mockView);

    auto presenter = PreviewPresenter(packDeps(mockView.get()));
    presenter.acceptMainPresenter(&mainPresenter);
    presenter.notifyAutoreductionResumed();
  }

  void test_notify_autoreduction_paused_enables_view() {
    auto mockView = makeView();
    auto mainPresenter = MockBatchPresenter();

    expectAutoreducingDisabled(mainPresenter);
    expectApplyButtonEnabled(*mockView);

    auto presenter = PreviewPresenter(packDeps(mockView.get()));
    presenter.acceptMainPresenter(&mainPresenter);
    presenter.notifyAutoreductionPaused();
  }

<<<<<<< HEAD
  void test_notify_apply_requested_notifies_main_presenter() {
    auto mockView = makeView();
    auto mainPresenter = MockBatchPresenter();

    EXPECT_CALL(mainPresenter, notifyPreviewApplyRequested()).Times(1);

    auto presenter = PreviewPresenter(packDeps(mockView.get()));
    presenter.acceptMainPresenter(&mainPresenter);
    presenter.notifyApplyRequested();
  }

  void test_get_preview_row() {
    auto mockView = makeView();
    auto mockModel = makeModel();
    auto previewRow = PreviewRow({"12345"});

    EXPECT_CALL(*mockModel, getPreviewRow()).Times(1).WillOnce(ReturnRef(previewRow));

    auto presenter = PreviewPresenter(packDeps(mockView.get(), std::move(mockModel)));
    presenter.getPreviewRow();
  }

  void test_notify_apply_requested_will_catch_RowNotFoundException() {
    auto mockView = makeView();
    auto mainPresenter = MockBatchPresenter();
    auto presenter = PreviewPresenter(packDeps(mockView.get()));
    presenter.acceptMainPresenter(&mainPresenter);

    EXPECT_CALL(mainPresenter, notifyPreviewApplyRequested())
        .Times(1)
        .WillRepeatedly(Throw(RowNotFoundException("Error message")));

    presenter.notifyApplyRequested();
  }

  void test_notify_apply_requested_will_catch_MultipleRowsFoundException() {
    auto mockView = makeView();
    auto mainPresenter = MockBatchPresenter();
    auto presenter = PreviewPresenter(packDeps(mockView.get()));
    presenter.acceptMainPresenter(&mainPresenter);

    EXPECT_CALL(mainPresenter, notifyPreviewApplyRequested())
        .Times(1)
        .WillRepeatedly(Throw(MultipleRowsFoundException("Error message")));

    presenter.notifyApplyRequested();
=======
  void test_region_selector_and_reduction_plot_is_cleared_on_a_sum_banks_algorithm_error() {
    auto mockView = makeView();
    auto mockModel = makeModel();
    auto mockRegionSelector = makeRegionSelector();
    auto mockPlotPresenter = std::make_unique<MockPlotPresenter>();

    // Get the raw pointers before moving ownership of the unique ptrs to the PreviewPresenter, so we can set
    // expectations later
    auto rawMockRegionSelector = mockRegionSelector.get();
    auto rawMockPlotPresenter = mockPlotPresenter.get();

    auto presenter =
        PreviewPresenter(packDeps(mockView.get(), std::move(mockModel), makeJobManager(), makeInstViewModel(),
                                  std::move(mockRegionSelector), std::move(mockPlotPresenter)));

    expectRegionSelectorCleared(*mockView, rawMockRegionSelector);
    expectReductionPlotCleared(rawMockPlotPresenter);

    presenter.notifySumBanksAlgorithmError();
  }

  void test_reduction_plot_is_cleared_on_a_reduction_algorithm_error() {
    auto mockView = makeView();
    auto mockModel = makeModel();
    auto mockPlotPresenter = std::make_unique<MockPlotPresenter>();

    // Get the raw pointer before moving ownership of the unique ptr to the PreviewPresenter, so we can set
    // expectations later
    auto rawMockPlotPresenter = mockPlotPresenter.get();

    auto presenter =
        PreviewPresenter(packDeps(mockView.get(), std::move(mockModel), makeJobManager(), makeInstViewModel(),
                                  makeRegionSelector(), std::move(mockPlotPresenter)));

    expectReductionPlotCleared(rawMockPlotPresenter);

    presenter.notifyReductionAlgorithmError();
>>>>>>> 67c8be09
  }

private:
  MockViewT makeView() {
    auto mockView = std::make_unique<MockPreviewView>();
    EXPECT_CALL(*mockView, subscribe(NotNull())).Times(1);
    EXPECT_CALL(*mockView, setInstViewToolbarEnabled(Eq(false))).Times(1);
    return mockView;
  }

  MockModelT makeModel() { return std::make_unique<MockPreviewModel>(); }

  MockJobManagerT makeJobManager() {
    auto mockJobManager = std::make_unique<MockJobManager>();
    EXPECT_CALL(*mockJobManager, subscribe(NotNull())).Times(1);
    return mockJobManager;
  }

  MockInstViewModelT makeInstViewModel() { return std::make_unique<MockInstViewModel>(); }

  MockRegionSelectorT makeRegionSelector() { return std::make_unique<MockRegionSelector>(); }

  PreviewPresenter::Dependencies packDeps(MockPreviewView *view,
                                          MockModelT model = std::make_unique<MockPreviewModel>(),
                                          MockJobManagerT jobManager = std::make_unique<NiceMock<MockJobManager>>(),
                                          MockInstViewModelT instView = std::make_unique<MockInstViewModel>(),
                                          MockRegionSelectorT regionSelector = std::make_unique<MockRegionSelector>(),
                                          MockPlotPresenterT linePlot = std::make_unique<MockPlotPresenter>()) {
    expectPresenterConstructed(*regionSelector, *linePlot);
    return PreviewPresenter::Dependencies{view,
                                          std::move(model),
                                          std::move(jobManager),
                                          std::move(instView),
                                          std::move(regionSelector),
                                          std::move(linePlot)};
  }

  void expectPresenterConstructed(MockRegionSelector &regionSelector, MockPlotPresenter &linePlot) {
    EXPECT_CALL(regionSelector, subscribe(NotNull())).Times(1);
    EXPECT_CALL(linePlot, setScaleLog(AxisID::YLeft)).Times(1);
    EXPECT_CALL(linePlot, setScaleLog(AxisID::XBottom)).Times(1);
    EXPECT_CALL(linePlot, setPlotErrorBars(true)).Times(1);
  }

  void expectLoadWorkspaceCompletedUpdatesInstrumentView(MockPreviewView &mockView, MockPreviewModel &mockModel,
                                                         MockInstViewModel &mockInstViewModel) {
    expectInstViewModelUpdatedWithLoadedWorkspace(mockModel, mockInstViewModel);
    expectPlotInstView(mockView, mockInstViewModel);
    expectInstViewToolbarEnabled(mockView);
    expectInstViewSetToZoomMode(mockView);
  }

  void expectLoadWorkspaceCompletedUpdatesAngle(MockPreviewView &mockView, MockPreviewModel &mockModel) {
    auto ws = WorkspaceCreationHelper::create2DWorkspace(1, 1);
    auto angle = 2.3;

    EXPECT_CALL(mockModel, getLoadedWs()).Times(1).WillOnce(Return(ws));
    EXPECT_CALL(mockModel, getDefaultTheta()).Times(1).WillOnce(Return(angle));
    EXPECT_CALL(mockView, setAngle(angle)).Times(1);
  }

  void expectInstViewModelUpdatedWithLoadedWorkspace(MockPreviewModel &mockModel,
                                                     MockInstViewModel &mockInstViewModel) {
    auto ws = WorkspaceCreationHelper::create2DWorkspace(1, 1);
    EXPECT_CALL(mockModel, getLoadedWs()).Times(1).WillOnce(Return(ws));
    EXPECT_CALL(mockInstViewModel, updateWorkspace(Eq(ws))).Times(1);
  }

  void expectSumBanksCalledOnSelectedDetectors(MockPreviewView &mockView, MockPreviewModel &mockModel,
                                               MockInstViewModel &mockInstViewModel, MockJobManager &mockJobManager) {
    auto detIndices = std::vector<size_t>{44, 45, 46};
    auto detIDs = std::vector<Mantid::detid_t>{2, 3, 4};
    auto detIDsStr = std::string{"2, 3, 4"};
    EXPECT_CALL(mockView, getSelectedDetectors()).Times(1).WillOnce(Return(detIndices));
    EXPECT_CALL(mockInstViewModel, detIndicesToDetIDs(Eq(detIndices))).Times(1).WillOnce(Return(detIDs));
    EXPECT_CALL(mockModel, setSelectedBanks(detIDs)).Times(1);
    EXPECT_CALL(mockModel, sumBanksAsync(Ref(mockJobManager))).Times(1);
  }

  void expectPlotInstView(MockPreviewView &mockView, MockInstViewModel &mockInstViewModel) {
    auto samplePos = V3D(1, 2, 3);
    auto axes = V3D(4, 5, 6);
    EXPECT_CALL(mockInstViewModel, getInstrumentViewActor()).Times(1).WillOnce(Return(nullptr));
    EXPECT_CALL(mockInstViewModel, getSamplePos()).Times(1).WillOnce(Return(samplePos));
    EXPECT_CALL(mockInstViewModel, getAxis()).Times(1).WillOnce(Return(axes));
    EXPECT_CALL(mockView, plotInstView(Eq(nullptr), Eq(samplePos), Eq(axes))).Times(1);
  }

  void expectInstViewToolbarEnabled(MockPreviewView &mockView) {
    EXPECT_CALL(mockView, setInstViewToolbarEnabled(Eq(true))).Times(1);
  }

  void expectRegionSelectorToolbarEnabled(MockPreviewView &mockView, bool enable) {
    EXPECT_CALL(mockView, setRegionSelectorToolbarEnabled(Eq(enable))).Times(1);
  }

  void expectInstViewSetToZoomMode(MockPreviewView &mockView) {
    EXPECT_CALL(mockView, setInstViewSelectRectState(Eq(false))).Times(1);
    EXPECT_CALL(mockView, setInstViewEditState(Eq(false))).Times(1);
    EXPECT_CALL(mockView, setInstViewZoomState(Eq(true))).Times(1);
    EXPECT_CALL(mockView, setInstViewZoomMode()).Times(1);
  }

  void expectInstViewSetToEditMode(MockPreviewView &mockView) {
    EXPECT_CALL(mockView, setInstViewZoomState(Eq(false))).Times(1);
    EXPECT_CALL(mockView, setInstViewSelectRectState(Eq(false))).Times(1);
    EXPECT_CALL(mockView, setInstViewEditState(Eq(true))).Times(1);
    EXPECT_CALL(mockView, setInstViewEditMode()).Times(1);
  }

  void expectInstViewSetToSelectRectMode(MockPreviewView &mockView) {
    EXPECT_CALL(mockView, setInstViewEditState(Eq(false))).Times(1);
    EXPECT_CALL(mockView, setInstViewZoomState(Eq(false))).Times(1);
    EXPECT_CALL(mockView, setInstViewSelectRectState(Eq(true))).Times(1);
    EXPECT_CALL(mockView, setInstViewSelectRectMode()).Times(1);
  }

  void expectRectangularROIMode(MockPreviewView &mockView) {
    EXPECT_CALL(mockView, setEditROIState(Eq(false))).Times(1);
    EXPECT_CALL(mockView, setRectangularROIState(Eq(true))).Times(1);
  }

  void expectEditROIMode(MockPreviewView &mockView) {
    EXPECT_CALL(mockView, setEditROIState(Eq(true))).Times(1);
    EXPECT_CALL(mockView, setRectangularROIState(Eq(false))).Times(1);
  }

  void expectRunReduction(MockPreviewView &mockView, MockPreviewModel &mockModel, MockJobManager &mockJobManager,
                          MockRegionSelector &mockRegionSelector) {
    EXPECT_CALL(mockView, setUpdateAngleButtonEnabled(false)).Times(1);
    // Check theta is set
    auto theta = 0.3;
    EXPECT_CALL(mockView, getAngle()).Times(1).WillOnce(Return(theta));
    EXPECT_CALL(mockModel, setTheta(theta)).Times(1);
    // Check ROI is set
    auto roi = IRegionSelector::Selection{3.5, 11.23};
    EXPECT_CALL(mockRegionSelector, getRegion(roiTypeToString(ROIType::Signal))).Times(1).WillOnce(Return(roi));
    EXPECT_CALL(mockRegionSelector, getRegion(roiTypeToString(ROIType::Background))).Times(1).WillOnce(Return(roi));
    EXPECT_CALL(mockRegionSelector, getRegion(roiTypeToString(ROIType::Transmission))).Times(1).WillOnce(Return(roi));
    EXPECT_CALL(mockModel, setSelectedRegion(ROIType::Signal, roi)).Times(1);
    EXPECT_CALL(mockModel, setSelectedRegion(ROIType::Background, roi)).Times(1);
    EXPECT_CALL(mockModel, setSelectedRegion(ROIType::Transmission, roi)).Times(1);
    // Check reduction is executed
    EXPECT_CALL(mockModel, reduceAsync(Ref(mockJobManager))).Times(1);
  }

  void expectApplyButtonDisabled(MockPreviewView &mockView) { EXPECT_CALL(mockView, disableApplyButton()).Times(1); }

  void expectApplyButtonEnabled(MockPreviewView &mockView) { EXPECT_CALL(mockView, enableApplyButton()).Times(1); }

  void expectProcessingEnabled(MockBatchPresenter &mainPresenter) {
    EXPECT_CALL(mainPresenter, isProcessing()).Times(AtLeast(1)).WillRepeatedly(Return(true));
  }

  void expectProcessingDisabled(MockBatchPresenter &mainPresenter) {
    EXPECT_CALL(mainPresenter, isProcessing()).Times(AtLeast(1)).WillRepeatedly(Return(false));
  }

  void expectAutoreducingEnabled(MockBatchPresenter &mainPresenter) {
    EXPECT_CALL(mainPresenter, isAutoreducing()).Times(AtLeast(1)).WillRepeatedly(Return(true));
  }

  void expectAutoreducingDisabled(MockBatchPresenter &mainPresenter) {
    EXPECT_CALL(mainPresenter, isAutoreducing()).Times(AtLeast(1)).WillRepeatedly(Return(false));
  }

  void expectRegionSelectorCleared(MockPreviewView &mockView, MockRegionSelector *mockRegionSelector) {
    EXPECT_CALL(*mockRegionSelector, clearWorkspace()).Times(1);
    EXPECT_CALL(mockView, setRegionSelectorToolbarEnabled(false)).Times(1);
  }

  void expectReductionPlotCleared(MockPlotPresenter *mockPlotPresenter) {
    EXPECT_CALL(*mockPlotPresenter, clearModel()).Times(1);
    EXPECT_CALL(*mockPlotPresenter, plot()).Times(1);
  }
};<|MERGE_RESOLUTION|>--- conflicted
+++ resolved
@@ -338,7 +338,6 @@
     presenter.notifyAutoreductionPaused();
   }
 
-<<<<<<< HEAD
   void test_notify_apply_requested_notifies_main_presenter() {
     auto mockView = makeView();
     auto mainPresenter = MockBatchPresenter();
@@ -385,7 +384,8 @@
         .WillRepeatedly(Throw(MultipleRowsFoundException("Error message")));
 
     presenter.notifyApplyRequested();
-=======
+  }
+ 
   void test_region_selector_and_reduction_plot_is_cleared_on_a_sum_banks_algorithm_error() {
     auto mockView = makeView();
     auto mockModel = makeModel();
@@ -423,7 +423,6 @@
     expectReductionPlotCleared(rawMockPlotPresenter);
 
     presenter.notifyReductionAlgorithmError();
->>>>>>> 67c8be09
   }
 
 private:
