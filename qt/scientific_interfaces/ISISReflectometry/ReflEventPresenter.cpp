--- conflicted
+++ resolved
@@ -8,15 +8,9 @@
 namespace CustomInterfaces {
 
 /** Constructor
-<<<<<<< HEAD
-* @param view :: The view we are handling
-* @param group :: The group on the parent tab this belongs to
-*/
-=======
  * @param view :: The view we are handling
  * @param group :: The group on the parent tab this belongs to
  */
->>>>>>> bc8701f2
 ReflEventPresenter::ReflEventPresenter(IReflEventView *view, int group)
     : m_view(view), m_sliceType(SliceType::UniformEven), m_group(group) {
   m_view->enableSliceType(m_sliceType);
