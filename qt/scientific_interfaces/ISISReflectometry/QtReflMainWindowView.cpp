#include "QtReflMainWindowView.h"
#include "MantidKernel/make_unique.h"
<<<<<<< HEAD
#include "QtReflBatchView.h"
#include "Reduction/Slicing.h"
=======
#include "QtReflEventTabView.h"
#include "QtReflRunsTabView.h"
#include "QtReflSaveTabView.h"
#include "QtReflSettingsTabView.h"
#include "ReflAsciiSaver.h"
#include "ReflMainWindowPresenter.h"
#include "ReflSaveTabPresenter.h"
>>>>>>> 355d5597

#include <QMessageBox>
#include <QToolButton>

namespace MantidQt {
namespace CustomInterfaces {

DECLARE_SUBWINDOW(QtReflMainWindowView)

<<<<<<< HEAD
QtReflMainWindowView::QtReflMainWindowView(QWidget *parent)
    : UserSubWindow(parent) {}

IReflBatchView *QtReflMainWindowView::newBatch() {
  auto index = m_ui.mainTabs->count();
  auto *newTab = new QtReflBatchView(this);
  m_ui.mainTabs->addTab(newTab, QString("Batch ") + QString::number(index));
  m_batchViews.emplace_back(newTab);
  return newTab;
}

void QtReflMainWindowView::removeBatch(int batchIndex) {
  m_batchViews.erase(m_batchViews.begin() + batchIndex);
  m_ui.mainTabs->removeTab(batchIndex);
}

std::vector<IReflBatchView *> QtReflMainWindowView::batches() const {
  return m_batchViews;
}
=======
//----------------------------------------------------------------------------------------------
/** Constructor
 */
QtReflMainWindowView::QtReflMainWindowView(QWidget *parent)
    : UserSubWindow(parent) {}

//----------------------------------------------------------------------------------------------
/** Destructor
 */
QtReflMainWindowView::~QtReflMainWindowView() {}
>>>>>>> 355d5597

/**
Initialise the Interface
*/
void QtReflMainWindowView::initLayout() {
  m_ui.setupUi(this);
  connect(m_ui.helpButton, SIGNAL(clicked()), this, SLOT(helpPressed()));
  connect(m_ui.mainTabs, SIGNAL(tabCloseRequested(int)), this,
          SLOT(onTabCloseRequested(int)));
  connect(m_ui.newBatch, SIGNAL(triggered(bool)), this,
          SLOT(onNewBatchRequested(bool)));

  auto instruments = std::vector<std::string>(
      {{"INTER", "SURF", "CRISP", "POLREF", "OFFSPEC"}});

  auto defaultSlicing = Slicing();
  auto thetaTolerance = 0.01;
  auto makeWorkspaceNames = WorkspaceNamesFactory(defaultSlicing);
  auto makeRunsTablePresenter = RunsTablePresenterFactory(
      instruments, thetaTolerance, makeWorkspaceNames);
  auto defaultInstrumentIndex = 0;
  // TODO: Look this up properly by comparing the default instrument to the values in the list;
  auto searcher = boost::shared_ptr<IReflSearcher>();

  auto makeRunsPresenter = RunsPresenterFactory(
      std::move(makeRunsTablePresenter), std::move(makeWorkspaceNames),
      thetaTolerance, instruments, defaultInstrumentIndex, searcher);

  auto makeEventPresenter = EventPresenterFactory();
  auto makeSettingsPresenter = SettingsPresenterFactory();
  auto makeSaveSettingsPresenter = SavePresenterFactory();
  auto makeExperimentPresenter = ExperimentPresenterFactory(thetaTolerance);

  auto makeReflBatchPresenter = ReflBatchPresenterFactory(
      std::move(makeRunsPresenter), std::move(makeEventPresenter),
      std::move(makeExperimentPresenter), std::move(makeSettingsPresenter),
      std::move(makeSaveSettingsPresenter));

  // Create the presenter
  m_presenter =
      ReflMainWindowPresenter(this, std::move(makeReflBatchPresenter));
  subscribe(&m_presenter.get());

  m_presenter.get().notifyNewBatchRequested();
  m_presenter.get().notifyNewBatchRequested();
}

<<<<<<< HEAD
void QtReflMainWindowView::onTabCloseRequested(int tabIndex) {
  m_ui.mainTabs->removeTab(tabIndex);
}

void QtReflMainWindowView::onNewBatchRequested(bool) {
  m_notifyee->notifyNewBatchRequested();
}

void QtReflMainWindowView::subscribe(ReflMainWindowSubscriber *notifyee) {
  m_notifyee = notifyee;
}

void QtReflMainWindowView::helpPressed() { m_notifyee->notifyHelpPressed(); }
=======
/** Creates the 'Runs' tab and returns a pointer to its presenter
 * @return :: A pointer to the presenter managing the 'Runs' tab
 */
IReflRunsTabPresenter *QtReflMainWindowView::createRunsTab() {

  QtReflRunsTabView *runsTab = new QtReflRunsTabView(this);
  m_ui.mainTab->addTab(runsTab, QString("Runs"));
  connect(runsTab, SIGNAL(runAsPythonScript(const QString &, bool)), this,
          SIGNAL(runAsPythonScript(const QString &, bool)));

  return runsTab->getPresenter();
}

/** Creates the 'Event Handling' tab and returns a pointer to its presenter
 * @return :: A pointer to the presenter managing the 'Event Handling' tab
 */
IReflEventTabPresenter *QtReflMainWindowView::createEventTab() {

  QtReflEventTabView *eventTab = new QtReflEventTabView(this);
  m_ui.mainTab->addTab(eventTab, QString("Event Handling"));

  return eventTab->getPresenter();
}

/** Creates the 'Settings' tab and returns a pointer to its presenter
 * @return :: A pointer to the presenter managing the 'Settings' tab
 */
IReflSettingsTabPresenter *QtReflMainWindowView::createSettingsTab() {

  QtReflSettingsTabView *settingsTab = new QtReflSettingsTabView(this);
  m_ui.mainTab->addTab(settingsTab, QString("Settings"));

  return settingsTab->getPresenter();
}

/** Creates the 'Save ASCII' tab and returns a pointer to its presenter
 * @return :: A pointer to the presenter managing the 'Save ASCII' tab
 */
std::unique_ptr<IReflSaveTabPresenter> QtReflMainWindowView::createSaveTab() {
  auto saveTabView = Mantid::Kernel::make_unique<QtReflSaveTabView>(this);
  m_ui.mainTab->addTab(saveTabView.get(), QString("Save ASCII"));

  auto saver = Mantid::Kernel::make_unique<ReflAsciiSaver>();
  return Mantid::Kernel::make_unique<ReflSaveTabPresenter>(
      std::move(saver), std::move(saveTabView));
}

/**
Show an critical error dialog
@param prompt : The prompt to appear on the dialog
@param title : The text for the title bar of the dialog
*/
void QtReflMainWindowView::giveUserCritical(const std::string &prompt,
                                            const std::string &title) {
  QMessageBox::critical(this, QString::fromStdString(title),
                        QString::fromStdString(prompt), QMessageBox::Ok,
                        QMessageBox::Ok);
}

/**
Show an information dialog
@param prompt : The prompt to appear on the dialog
@param title : The text for the title bar of the dialog
*/
void QtReflMainWindowView::giveUserInfo(const std::string &prompt,
                                        const std::string &title) {
  QMessageBox::information(this, QString::fromStdString(title),
                           QString::fromStdString(prompt), QMessageBox::Ok,
                           QMessageBox::Ok);
}
>>>>>>> 355d5597

/**
Runs python code
* @param pythonCode : [input] The code to run
* @return : Result of the execution
*/
std::string
QtReflMainWindowView::runPythonAlgorithm(const std::string &pythonCode) {

  QString output = runPythonCode(QString::fromStdString(pythonCode), false);
  return output.toStdString();
}

/**
Handles attempt to close main window
* @param event : [input] The close event
*/
void QtReflMainWindowView::closeEvent(QCloseEvent *event) {
  // Close only if reduction has been paused
  if (!m_presenter.get().isProcessing()) {
    event->accept();
  } else {
    event->ignore();
  }
}
} // namespace CustomInterfaces
} // namespace MantidQt<|MERGE_RESOLUTION|>--- conflicted
+++ resolved
@@ -1,17 +1,7 @@
 #include "QtReflMainWindowView.h"
 #include "MantidKernel/make_unique.h"
-<<<<<<< HEAD
 #include "QtReflBatchView.h"
 #include "Reduction/Slicing.h"
-=======
-#include "QtReflEventTabView.h"
-#include "QtReflRunsTabView.h"
-#include "QtReflSaveTabView.h"
-#include "QtReflSettingsTabView.h"
-#include "ReflAsciiSaver.h"
-#include "ReflMainWindowPresenter.h"
-#include "ReflSaveTabPresenter.h"
->>>>>>> 355d5597
 
 #include <QMessageBox>
 #include <QToolButton>
@@ -21,7 +11,6 @@
 
 DECLARE_SUBWINDOW(QtReflMainWindowView)
 
-<<<<<<< HEAD
 QtReflMainWindowView::QtReflMainWindowView(QWidget *parent)
     : UserSubWindow(parent) {}
 
@@ -41,18 +30,6 @@
 std::vector<IReflBatchView *> QtReflMainWindowView::batches() const {
   return m_batchViews;
 }
-=======
-//----------------------------------------------------------------------------------------------
-/** Constructor
- */
-QtReflMainWindowView::QtReflMainWindowView(QWidget *parent)
-    : UserSubWindow(parent) {}
-
-//----------------------------------------------------------------------------------------------
-/** Destructor
- */
-QtReflMainWindowView::~QtReflMainWindowView() {}
->>>>>>> 355d5597
 
 /**
 Initialise the Interface
@@ -100,7 +77,6 @@
   m_presenter.get().notifyNewBatchRequested();
 }
 
-<<<<<<< HEAD
 void QtReflMainWindowView::onTabCloseRequested(int tabIndex) {
   m_ui.mainTabs->removeTab(tabIndex);
 }
@@ -114,78 +90,6 @@
 }
 
 void QtReflMainWindowView::helpPressed() { m_notifyee->notifyHelpPressed(); }
-=======
-/** Creates the 'Runs' tab and returns a pointer to its presenter
- * @return :: A pointer to the presenter managing the 'Runs' tab
- */
-IReflRunsTabPresenter *QtReflMainWindowView::createRunsTab() {
-
-  QtReflRunsTabView *runsTab = new QtReflRunsTabView(this);
-  m_ui.mainTab->addTab(runsTab, QString("Runs"));
-  connect(runsTab, SIGNAL(runAsPythonScript(const QString &, bool)), this,
-          SIGNAL(runAsPythonScript(const QString &, bool)));
-
-  return runsTab->getPresenter();
-}
-
-/** Creates the 'Event Handling' tab and returns a pointer to its presenter
- * @return :: A pointer to the presenter managing the 'Event Handling' tab
- */
-IReflEventTabPresenter *QtReflMainWindowView::createEventTab() {
-
-  QtReflEventTabView *eventTab = new QtReflEventTabView(this);
-  m_ui.mainTab->addTab(eventTab, QString("Event Handling"));
-
-  return eventTab->getPresenter();
-}
-
-/** Creates the 'Settings' tab and returns a pointer to its presenter
- * @return :: A pointer to the presenter managing the 'Settings' tab
- */
-IReflSettingsTabPresenter *QtReflMainWindowView::createSettingsTab() {
-
-  QtReflSettingsTabView *settingsTab = new QtReflSettingsTabView(this);
-  m_ui.mainTab->addTab(settingsTab, QString("Settings"));
-
-  return settingsTab->getPresenter();
-}
-
-/** Creates the 'Save ASCII' tab and returns a pointer to its presenter
- * @return :: A pointer to the presenter managing the 'Save ASCII' tab
- */
-std::unique_ptr<IReflSaveTabPresenter> QtReflMainWindowView::createSaveTab() {
-  auto saveTabView = Mantid::Kernel::make_unique<QtReflSaveTabView>(this);
-  m_ui.mainTab->addTab(saveTabView.get(), QString("Save ASCII"));
-
-  auto saver = Mantid::Kernel::make_unique<ReflAsciiSaver>();
-  return Mantid::Kernel::make_unique<ReflSaveTabPresenter>(
-      std::move(saver), std::move(saveTabView));
-}
-
-/**
-Show an critical error dialog
-@param prompt : The prompt to appear on the dialog
-@param title : The text for the title bar of the dialog
-*/
-void QtReflMainWindowView::giveUserCritical(const std::string &prompt,
-                                            const std::string &title) {
-  QMessageBox::critical(this, QString::fromStdString(title),
-                        QString::fromStdString(prompt), QMessageBox::Ok,
-                        QMessageBox::Ok);
-}
-
-/**
-Show an information dialog
-@param prompt : The prompt to appear on the dialog
-@param title : The text for the title bar of the dialog
-*/
-void QtReflMainWindowView::giveUserInfo(const std::string &prompt,
-                                        const std::string &title) {
-  QMessageBox::information(this, QString::fromStdString(title),
-                           QString::fromStdString(prompt), QMessageBox::Ok,
-                           QMessageBox::Ok);
-}
->>>>>>> 355d5597
 
 /**
 Runs python code
