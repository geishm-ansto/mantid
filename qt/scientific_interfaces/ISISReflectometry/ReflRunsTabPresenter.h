--- conflicted
+++ resolved
@@ -66,13 +66,8 @@
 Code Documentation is available at: <http://doxygen.mantidproject.org>
 */
 class MANTIDQT_ISISREFLECTOMETRY_DLL ReflRunsTabPresenter
-<<<<<<< HEAD
-    : public IReflRunsTabPresenter {
-=======
     : public IReflRunsTabPresenter,
-      public MantidWidgets::DataProcessor::DataProcessorMainPresenter,
       public Mantid::API::AlgorithmObserver {
->>>>>>> 7279db4e
 public:
   ReflRunsTabPresenter(IReflRunsTabView *mainView,
                        ProgressableView *progressView,
@@ -121,12 +116,9 @@
   boost::shared_ptr<IReflSearcher> m_searcher;
   /// Whether the instrument has been changed before a search was made with it
   bool m_instrumentChanged;
-<<<<<<< HEAD
   double m_thetaTolerance;
-=======
   /// The name to use for the live data workspace
   Mantid::API::IAlgorithm_sptr m_monitorAlg;
->>>>>>> 7279db4e
 
   /// searching
   bool search();
