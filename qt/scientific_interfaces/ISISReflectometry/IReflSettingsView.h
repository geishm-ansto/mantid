#ifndef MANTID_ISISREFLECTOMETRY_IREFLSETTINGSVIEW_H
#define MANTID_ISISREFLECTOMETRY_IREFLSETTINGSVIEW_H

#include "DllConfig.h"
#include "ExperimentOptionDefaults.h"
#include "GetInstrumentParameter.h"
#include "InstrumentOptionDefaults.h"
#include "InstrumentParameters.h"
#include "MantidAPI/Algorithm.h"
#include "MantidQtWidgets/Common/DataProcessorUI/OptionsQMap.h"
#include <map>
#include <vector>

namespace MantidQt {
namespace CustomInterfaces {

class IReflSettingsPresenter;

/** @class IReflSettingsView

IReflSettingsView is the base view class for the Reflectometry settings. It
contains no QT specific functionality as that should be handled by a subclass.

Copyright &copy; 2011-16 ISIS Rutherford Appleton Laboratory, NScD Oak Ridge
National Laboratory & European Spallation Source

This file is part of Mantid.

Mantid is free software; you can redistribute it and/or modify
it under the terms of the GNU General Public License as published by
the Free Software Foundation; either version 3 of the License, or
(at your option) any later version.

Mantid is distributed in the hope that it will be useful,
but WITHOUT ANY WARRANTY; without even the implied warranty of
MERCHANTABILITY or FITNESS FOR A PARTICULAR PURPOSE.  See the
GNU General Public License for more details.

You should have received a copy of the GNU General Public License
along with this program.  If not, see <http://www.gnu.org/licenses/>.

File change history is stored at: <https://github.com/mantidproject/mantid>.
Code Documentation is available at: <http://doxygen.mantidproject.org>
*/

class DLLExport IReflSettingsView {
public:
  /// Constructor
  IReflSettingsView(){};
  /// Destructor
  virtual ~IReflSettingsView(){};
  /// Returns the presenter managing this view
  virtual IReflSettingsPresenter *getPresenter() const = 0;

  /// Post-processing
  virtual std::string getStitchOptions() const = 0;
  virtual void
  createStitchHints(const std::map<std::string, std::string> &hints) = 0;

  /// Experiment settings
  virtual std::string getAnalysisMode() const = 0;
  virtual std::map<std::string,
                   MantidQt::MantidWidgets::DataProcessor::OptionsQMap>
  getPerAngleOptions() const = 0;
  virtual std::string getStartOverlap() const = 0;
  virtual std::string getEndOverlap() const = 0;
  virtual std::string getPolarisationCorrections() const = 0;
  virtual std::string getCRho() const = 0;
  virtual std::string getCAlpha() const = 0;
  virtual std::string getCAp() const = 0;
  virtual std::string getCPp() const = 0;
  /// Instrument settings
  virtual std::string getIntMonCheck() const = 0;
  virtual std::string getMonitorIntegralMin() const = 0;
  virtual std::string getMonitorIntegralMax() const = 0;
  virtual std::string getMonitorBackgroundMin() const = 0;
  virtual std::string getMonitorBackgroundMax() const = 0;
  virtual std::string getLambdaMin() const = 0;
  virtual std::string getLambdaMax() const = 0;
  virtual std::string getI0MonitorIndex() const = 0;
  virtual std::string getDetectorCorrectionType() const = 0;
  virtual std::string getSummationType() const = 0;
  virtual std::string getReductionType() const = 0;
<<<<<<< HEAD
=======
  virtual bool getDebugOption() const = 0;
>>>>>>> 46dc4bf3
  virtual bool getIncludePartialBins() const = 0;

  /// Check if settings are enabled
  virtual bool experimentSettingsEnabled() const = 0;
  virtual bool instrumentSettingsEnabled() const = 0;
  virtual bool detectorCorrectionEnabled() const = 0;

  /// Set default values for settings
  virtual void setExpDefaults(ExperimentOptionDefaults defaults) = 0;
  virtual void setInstDefaults(InstrumentOptionDefaults defaults) = 0;
  virtual void showOptionLoadErrors(
      std::vector<InstrumentParameterTypeMissmatch> const &typeErrors,
      std::vector<MissingInstrumentParameterValue> const &missingValues) = 0;

  /// Sets status of whether polarisation corrections should be enabled/disabled
  virtual void setIsPolCorrEnabled(bool enable) const = 0;
  virtual void setReductionTypeEnabled(bool enable) = 0;
  virtual void setIncludePartialBinsEnabled(bool enable) = 0;
  /// Set polarisation corrections and parameters enabled/disabled
  virtual void setPolarisationOptionsEnabled(bool enable) = 0;
  virtual void setDetectorCorrectionEnabled(bool enable) = 0;
  virtual void disableAll() = 0;
  virtual void enableAll() = 0;
};
} // namespace CustomInterfaces
} // namespace MantidQt
#endif /* MANTID_ISISREFLECTOMETRY_IREFLSETTINGSVIEW_H */<|MERGE_RESOLUTION|>--- conflicted
+++ resolved
@@ -81,10 +81,7 @@
   virtual std::string getDetectorCorrectionType() const = 0;
   virtual std::string getSummationType() const = 0;
   virtual std::string getReductionType() const = 0;
-<<<<<<< HEAD
-=======
   virtual bool getDebugOption() const = 0;
->>>>>>> 46dc4bf3
   virtual bool getIncludePartialBins() const = 0;
 
   /// Check if settings are enabled
