--- conflicted
+++ resolved
@@ -44,20 +44,17 @@
   case IReflSettingsPresenter::InstDefaultsFlag:
     getInstDefaults();
     break;
-<<<<<<< HEAD
   case IReflSettingsPresenter::SettingsChangedFlag:
     handleSettingsChanged();
-=======
+    break;
   case IReflSettingsPresenter::SummationTypeChanged:
     handleSummationTypeChange();
->>>>>>> 9c023aa3
     break;
   }
   // Not having a 'default' case is deliberate. gcc issues a warning if there's
   // a flag we aren't handling.
 }
 
-<<<<<<< HEAD
 void ReflSettingsPresenter::handleSettingsChanged() {
   m_tabPresenter->settingsChanged(m_group);
 }
@@ -65,7 +62,8 @@
 void ReflSettingsPresenter::acceptTabPresenter(
     IReflSettingsTabPresenter *tabPresenter) {
   m_tabPresenter = tabPresenter;
-=======
+}
+
 bool ReflSettingsPresenter::hasReductionTypes(
     const std::string &summationType) const {
   return summationType == "SumInQ";
@@ -74,7 +72,6 @@
 void ReflSettingsPresenter::handleSummationTypeChange() {
   auto summationType = m_view->getSummationType();
   m_view->setReductionTypeEnabled(hasReductionTypes(summationType));
->>>>>>> 9c023aa3
 }
 
 /** Sets the current instrument name and changes accessibility status of
