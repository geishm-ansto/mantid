#include "ReflSearchModel.h"
#include "MantidAPI/ITableWorkspace.h"
#include "MantidAPI/TableRow.h"
<<<<<<< HEAD
#include <boost/regex.hpp>
=======
#include "ReflTransferStrategy.h"
>>>>>>> 355d5597
#include <QColor>

namespace MantidQt {
namespace CustomInterfaces {
using namespace Mantid::API;

bool ReflSearchModel::knownFileType(std::string const &filename) const {
  boost::regex pattern("raw$", boost::regex::icase);
  boost::smatch match; // Unused.
  return boost::regex_search(filename, match, pattern);
}

std::vector<SearchResult> const &ReflSearchModel::results() const {
  return m_runDetails;
}

/**
@param tableWorkspace : The table workspace to copy data from
@param instrument : instrument name
*/
ReflSearchModel::ReflSearchModel(ITableWorkspace_sptr tableWorkspace,
                                 const std::string &instrument) {
  if (tableWorkspace)
    addDataFromTable(tableWorkspace, instrument);
}

<<<<<<< HEAD
void ReflSearchModel::setError(int i, std::string const &error) {
  m_runDetails[i].issues = error;
  emit dataChanged(index(i, 0), index(i, 2));
}
=======
//----------------------------------------------------------------------------------------------
/** Destructor
 */
ReflSearchModel::~ReflSearchModel() {}
>>>>>>> 355d5597

void ReflSearchModel::addDataFromTable(ITableWorkspace_sptr tableWorkspace,
                                       const std::string &instrument) {

  // Copy the data from the input table workspace
  std::vector<SearchResult> newRunDetails;
  for (size_t i = 0; i < tableWorkspace->rowCount(); ++i) {
    const std::string runFile = tableWorkspace->String(i, 0);

    // If this isn't the right instrument, remove it
    auto run = runFile;
    if (run.substr(0, instrument.size()) != instrument) {
      continue; // Don't show runs that appear to be from other instruments.
    }

    // It's a valid run, so let's trim the instrument prefix and ".raw"
    // suffix
    run = run.substr(instrument.size(), run.size() - (instrument.size() + 4));

    // Let's also get rid of any leading zeros
    size_t numZeros = 0;
    while (run[numZeros] == '0')
      numZeros++;
    run = run.substr(numZeros, run.size() - numZeros);

    if (!knownFileType(runFile))
      continue;

    // Ok, add the run details to the list
    const std::string description = tableWorkspace->String(i, 6);
    const std::string location = tableWorkspace->String(i, 1);
    newRunDetails.emplace_back(run, description, location);
  }

  if (newRunDetails.empty()) {
    return;
  }

  // To append, insert the new runs after the last element in the model
  const auto first = static_cast<int>(m_runDetails.size());
  const auto last =
      static_cast<int>(m_runDetails.size() + newRunDetails.size() - 1);
  beginInsertRows(QModelIndex(), first, last);

  m_runDetails.insert(m_runDetails.end(), newRunDetails.begin(),
                      newRunDetails.end());

  endInsertRows();
}

/**
@return the row count.
*/
int ReflSearchModel::rowCount(const QModelIndex &) const {
  return static_cast<int>(m_runDetails.size());
}

/**
@return the number of columns in the model.
*/
int ReflSearchModel::columnCount(const QModelIndex &) const { return 3; }

/**
Overrident data method, allows consuming view to extract data for an index and
role.
@param index : For which to extract the data
@param role : Role mode
*/
QVariant ReflSearchModel::data(const QModelIndex &index, int role) const {

  const int colNumber = index.column();
  const int rowNumber = index.row();

  if (rowNumber < 0 || rowNumber >= static_cast<int>(m_runDetails.size()))
    return QVariant();

  auto const &run = m_runDetails[rowNumber];

  /*SETTING TOOL TIP AND BACKGROUND FOR INVALID RUNS*/
  if (role != Qt::DisplayRole) {
    if (role == Qt::ToolTipRole) {
      // setting the tool tips for any unsuccessful transfers
      if (runHasError(run)) {
        auto errorMessage = "Invalid transfer: " + run.issues;
        return QString::fromStdString(errorMessage);
      }
    } else if (role == Qt::BackgroundRole) {
      // setting the background colour for any unsuccessful transfers
      if (runHasError(run))
        return QColor("#accbff");
    } else {
      // we have no unsuccessful transfers so return empty QVariant
      return QVariant();
    }
  }
  /*SETTING DATA FOR RUNS*/
  if (colNumber == 0)
    return QString::fromStdString(run.runNumber);

  if (colNumber == 1)
    return QString::fromStdString(run.description);

  if (colNumber == 2)
    return QString::fromStdString(run.location);

  return QVariant();
}

/**
Get the heading for a given section, orientation and role.
@param section : Column index
@param orientation : Heading orientation
@param role : Role mode of table.
@return HeaderData.
*/
QVariant ReflSearchModel::headerData(int section, Qt::Orientation orientation,
                                     int role) const {
  if (role != Qt::DisplayRole)
    return QVariant();

  if (orientation == Qt::Horizontal) {
    switch (section) {
    case 0:
      return "Run";
    case 1:
      return "Description";
    case 2:
      return "Location";
    default:
      return "";
    }
  }
  return QVariant();
}

/**
Provide flags on an index by index basis
@param index: To generate a flag for.
*/
Qt::ItemFlags ReflSearchModel::flags(const QModelIndex &index) const {
  if (!index.isValid())
    return nullptr;
  else
    return Qt::ItemIsEnabled | Qt::ItemIsSelectable;
}

/**
Clear the model
*/
void ReflSearchModel::clear() {
  beginResetModel();
  m_runDetails.clear();
  endResetModel();
}

/** Check whether a run has any error messages
@param run : the run number
@return : true if there is at least one error for this run
*/
bool ReflSearchModel::runHasError(const SearchResult &run) const {
  return !(run.issues.empty());
}

SearchResult const &ReflSearchModel::operator[](int index) const {
  return m_runDetails[index];
}

} // namespace CustomInterfaces
} // namespace MantidQt<|MERGE_RESOLUTION|>--- conflicted
+++ resolved
@@ -1,11 +1,8 @@
 #include "ReflSearchModel.h"
 #include "MantidAPI/ITableWorkspace.h"
 #include "MantidAPI/TableRow.h"
-<<<<<<< HEAD
 #include <boost/regex.hpp>
-=======
 #include "ReflTransferStrategy.h"
->>>>>>> 355d5597
 #include <QColor>
 
 namespace MantidQt {
@@ -32,17 +29,10 @@
     addDataFromTable(tableWorkspace, instrument);
 }
 
-<<<<<<< HEAD
 void ReflSearchModel::setError(int i, std::string const &error) {
   m_runDetails[i].issues = error;
   emit dataChanged(index(i, 0), index(i, 2));
 }
-=======
-//----------------------------------------------------------------------------------------------
-/** Destructor
- */
-ReflSearchModel::~ReflSearchModel() {}
->>>>>>> 355d5597
 
 void ReflSearchModel::addDataFromTable(ITableWorkspace_sptr tableWorkspace,
                                        const std::string &instrument) {
