--- conflicted
+++ resolved
@@ -17,12 +17,7 @@
 namespace CustomInterfaces {
 namespace IDA {
 Iqt::Iqt(QWidget *parent)
-<<<<<<< HEAD
-    : IndirectDataAnalysisTab(parent), m_iqtTree(nullptr), m_iqtResFileType(),
-      m_IqtInputWS() {
-=======
-    : IndirectDataAnalysisTab(parent), m_iqtTree(NULL), m_iqtResFileType() {
->>>>>>> 6d9f23a7
+    : IndirectDataAnalysisTab(parent), m_iqtTree(nullptr), m_iqtResFileType() {
   m_uiForm.setupUi(parent);
 }
 
