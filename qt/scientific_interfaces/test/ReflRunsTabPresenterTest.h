--- conflicted
+++ resolved
@@ -129,27 +129,6 @@
     TS_ASSERT(Mock::VerifyAndClearExpectations(&mockRunsTabView));
   }
 
-<<<<<<< HEAD
-  void test_preprocessingOptionsAsString() {
-    NiceMock<MockRunsTabView> mockRunsTabView;
-    MockProgressableView mockProgress;
-    NiceMock<MockDataProcessorPresenter> mockTablePresenter;
-    MockMainWindowPresenter mockMainPresenter;
-    std::vector<DataProcessorPresenter *> tablePresenterVec;
-    tablePresenterVec.push_back(&mockTablePresenter);
-    ReflRunsTabPresenter presenter(&mockRunsTabView, &mockProgress,
-                                   tablePresenterVec);
-    presenter.acceptMainPresenter(&mockMainPresenter);
-
-    // this is not implemented for the reflectometry interface so should throw
-    TS_ASSERT_THROWS_ANYTHING(presenter.getPreprocessingOptionsAsString());
-
-    TS_ASSERT(Mock::VerifyAndClearExpectations(&mockMainPresenter));
-    TS_ASSERT(Mock::VerifyAndClearExpectations(&mockRunsTabView));
-  }
-
-=======
->>>>>>> 578164dc
   void test_processingOptions() {
     NiceMock<MockRunsTabView> mockRunsTabView;
     MockProgressableView mockProgress;
