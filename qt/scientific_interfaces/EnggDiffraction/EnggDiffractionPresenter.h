--- conflicted
+++ resolved
@@ -234,22 +234,14 @@
                           std::string specNos);
 
   // algorithms to save the generated workspace
-<<<<<<< HEAD
   void saveGSS(const RunLabel &runLabel, const std::string &inputWorkspace);
   void saveFocusedXYE(const RunLabel &runLabel,
                       const std::string &inputWorkspace);
   void saveNexus(const RunLabel &runLabel, const std::string &inputWorkspace);
   void saveOpenGenie(const RunLabel &runLabel,
                      const std::string &inputWorkspace);
-=======
-  void saveGSS(std::string inputWorkspace, std::string bank, std::string runNo);
-  void saveFocusedXYE(std::string inputWorkspace, std::string bank,
-                      std::string runNo);
-  void saveOpenGenie(std::string inputWorkspace, std::string bank,
-                     std::string runNo);
   void exportSampleLogsToHDF5(const std::string &inputWorkspace,
                               const std::string &filename) const;
->>>>>>> cf39804f
 
   // generates the required file name of the output files
   std::string outFileNameFactory(const std::string &inputWorkspace,
