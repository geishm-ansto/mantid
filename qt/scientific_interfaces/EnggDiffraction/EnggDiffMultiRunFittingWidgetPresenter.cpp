#include "EnggDiffMultiRunFittingWidgetPresenter.h"
#include "EnggDiffMultiRunFittingWidgetAdder.h"

#include "MantidAPI/AnalysisDataService.h"
#include "MantidAPI/Run.h"
#include "MantidKernel/make_unique.h"
#include "MantidQtWidgets/LegacyQwt/QwtHelper.h"

#include <boost/algorithm/string.hpp>
#include <cctype>

namespace {

bool isDigit(const std::string &text) {
  return std::all_of(text.cbegin(), text.cend(), isdigit);
}

std::string
generateFittedPeaksName(const MantidQt::CustomInterfaces::RunLabel &runLabel) {
  return std::to_string(runLabel.runNumber) + "_" +
         std::to_string(runLabel.bank) + "_fitted_peaks_external_plot";
}

std::string
generateFocusedRunName(const MantidQt::CustomInterfaces::RunLabel &runLabel) {
  return std::to_string(runLabel.runNumber) + "_" +
         std::to_string(runLabel.bank) + "_external_plot";
}

size_t guessBankID(Mantid::API::MatrixWorkspace_const_sptr ws) {
  const static std::string bankIDName = "bankid";
  if (ws->run().hasProperty(bankIDName)) {
    const auto log = dynamic_cast<Mantid::Kernel::PropertyWithValue<int> *>(
        ws->run().getLogData(bankIDName));
    return boost::lexical_cast<size_t>(log->value());
  }

  // couldn't get it from sample logs - try using the old naming convention
  const std::string name = ws->getName();
  std::vector<std::string> chunks;
  boost::split(chunks, name, boost::is_any_of("_"));
  bool isNum = isDigit(chunks.back());
  if (!chunks.empty() && isNum) {
    try {
      return boost::lexical_cast<size_t>(chunks.back());
    } catch (boost::exception &) {
      // If we get a bad cast or something goes wrong then
      // the file is probably not what we were expecting
      // so throw a runtime error
      throw std::runtime_error(
          "Failed to fit file: The data was not what is expected. "
          "Does the file contain a focused workspace?");
    }
  }

  throw std::runtime_error("Could not guess run number from input workspace. "
                           "Are you sure it has been focused correctly?");
}
} // anonymous namespace

#include "MantidQtWidgets/LegacyQwt/QwtHelper.h"

namespace MantidQt {
namespace CustomInterfaces {

EnggDiffMultiRunFittingWidgetPresenter::EnggDiffMultiRunFittingWidgetPresenter(
    std::unique_ptr<IEnggDiffMultiRunFittingWidgetModel> model,
    IEnggDiffMultiRunFittingWidgetView *view)
    : m_model(std::move(model)), m_view(view) {}

void EnggDiffMultiRunFittingWidgetPresenter::addFittedPeaks(
    const RunLabel &runLabel, const Mantid::API::MatrixWorkspace_sptr ws) {
  m_model->addFittedPeaks(runLabel, ws);
  updatePlot(runLabel);
}

void EnggDiffMultiRunFittingWidgetPresenter::addFocusedRun(
    const Mantid::API::MatrixWorkspace_sptr ws) {
  const auto runNumber = ws->getRunNumber();
  const auto bankID = guessBankID(ws);

  m_model->addFocusedRun(RunLabel(runNumber, bankID), ws);
  m_view->updateRunList(m_model->getAllWorkspaceLabels());
}

void EnggDiffMultiRunFittingWidgetPresenter::displayFitResults(
    const RunLabel &runLabel) {
  const auto fittedPeaks = m_model->getFittedPeaks(runLabel);
  if (!fittedPeaks) {
    m_view->reportPlotInvalidFittedPeaks(runLabel);
  } else {
    const auto plottablePeaks = API::QwtHelper::curveDataFromWs(*fittedPeaks);
    m_view->plotFittedPeaks(plottablePeaks);
  }
}

<<<<<<< HEAD
=======
std::unique_ptr<IEnggDiffMultiRunFittingWidgetAdder>
EnggDiffMultiRunFittingWidgetPresenter::getWidgetAdder() const {
  return Mantid::Kernel::make_unique<EnggDiffMultiRunFittingWidgetAdder>(
      m_view);
}

>>>>>>> 9304e0bc
boost::optional<Mantid::API::MatrixWorkspace_sptr>
EnggDiffMultiRunFittingWidgetPresenter::getFittedPeaks(
    const RunLabel &runLabel) const {
  return m_model->getFittedPeaks(runLabel);
}

boost::optional<Mantid::API::MatrixWorkspace_sptr>
EnggDiffMultiRunFittingWidgetPresenter::getFocusedRun(
    const RunLabel &runLabel) const {
  return m_model->getFocusedRun(runLabel);
}

<<<<<<< HEAD
void EnggDiffMultiRunFittingWidgetPresenter::notify(
    IEnggDiffMultiRunFittingWidgetPresenter::Notification notif) {
  switch (notif) {
=======
boost::optional<RunLabel>
EnggDiffMultiRunFittingWidgetPresenter::getSelectedRunLabel() const {
  return m_view->getSelectedRunLabel();
}

void EnggDiffMultiRunFittingWidgetPresenter::notify(
    IEnggDiffMultiRunFittingWidgetPresenter::Notification notif) {
  switch (notif) {
  case Notification::PlotPeaksStateChanged:
    processPlotPeaksStateChanged();
    break;

  case Notification::PlotToSeparateWindow:
    processPlotToSeparateWindow();
    break;

  case Notification::RemoveRun:
    processRemoveRun();
    break;

>>>>>>> 9304e0bc
  case Notification::SelectRun:
    processSelectRun();
    break;
  }
}

<<<<<<< HEAD
void EnggDiffMultiRunFittingWidgetPresenter::processSelectRun() {
  const auto selectedRunLabel = m_view->getSelectedRunLabel();
  updatePlot(selectedRunLabel);
=======
void EnggDiffMultiRunFittingWidgetPresenter::processPlotPeaksStateChanged() {
  const auto runLabel = getSelectedRunLabel();
  if (runLabel) {
    updatePlot(*runLabel);
  }
}

void EnggDiffMultiRunFittingWidgetPresenter::processPlotToSeparateWindow() {
  const auto runLabel = m_view->getSelectedRunLabel();
  if (!runLabel) {
    m_view->reportNoRunSelectedForPlot();
    return;
  }

  const auto focusedRun = m_model->getFocusedRun(*runLabel);
  if (!focusedRun) {
    m_view->reportPlotInvalidFocusedRun(*runLabel);
    return;
  }

  auto &ADS = Mantid::API::AnalysisDataService::Instance();
  const auto focusedRunName = generateFocusedRunName(*runLabel);
  ADS.add(focusedRunName, *focusedRun);

  boost::optional<std::string> fittedPeaksName = boost::none;
  if (m_view->showFitResultsSelected() &&
      m_model->hasFittedPeaksForRun(*runLabel)) {
    fittedPeaksName = generateFittedPeaksName(*runLabel);
    const auto fittedPeaks = m_model->getFittedPeaks(*runLabel);
    ADS.add(*fittedPeaksName, *fittedPeaks);
  }

  m_view->plotToSeparateWindow(focusedRunName, fittedPeaksName);

  ADS.remove(focusedRunName);
  if (fittedPeaksName) {
    ADS.remove(*fittedPeaksName);
  }
}

void EnggDiffMultiRunFittingWidgetPresenter::processRemoveRun() {
  const auto runLabel = getSelectedRunLabel();
  if (runLabel) {
    m_model->removeRun(*runLabel);
    m_view->updateRunList(m_model->getAllWorkspaceLabels());
    m_view->resetCanvas();
  }
}

void EnggDiffMultiRunFittingWidgetPresenter::processSelectRun() {
  const auto runLabel = getSelectedRunLabel();
  if (runLabel) {
    updatePlot(*runLabel);
  }
>>>>>>> 9304e0bc
}

void EnggDiffMultiRunFittingWidgetPresenter::updatePlot(
    const RunLabel &runLabel) {
  const auto focusedRun = m_model->getFocusedRun(runLabel);

  if (!focusedRun) {
    m_view->reportPlotInvalidFocusedRun(runLabel);
  } else {
    const auto plottableCurve = API::QwtHelper::curveDataFromWs(*focusedRun);

    m_view->resetCanvas();
    m_view->plotFocusedRun(plottableCurve);

    if (m_model->hasFittedPeaksForRun(runLabel) &&
        m_view->showFitResultsSelected()) {
      displayFitResults(runLabel);
    }
  }
}

} // namespace CustomInterfaces
} // namespace MantidQt<|MERGE_RESOLUTION|>--- conflicted
+++ resolved
@@ -58,8 +58,6 @@
 }
 } // anonymous namespace
 
-#include "MantidQtWidgets/LegacyQwt/QwtHelper.h"
-
 namespace MantidQt {
 namespace CustomInterfaces {
 
@@ -94,15 +92,12 @@
   }
 }
 
-<<<<<<< HEAD
-=======
 std::unique_ptr<IEnggDiffMultiRunFittingWidgetAdder>
 EnggDiffMultiRunFittingWidgetPresenter::getWidgetAdder() const {
   return Mantid::Kernel::make_unique<EnggDiffMultiRunFittingWidgetAdder>(
       m_view);
 }
 
->>>>>>> 9304e0bc
 boost::optional<Mantid::API::MatrixWorkspace_sptr>
 EnggDiffMultiRunFittingWidgetPresenter::getFittedPeaks(
     const RunLabel &runLabel) const {
@@ -115,11 +110,6 @@
   return m_model->getFocusedRun(runLabel);
 }
 
-<<<<<<< HEAD
-void EnggDiffMultiRunFittingWidgetPresenter::notify(
-    IEnggDiffMultiRunFittingWidgetPresenter::Notification notif) {
-  switch (notif) {
-=======
 boost::optional<RunLabel>
 EnggDiffMultiRunFittingWidgetPresenter::getSelectedRunLabel() const {
   return m_view->getSelectedRunLabel();
@@ -140,18 +130,12 @@
     processRemoveRun();
     break;
 
->>>>>>> 9304e0bc
   case Notification::SelectRun:
     processSelectRun();
     break;
   }
 }
 
-<<<<<<< HEAD
-void EnggDiffMultiRunFittingWidgetPresenter::processSelectRun() {
-  const auto selectedRunLabel = m_view->getSelectedRunLabel();
-  updatePlot(selectedRunLabel);
-=======
 void EnggDiffMultiRunFittingWidgetPresenter::processPlotPeaksStateChanged() {
   const auto runLabel = getSelectedRunLabel();
   if (runLabel) {
@@ -206,7 +190,6 @@
   if (runLabel) {
     updatePlot(*runLabel);
   }
->>>>>>> 9304e0bc
 }
 
 void EnggDiffMultiRunFittingWidgetPresenter::updatePlot(
