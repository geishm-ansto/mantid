--- conflicted
+++ resolved
@@ -80,12 +80,6 @@
 
   void plotFitPeaksCurves();
 
-<<<<<<< HEAD
-  void setRunNoItems(const std::vector<std::string> &runNumVector,
-                     bool multiRun);
-
-=======
->>>>>>> 181fe7cb
 protected:
   void processStart();
   void processLoad();
@@ -115,20 +109,6 @@
 
   void validateFittingInputs(const std::string &focusedRunNo,
                              const std::string &expectedPeaks);
-<<<<<<< HEAD
-
-  // TODO make this const when the global is removed
-  bool findFilePathFromBaseName(const std::string &directoryToSearch,
-                                const std::string &baseFileNamesToFind,
-                                std::vector<std::string> &foundFullFilePath);
-
-  std::vector<std::string>
-  splitFittingDirectory(const std::string &selectedfPath);
-
-  std::vector<std::string> enableMultiRun(const std::string &firstRun,
-                                          const std::string &lastRun);
-=======
->>>>>>> 181fe7cb
 
   void browsePeaksToFit();
 
@@ -140,28 +120,6 @@
 
   void fittingWriteFile(const std::string &fileDir);
 
-<<<<<<< HEAD
-  std::vector<std::string>
-  getAllBrowsedFilePaths(const std::string &inputFullPath,
-                         std::vector<std::string> &foundFullFilePaths);
-
-  std::vector<std::string> processMultiRun(const std::string &userInput);
-
-  std::vector<std::string>
-  processSingleRun(const std::string &userInputBasename);
-
-  std::vector<std::string> processFullPathInput(const Poco::Path &pocoFilePath);
-
-  static int g_fitting_runno_counter;
-
-  // name of the workspace with the focused ws being used for fitting
-  static const std::string g_focusedFittingWSName;
-
-  // input run number - used for output file name
-  std::vector<std::string> g_multi_run;
-
-=======
->>>>>>> 181fe7cb
   // Holds the previous user input so we can short circuit further checks
   std::string m_previousInput;
 
