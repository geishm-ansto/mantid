setlocal enableextensions enabledelayedexpansion
:::::::::::::::::::::::::::::::::::::::::::::::::::::::::::::::::::::::::::::::
:: WINDOWS SCRIPT TO DRIVE THE JENKINS BUILDS OF MANTID.
::
:: Notes:
::
:: WORKSPACE & JOB_NAME are environment variables that are set by Jenkins.
:: BUILD_THREADS & PARAVIEW_DIR should be set in the configuration of each slave.
:: CMake, git & git-lfs should be on the PATH
::
:: All nodes currently have PARAVIEW_DIR=4.3.b40280, PARAVIEW_NEXT_DIR=4.3.1
:: and PARAVIEW_MSVC2015_DIR=4.3.b40280-msvc2015
:::::::::::::::::::::::::::::::::::::::::::::::::::::::::::::::::::::::::::::::
call cmake.exe --version
set VS_VERSION=14

:: While we transition between VS 2012 & 2015 we need to be able to clean the build directory
:: if the previous build was not with the same compiler. Find grep for later
for /f "delims=" %%I in ('where git') do @set GIT_EXE_DIR=%%~dpI
set GIT_ROOT_DIR=%GIT_EXE_DIR:~0,-4%
set GREP_EXE=%GIT_ROOT_DIR%bin\grep.exe
echo %sha1%

:::::::::::::::::::::::::::::::::::::::::::::::::::::::::::::::::::::::::::::::
:: Environment setup
:::::::::::::::::::::::::::::::::::::::::::::::::::::::::::::::::::::::::::::::
:: Source the VS setup script
set VS_VERSION=14
call "%VS140COMNTOOLS%\..\..\VC\vcvarsall.bat" amd64
set CM_GENERATOR=Visual Studio 14 2015 Win64
set PARAVIEW_DIR=%PARAVIEW_MSVC2015_DIR%

:: While we transition between VS 2012 & 2015 we need to be able to clean the build directory
:: if the previous build was not with the same compiler
for /f "delims=" %%I in ('where git') do @set GIT_EXE_DIR=%%~dpI
set GIT_ROOT_DIR=%GIT_EXE_DIR:~0,-4%
set GREP_EXE=%GIT_ROOT_DIR%bin\grep.exe

:::::::::::::::::::::::::::::::::::::::::::::::::::::::::::::::::::::::::::::::
:: Set up the location for local object store outside of the build and source
:: tree, which can be shared by multiple builds.
:: It defaults to a MantidExternalData directory within the USERPROFILE
:: directory. It can be overridden by setting the MANTID_DATA_STORE environment
:: variable.
:::::::::::::::::::::::::::::::::::::::::::::::::::::::::::::::::::::::::::::::
if NOT DEFINED MANTID_DATA_STORE (
  set MANTID_DATA_STORE=%USERPROFILE%\MantidExternalData
)

:::::::::::::::::::::::::::::::::::::::::::::::::::::::::::::::::::::::::::::::
:: Check job requirements from the name
:::::::::::::::::::::::::::::::::::::::::::::::::::::::::::::::::::::::::::::::
set CLEANBUILD=
set BUILDPKG=
if not "%JOB_NAME%" == "%JOB_NAME:clean=%" (
  set CLEANBUILD=yes
  set BUILDPKG=yes
)

if not "%JOB_NAME%" == "%JOB_NAME:pull_requests=%" (
  set BUILDPKG=no
)

:::::::::::::::::::::::::::::::::::::::::::::::::::::::::::::::::::::::::::::::
:: Setup the build directory
:: For a clean build the entire thing is removed to guarantee it is clean. All
:: other build types are assumed to be incremental and the following items
:: are removed to ensure stale build objects don't interfere with each other:
::   - build/bin: if libraries are removed from cmake they are not deleted
::                   from bin and can cause random failures
::   - build/ExternalData/**: data files will change over time and removing
::                            the links helps keep it fresh
:::::::::::::::::::::::::::::::::::::::::::::::::::::::::::::::::::::::::::::::
set BUILD_DIR=%WORKSPACE%\build

if EXIST %BUILD_DIR%\CMakeCache.txt (
  call "%GREP_EXE%" CMAKE_LINKER:FILEPATH %BUILD_DIR%\CMakeCache.txt > compiler_version.log
  call "%GREP_EXE%" %VS_VERSION% compiler_version.log
  if ERRORLEVEL 1 (
    set CLEANBUILD=yes
    echo Previous build used a different compiler. Performing a clean build
  ) else (
    echo Previous build used the same compiler. No need to clean
  )
)

if "!CLEANBUILD!" == "yes" (
  rmdir /S /Q %BUILD_DIR%
)

if EXIST %BUILD_DIR% (
  rmdir /S /Q %BUILD_DIR%\bin %BUILD_DIR%\ExternalData
) else (
  md %BUILD_DIR%
)

:::::::::::::::::::::::::::::::::::::::::::::::::::::::::::::::::::::::::::::::
:: Packaging options
:::::::::::::::::::::::::::::::::::::::::::::::::::::::::::::::::::::::::::::::
set PACKAGE_DOCS=
if "%BUILDPKG%" == "yes" (
  set PACKAGE_DOCS=-DPACKAGE_DOCS=ON
)

cd %BUILD_DIR%

:::::::::::::::::::::::::::::::::::::::::::::::::::::::::::::::::::::::::::::::
:: Clean up any artifacts from last build so that if it fails
:: they don't get archived again.
:::::::::::::::::::::::::::::::::::::::::::::::::::::::::::::::::::::::::::::::
del /Q *.exe

:::::::::::::::::::::::::::::::::::::::::::::::::::::::::::::::::::::::::::::::
:: Check the required build configuration
:::::::::::::::::::::::::::::::::::::::::::::::::::::::::::::::::::::::::::::::
set BUILD_CONFIG=
if not "%JOB_NAME%"=="%JOB_NAME:debug=%" (
  set BUILD_CONFIG=Debug
) else (
if not "%JOB_NAME%"=="%JOB_NAME:relwithdbg=%" (
  set BUILD_CONFIG=RelWithDbg
) else (
    set BUILD_CONFIG=Release
    ))

:::::::::::::::::::::::::::::::::::::::::::::::::::::::::::::::::::::::::::::::
:: CMake configuration
:::::::::::::::::::::::::::::::::::::::::::::::::::::::::::::::::::::::::::::::
call cmake.exe -G "%CM_GENERATOR%" -DCONSOLE=OFF -DENABLE_CPACK=ON -DMAKE_VATES=ON -DParaView_DIR=%PARAVIEW_DIR% -DMANTID_DATA_STORE=!MANTID_DATA_STORE! -DUSE_PRECOMPILED_HEADERS=ON %PACKAGE_DOCS% ..
if ERRORLEVEL 1 exit /B %ERRORLEVEL%

:::::::::::::::::::::::::::::::::::::::::::::::::::::::::::::::::::::::::::::::
:: Build step
:::::::::::::::::::::::::::::::::::::::::::::::::::::::::::::::::::::::::::::::
call %BUILD_DIR%\buildenv.bat
msbuild /nologo /m:%BUILD_THREADS% /nr:false /p:Configuration=%BUILD_CONFIG% Mantid.sln
if ERRORLEVEL 1 exit /B %ERRORLEVEL%

:::::::::::::::::::::::::::::::::::::::::::::::::::::::::::::::::::::::::::::::
:: Run the tests
:::::::::::::::::::::::::::::::::::::::::::::::::::::::::::::::::::::::::::::::
:: Remove the user properties file just in case anything polluted it
set USERPROPS=bin\%BUILD_CONFIG%\Mantid.user.properties
del %USERPROPS%

call ctest.exe -C %BUILD_CONFIG% -j%BUILD_THREADS% --schedule-random --output-on-failure
if ERRORLEVEL 1 exit /B %ERRORLEVEL%

:::::::::::::::::::::::::::::::::::::::::::::::::::::::::::::::::::::::::::::::
:: Create the install kit if required
:: Disabled while it takes 10 minutes to create & 5-10 mins to archive!
:: Just create the docs to check they work
:::::::::::::::::::::::::::::::::::::::::::::::::::::::::::::::::::::::::::::::
:: Build offline documentation
msbuild /nologo /nr:false /p:Configuration=%BUILD_CONFIG% docs/docs-qthelp.vcxproj
:: Ignore errors as the exit code of msbuild is wrong here.
:: It always marks the build as a failure even thought the MantidPlot exit
:: code is correct!
::if ERRORLEVEL 1 exit /B %ERRORLEVEL%
<<<<<<< HEAD
:: if "%BUILDPKG%" == "yes" (
::   echo Building package
::   "%CMAKE_BIN_DIR%\cpack.exe" -C %BUILD_CONFIG% --config CPackConfig.cmake
:: )
=======

if "%BUILDPKG%" == "yes" (
   echo Building package
   "%CMAKE_BIN_DIR%\cpack.exe" -C %BUILD_CONFIG% --config CPackConfig.cmake
)
>>>>>>> c25a137e
<|MERGE_RESOLUTION|>--- conflicted
+++ resolved
@@ -157,15 +157,7 @@
 :: It always marks the build as a failure even thought the MantidPlot exit
 :: code is correct!
 ::if ERRORLEVEL 1 exit /B %ERRORLEVEL%
-<<<<<<< HEAD
-:: if "%BUILDPKG%" == "yes" (
-::   echo Building package
-::   "%CMAKE_BIN_DIR%\cpack.exe" -C %BUILD_CONFIG% --config CPackConfig.cmake
-:: )
-=======
-
 if "%BUILDPKG%" == "yes" (
    echo Building package
    "%CMAKE_BIN_DIR%\cpack.exe" -C %BUILD_CONFIG% --config CPackConfig.cmake
-)
->>>>>>> c25a137e
+)