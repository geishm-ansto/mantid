// This script expects the following environment variables to be set by the Jenkins job:
// GITHUB_USER_NAME - The name of the user, being used with pushing/pulling from git
// GITHUB_USER_EMAIL - The email of the user, being used with pushing/pulling from git
// GITHUB_TOKEN_CREDENTIAL_ID - The name of the credentials token in Jenkins that you want to use for cloning and pushing to the mantid repo
// ANACONDA_TOKEN_CREDENTIAL_ID - The name of the credentials token in Jenkins that you want to use for publishing conda packages

// Determine default values of parameters. Some are based on the branch.
ANACONDA_CHANNEL_DEFAULT = 'mantid'
GITHUB_RELEASES_REPO_DEFAULT = 'mantidproject/mantid'
// The github tag is usually only specified for release candidates. If it's left blank
// a nightly tag is generated.
GITHUB_RELEASES_TAG_DEFAULT = ''
GIT_BRANCH = git_branch_name()
// Only Publish one of main or release-next by default. BRANCH_TO_PUBLISH is a global
// environment variable set in the Jenkins system configuration global properties.
PUBLISH_PACKAGES_DEFAULT = (GIT_BRANCH == "${BRANCH_TO_PUBLISH}")
// Allow the freedom to specify GitHub and Anaconda publishing separately.
PUBLISH_TO_ANACONDA_DEFAULT = PUBLISH_PACKAGES_DEFAULT
PUBLISH_TO_GITHUB_DEFAULT = PUBLISH_PACKAGES_DEFAULT
// If required, switch off the mantiddocs conda package build. This is deliberately not listed in the
// pipeline parameters because it's only switched off for ornl-next anaconda publishing.
BUILD_MANTIDDOCS_PACKAGE = true

switch(GIT_BRANCH) {
  case ['main', 'release-next']:
    PACKAGE_SUFFIX_DEFAULT = 'Nightly'
    ANACONDA_CHANNEL_LABEL_DEFAULT = 'nightly'
    PLATFORM_CHOICES = ['all']
    break
<<<<<<< HEAD
  case 'ornl-next':
=======
  case ['ornl-next', 'ornl-qa', 'ornl']:
>>>>>>> ba20fb7e
    PACKAGE_SUFFIX_DEFAULT = 'Nightly'
    ANACONDA_CHANNEL_LABEL_DEFAULT = 'nightly'
    PLATFORM_CHOICES = ['linux-64']
    PUBLISH_TO_GITHUB_DEFAULT = false
    PUBLISH_TO_ANACONDA_DEFAULT = true
    ANACONDA_CHANNEL_DEFAULT = 'mantid-ornl'
    BUILD_MANTIDDOCS_PACKAGE = false
    break
  default:
    PACKAGE_SUFFIX_DEFAULT = 'Unstable'
    ANACONDA_CHANNEL_LABEL_DEFAULT = 'unstable'
    PLATFORM_CHOICES = ['none', 'all', 'linux-64', 'win-64', 'osx-64']
    break
}

// conda-build can't copy a local source if the conda-bld directory is
// also part of the source. Checkout to a subdirectory to avoid this.
CHECKOUT_DIR = 'source'
CISCRIPT_DIR = "${CHECKOUT_DIR}/buildconfig/Jenkins/Conda"
pipeline {
  agent none
  options { checkoutToSubdirectory(CHECKOUT_DIR) }
  parameters {
      // Check these match the PLATFORM matrix values below (without all).
      choice(name: 'BUILD_DEVEL', choices: PLATFORM_CHOICES,
              description: 'Choose a platform to build & test the developer configuration.')
      choice(name: 'BUILD_PACKAGE', choices: PLATFORM_CHOICES,
              description: 'Choose a platform to build just this standalone package')
      string(name: 'PACKAGE_SUFFIX', defaultValue: PACKAGE_SUFFIX_DEFAULT,
             description: 'A string to append to the standalone package name')
      booleanParam(name: 'PUBLISH_TO_ANACONDA', defaultValue: PUBLISH_TO_ANACONDA_DEFAULT,
                   description: 'If true, publish the packages to the specified Anaconda channel')
      booleanParam(name: 'PUBLISH_TO_GITHUB', defaultValue: PUBLISH_TO_GITHUB_DEFAULT,
                   description: 'If true, publish the packages to GitHub')
      string(name: 'ANACONDA_CHANNEL', defaultValue: ANACONDA_CHANNEL_DEFAULT,
             description: 'The Anaconda channel to accept the package')
      string(name: 'ANACONDA_CHANNEL_LABEL', defaultValue: ANACONDA_CHANNEL_LABEL_DEFAULT,
             description: 'The label attached to package in the Anaconda channel')
      string(name: 'GITHUB_RELEASES_REPO', defaultValue: GITHUB_RELEASES_REPO_DEFAULT,
             description: 'The repository to house the release')
      string(name: 'GITHUB_RELEASES_TAG', defaultValue: GITHUB_RELEASES_TAG_DEFAULT,
             description: 'The name of the tag for the release. Use this only for release candidate builds.')
  }
  environment {
    WIN_BASH = "C:\\Program Files\\git\\bin\\bash.exe"
    GIT_AUTHOR_NAME = "${GITHUB_USER_NAME}"
    GIT_AUTHOR_EMAIL = "${GITHUB_USER_EMAIL}"
    GIT_COMMITTER_NAME = "${GITHUB_USER_NAME}"
    GIT_COMMITTER_EMAIL = "${GITHUB_USER_EMAIL}"
  }
  stages {
    // Fail the pipeline early if any parameters are incorrect.
    stage('Check parameters') {
      agent { label 'linux-64' }
      steps {
        script {
          if(env.PUBLISH_TO_ANACONDA == 'true') {
            if(!env.ANACONDA_CHANNEL_LABEL.trim()) {
              error("You must specify an Anaconda label to publish packages.")
            }
            if(!env.ANACONDA_CHANNEL.trim()) {
              error("You must specify an Anaconda channel to publish packages.")
            }
          }
        }
      }
    }
    // Store the git commit hash in an environment variable so that we can use
    // the same commit for all stages of the pipeline. This is performed by using
    // the following step at the start of each subsequent stage:
    //   checkout scm: [$class: 'GitSCM', branches: [[name: "${GIT_SHA}"]], extensions: [[pruneTags: true]]]
    stage('Store git commit') {
      agent { label 'linux-64' }
      steps {
        script {
          env.GIT_SHA = GIT_COMMIT
        }
      }
    }
    // Verify developer environment build/test while also building conda packages
    // in parallel. Running both steps in parallel reduces the overall pipeline
    // time, however if either part breaks then no publishing occurs.
    stage('Build and test, Conda packaging') {
      parallel {
        stage('build and test: linux-64') {
          when {
            beforeAgent true
            beforeOptions true
              anyOf {
                expression { env.BUILD_DEVEL == 'all' }
                expression { env.BUILD_DEVEL == 'linux-64' }
            }
          }
          agent { label 'linux-64' }
          options { timestamps () }
          steps {
            checkoutSource("${GIT_SHA}")
            build_and_test('linux-64')
          }
          post {
            always {
              archive_test_logs()
              publish_test_reports()
            }
          }
        }
        stage('build and test: win-64') {
          when {
            beforeAgent true
            beforeOptions true
            anyOf {
              expression { env.BUILD_DEVEL == 'all' }
              expression { env.BUILD_DEVEL == 'win-64' }
            }
          }
          agent { label 'win-64' }
          options { timestamps () }
          steps {
            checkoutSource("${GIT_SHA}")
            build_and_test('win-64')
          }
          post {
            always {
              archive_test_logs()
              publish_test_reports()
              // Workaround for Windows so that failing system tests will fail the build
              bat "\"${WIN_BASH}\" -ex -c \"test ${currentBuild.currentResult} != UNSTABLE\""
            }
          }
        }
        stage('build and test: osx-64') {
          when {
            beforeAgent true
            beforeOptions true
              anyOf {
                expression { env.BUILD_DEVEL == 'all' }
                expression { env.BUILD_DEVEL == 'osx-64' }
            }
          }
          agent { label 'osx-64' }
          options { timestamps () }
          steps {
            checkoutSource("${GIT_SHA}")
            build_and_test('osx-64')
          }
          post {
            always {
              archive_test_logs()
              publish_test_reports()
            }
          }
        }
        stage('package conda: linux-64') {
          when {
            beforeAgent true
            beforeOptions true
            // The mantiddocs package is built on linux so we always need to build the linux
            // conda packages unless 'none' is specified.
            expression { env.BUILD_PACKAGE != 'none' }
          }
          agent { label 'linux-64' }
          options {
              timestamps ()
              retry(3)
          }
          steps {
            // Clean up conda-bld before we start to avoid any
            // confusion with old packages
            dir('conda-bld') {
              deleteDir()
            }
            checkoutSource("${GIT_SHA}")
            // Build the base set of packages (ones not required for mantidworkbench)
            // in parallel
            package_conda('linux-64', 'base')
            archive_conda_packages('linux-64')
            archive_conda_packages('noarch')
          }
          post {
            always {
              archive_env_logs('linux-64')
            }
          }
        }
        stage('package conda: win-64') {
          when {
            beforeAgent true
            beforeOptions true
            anyOf {
              expression { env.BUILD_PACKAGE == 'win-64' }
              expression { env.BUILD_PACKAGE == 'all' }
            }
          }
          agent { label 'win-64' }
          options {
              timestamps ()
              retry(3)
          }
          steps {
            // Clean up conda-bld before we start to avoid any
            // confusion with old packages
            dir('conda-bld') {
              deleteDir()
            }
            checkoutSource("${GIT_SHA}")
            // Build the base set of packages (ones not required for mantidworkbench)
            // in parallel
            package_conda('win-64', 'base')
            archive_conda_packages('win-64')
          }
          post {
            always {
              archive_env_logs('win-64')
            }
          }
        }
        stage('package conda: osx-64') {
          when {
            beforeAgent true
            beforeOptions true
            anyOf {
              expression { env.BUILD_PACKAGE == 'osx-64' }
              expression { env.BUILD_PACKAGE == 'all' }
            }
          }
          agent { label 'osx-64' }
          options {
              timestamps ()
              retry(3)
          }
          steps {
            // Clean up conda-bld before we start to avoid any
            // confusion with old packages
            dir('conda-bld') {
              deleteDir()
            }
            checkoutSource("${GIT_SHA}")
            // Build the base set of packages (ones not required for mantidworkbench)
            // in parallel
            package_conda('osx-64', 'base')
            archive_conda_packages('osx-64')
          }
          post {
            always {
              archive_env_logs('osx-64')
            }
          }
        }
      }
    }
    stage('Package workbench') {
      matrix {
        axes {
          axis {
            name 'PLATFORM'
            values 'linux-64', 'win-64', 'osx-64'
          }
        }
        stages {
          stage('package workbench') {
            when {
              beforeAgent true
              beforeOptions true
              anyOf {
                  expression { env.BUILD_PACKAGE == "${PLATFORM}" }
                  expression { env.BUILD_PACKAGE == 'all' }
              }
            }
            agent { label "${PLATFORM}" }
            options {
                timestamps()
                retry(3)
            }
            steps {
              // Clean up conda-bld before we start to avoid any
              // confusion with old packages
              dir('conda-bld') {
                deleteDir()
              }
              checkoutSource("${GIT_SHA}")
              // Copy base packages to build workbench
              copyArtifacts filter: "**/conda-bld/noarch/*.tar.bz2, **/conda-bld/${PLATFORM}/*.tar.bz2",
                fingerprintArtifacts: true,
                projectName: '${JOB_NAME}',
                selector: specific('${BUILD_NUMBER}'),
                target: './',
                flatten: false

              package_conda("${PLATFORM}", "workbench")
              archive_conda_packages("${PLATFORM}")
              package_standalone()
              archive_standalone_package("${PLATFORM}")
            }
            post {
              always {
                archive_env_logs("${PLATFORM}")
              }
            }
          }
        }
      }
    }

    stage ('Publishing to Anaconda') {
      when {
        beforeAgent true
        beforeOptions true
        expression { env.PUBLISH_TO_ANACONDA == 'true' }
      }
      agent { label 'linux-64' } // Use linux for simplicity with shell scripts
      options {
        timestamps ()
        retry(3)
      }
      environment {
        ANACONDA_TOKEN = credentials("${ANACONDA_TOKEN_CREDENTIAL_ID}")
      }
      steps {
        checkoutSource("${GIT_SHA}")
        // Conda first
        sh 'rm -fr ${WORKSPACE}/conda-packages'
        copyArtifacts filter: '**/conda-bld/**/*.tar.bz2',
          fingerprintArtifacts: true,
          projectName: '${JOB_NAME}',
          selector: specific('${BUILD_NUMBER}'),
          target: 'conda-packages',
          flatten: true
        // Single quotes are required for token variables to avoid them leaking
        sh "${CISCRIPT_DIR}/publish-to-anaconda ${WORKSPACE}" + ' ${ANACONDA_TOKEN} ' +\
          "${ANACONDA_CHANNEL} ${ANACONDA_CHANNEL_LABEL} ${WORKSPACE}/conda-packages/*.tar.bz2"
      }
    }

    stage ('Delete old non-main packages from Anaconda') {
      when {
        beforeAgent true
        beforeOptions true
        allOf {
            expression { env.PUBLISH_TO_ANACONDA == 'true' }
            expression { env.ANACONDA_CHANNEL_LABEL != '' }
        }
      }
      agent { label 'linux-64' } // Use linux for simplicity with shell scripts
      options { timestamps () }
      environment { ANACONDA_TOKEN = credentials("${ANACONDA_TOKEN_CREDENTIAL_ID}") }
      steps {
        checkoutSource("${GIT_SHA}")
        sh "${CISCRIPT_DIR}/delete-old-packages.sh ${WORKSPACE}" + ' ${ANACONDA_TOKEN} ' +\
          "--channel ${ANACONDA_CHANNEL} --label ${ANACONDA_CHANNEL_LABEL} mantid mantidqt mantiddocs mantidworkbench"
      }
    }

    stage ('Publishing to Github') {
      when {
        beforeAgent true
        beforeOptions true
        allOf {
          expression { env.PUBLISH_TO_GITHUB == 'true' }
          expression { env.GITHUB_RELEASES_REPO.trim() != '' }
        }
      }
      agent { label 'linux-64' } // Use linux for simplicity with shell scripts
      options {
        timestamps ()
        retry(3)
      }
      environment {
        GITHUB_TOKEN = credentials("${GITHUB_TOKEN_CREDENTIAL_ID}")
      }
      steps {
        checkoutSource("${GIT_SHA}")
        // Standalone packages next
        sh 'rm -fr ${WORKSPACE}/standalone-packages'
        copyArtifacts filter: '*.exe, *.dmg, *.tar.xz',
          fingerprintArtifacts: true,
          projectName: '${JOB_NAME}',
          selector: specific('${BUILD_NUMBER}'),
          target: 'standalone-packages',
          flatten: true
        // Copy conda packages and create a tarball to upload to the github release for backup.
        copyArtifacts filter: '**/conda-bld/**/*.tar.bz2',
          fingerprintArtifacts: true,
          projectName: '${JOB_NAME}',
          selector: specific('${BUILD_NUMBER}'),
          target: 'conda-packages',
          flatten: true
        sh 'tar -cvf conda-packages.tar ${WORKSPACE}/conda-packages/'
        // Publish to github. Single quotes are required for token variables to avoid them leaking
        sh "${CISCRIPT_DIR}/publish-to-github ${WORKSPACE}" + ' ${GITHUB_TOKEN} ' +\
          "${GITHUB_RELEASES_REPO} ${generate_git_tag()} ${GIT_SHA} ${prerelease_option()} " +\
          "${WORKSPACE}/standalone-packages/* ${WORKSPACE}/conda-packages.tar"
      }
    }
  }
}

// ------------------- Functions -------------------

def git_branch_name() {
  name = scm.branches[0].name
  if(name.contains("*/")) {
    name = name.split("\\*/")[1]
  }
  return name
}

def toUnixStylePath(path) {
  if(!path.startsWith("C:")) {
    path = "C:" + path
  }
  return path.replaceAll("\\\\", "/")
}

def checkoutSource(sha) {
  dir(CHECKOUT_DIR) {
    checkout scm: [
      $class: 'GitSCM',
      branches: [[name: sha]],
      extensions: [
        [$class: 'CheckoutOption', timeout: 20],
        [$class: 'CleanCheckout', deleteUntrackedNestedRepositories: true],
        pruneTags(true)
      ]
    ]
  }
}

def build_and_test(platform) {
  buildscript_path = "${CISCRIPT_DIR}/conda-buildscript"
  common_args = '--clean-build --clean-external-projects --enable-systemtests'
  cmake_preset = "${platform}-ci"
  if(platform.startsWith('win')) {
    workspace_unix_style = toUnixStylePath("${WORKSPACE}")
    bat "\"${WIN_BASH}\" -ex -c \"${buildscript_path}\
      ${workspace_unix_style}/${CHECKOUT_DIR} ${cmake_preset} ${common_args}\""
  } else {
    sh "${buildscript_path} ${WORKSPACE}/${CHECKOUT_DIR} ${cmake_preset} ${common_args} --enable-doctests"
  }
}

def publish_test_reports() {
  xunit thresholds: [failed(failureThreshold: '0')],
    tools: [CTest(excludesPattern: '', pattern: "${CHECKOUT_DIR}/build/Testing/**/*.xml", stopProcessingIfError: true)]
  junit "${CHECKOUT_DIR}/build/Testing/SystemTests/scripts/TEST-*.xml"
}

def package_conda(platform, base_or_workbench) {
  packagescript_path = "${CISCRIPT_DIR}/package-conda"
  if(platform.startsWith('win')) {
    workspace_unix_style = toUnixStylePath("${WORKSPACE}")
    bat "\"${WIN_BASH}\" -ex -c \"${packagescript_path}\
      ${workspace_unix_style} ${package_conda_options(platform, base_or_workbench)}\""
  } else {
    sh "${packagescript_path}\
      ${WORKSPACE} ${package_conda_options(platform, base_or_workbench)}"
  }
}

def package_conda_options(platform, base_or_workbench) {
  package_flags = ""
  if(base_or_workbench == 'base') {
    docs_flags = ""
    if(platform.startsWith('linux') && BUILD_MANTIDDOCS_PACKAGE) {
      docs_flags = "--build-docs"
    }
    package_flags = "--build-mantid --build-qt ${docs_flags}"
  }
  else if(base_or_workbench == 'workbench') {
    package_flags = "--build-workbench"
  }

  package_options = "${package_flags} --git-tag ${generate_git_tag()}"
  return package_options.trim()
}

def generate_git_tag() {
  git_tag = ""
  if(GITHUB_RELEASES_TAG.trim() != '') {
    git_tag = "${GITHUB_RELEASES_TAG}"
  }
  else {
    versionscript_path = "${CISCRIPT_DIR}/generate-version-number"
    if(isUnix()) {
      git_tag = sh(
        script: "${versionscript_path}", returnStdout: true
      ).trim()
    } else {
      workspace_unix_style = toUnixStylePath("${WORKSPACE}")
      // @ suppresses the inclusion of the command itself in the output
      // https://www.jenkins.io/doc/pipeline/steps/workflow-durable-task-step/#bat-windows-batch-script
      git_tag = bat(script: "@\"${WIN_BASH}\" -ex -c \"${versionscript_path}\"", returnStdout: true).trim()
    }
  }
  return git_tag
}

def package_standalone() {
  packagescript_path = "${CISCRIPT_DIR}/package-standalone"
  if(isUnix()) {
    sh "${packagescript_path} ${WORKSPACE} ${package_standalone_options()}"
  } else {
    workspace_unix_style = toUnixStylePath("${WORKSPACE}")
    bat "\"${WIN_BASH}\" -ex -c \"${packagescript_path} ${workspace_unix_style}\
      ${package_standalone_options()}\""
  }
}

def package_standalone_options() {
  package_options = ""
  if(PACKAGE_SUFFIX.trim() != '') {
    package_options += " --package-suffix ${PACKAGE_SUFFIX}"
  }
  return package_options.trim()
}

// Determine whether this build should be marked as a prerelease on GitHub.
def prerelease_option() {
  prerelease_flag = ""
  // If a tag has not been specified, we assume it's for a prerelease version.
  if(GITHUB_RELEASES_TAG.trim() == '') {
    prerelease_flag = "--prerelease"
  }
  return prerelease_flag
}

def archive_conda_packages(platform) {
  // Only archive the mantiddocs package if it was built.
  if(platform != 'noarch' || BUILD_MANTIDDOCS_PACKAGE) {
    archiveArtifacts artifacts: "**/conda-bld/${platform}/*.tar.bz2",
      allowEmptyArchive: false,
      fingerprint: true,
      onlyIfSuccessful: true
  }
}

def archive_standalone_package(platform) {
  pattern = ""
  if(platform.startsWith('linux')) {
    pattern = '*.tar.xz'
  } else if(platform.startsWith('win')) {
    pattern = '*.exe'
  } else if(platform.startsWith('osx')) {
    pattern = '*.dmg'
  }

  if(pattern != '') {
    archiveArtifacts artifacts: "${pattern}",
      allowEmptyArchive: false,
      fingerprint: true,
      onlyIfSuccessful: true
  } else {
    unstable("Unknown platform (${platform}) detected while archiving standalone package. Archiving skipped.")
  }
}

def archive_test_logs(){
  archiveArtifacts artifacts: "${CHECKOUT_DIR}/build/test_logs/*.log", fingerprint: true
}

def archive_env_logs(platform) {
  env_log_dir = "**/conda-bld/${platform}/env_logs"
  archiveArtifacts artifacts: env_log_dir += "/**/*.txt",
    allowEmptyArchive: false,
    fingerprint: true,
    onlyIfSuccessful: false
}<|MERGE_RESOLUTION|>--- conflicted
+++ resolved
@@ -27,11 +27,7 @@
     ANACONDA_CHANNEL_LABEL_DEFAULT = 'nightly'
     PLATFORM_CHOICES = ['all']
     break
-<<<<<<< HEAD
-  case 'ornl-next':
-=======
   case ['ornl-next', 'ornl-qa', 'ornl']:
->>>>>>> ba20fb7e
     PACKAGE_SUFFIX_DEFAULT = 'Nightly'
     ANACONDA_CHANNEL_LABEL_DEFAULT = 'nightly'
     PLATFORM_CHOICES = ['linux-64']
