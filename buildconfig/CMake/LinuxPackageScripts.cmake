# ######################################################################################################################
# Define scripts for the Linux packages
#
# It provides: - launch_mantidworkbench.sh - mantidpython, mantid.sh <- for stable releases - mantid.csh <- for stable
# releases
#
# ######################################################################################################################

# ######################################################################################################################
# Set installation variables
# ######################################################################################################################
set(BIN_DIR bin)
set(ETC_DIR etc)
set(LIB_DIR lib)
set(SITE_PACKAGES ${LIB_DIR})
set(PLUGINS_DIR plugins)

set(WORKBENCH_BIN_DIR ${BIN_DIR})
set(WORKBENCH_LIB_DIR ${LIB_DIR})
set(WORKBENCH_SITE_PACKAGES
    ${LIB_DIR}
    CACHE PATH "Location of site packages"
)
set(WORKBENCH_PLUGINS_DIR ${PLUGINS_DIR})

if(CMAKE_INSTALL_PREFIX_INITIALIZED_TO_DEFAULT)
  set(CMAKE_INSTALL_PREFIX
      /opt/mantid${CPACK_PACKAGE_SUFFIX}
      CACHE PATH "Install path" FORCE
  )
endif()

# ######################################################################################################################
# Environment scripts (profile.d)
# ######################################################################################################################
# default shell (bash-like)
file(WRITE ${CMAKE_CURRENT_BINARY_DIR}/mantid.sh "#!/bin/sh\n" "PATH=$PATH:${CMAKE_INSTALL_PREFIX}/${BIN_DIR}\n"
                                                 "export PATH\n"
)

# c-shell
file(WRITE ${CMAKE_CURRENT_BINARY_DIR}/mantid.csh "#!/bin/csh\n"
                                                  "setenv PATH \"\${PATH}:${CMAKE_INSTALL_PREFIX}/${BIN_DIR}\"\n"
)

install(PROGRAMS ${CMAKE_CURRENT_BINARY_DIR}/mantid.sh ${CMAKE_CURRENT_BINARY_DIR}/mantid.csh DESTINATION ${ETC_DIR})

# ######################################################################################################################
# Find python site-packages dir and create mantid.pth
# ######################################################################################################################
execute_process(
  COMMAND "${Python_EXECUTABLE}" -c "from distutils import sysconfig as sc
print(sc.get_python_lib(plat_specific=True))"
  OUTPUT_VARIABLE PYTHON_SITE
  OUTPUT_STRIP_TRAILING_WHITESPACE
)

file(WRITE ${CMAKE_CURRENT_BINARY_DIR}/mantid.pth.install "${CMAKE_INSTALL_PREFIX}/${BIN_DIR}\n"
                                                          "${CMAKE_INSTALL_PREFIX}/${LIB_DIR}\n"
)

install(
  FILES ${CMAKE_CURRENT_BINARY_DIR}/mantid.pth.install
  DESTINATION ${ETC_DIR}
  RENAME mantid.pth
)

# ######################################################################################################################
# Setup file variables for pre/post installation These are very different depending on the distribution so are contained
# in the Packaging/*/scripts directory as CMake templates
# ######################################################################################################################
# We only manipulate the environment for  nprefixed non-MPI package builds for shell maintainer scripts as
# ENVVARS_ON_INSTALL could have ON, OFF, True, False etc
if(MPI_BUILD OR CPACK_PACKAGE_SUFFIX)
  set(ENVVARS_ON_INSTALL_INT 0)
else()
  set(ENVVARS_ON_INSTALL_INT 1)
endif()

# Common filenames to hold maintainer scripts
set(PRE_INSTALL_FILE ${CMAKE_CURRENT_BINARY_DIR}/preinst)
set(POST_INSTALL_FILE ${CMAKE_CURRENT_BINARY_DIR}/postinst)
set(PRE_UNINSTALL_FILE ${CMAKE_CURRENT_BINARY_DIR}/prerm)
set(POST_UNINSTALL_FILE ${CMAKE_CURRENT_BINARY_DIR}/postrm)

if("${UNIX_DIST}" MATCHES "RedHatEnterprise" OR "${UNIX_DIST}" MATCHES "^Fedora") # RHEL/Fedora these are used if we
                                                                                  # need to scl enable at runtime
  set(WRAPPER_PREFIX "")
  set(WRAPPER_POSTFIX "")

  if("${UNIX_DIST}" MATCHES "^Fedora")
    # The instrument view doesn't work with the wayland compositor Override it to use X11
    # https://doc.qt.io/qt-5/embedded-linux.html#xcb
    set(QT_QPA "QT_QPA_PLATFORM=xcb ")
  else()
    set(QT_QPA "")
  endif()

elseif("${UNIX_DIST}" MATCHES "Ubuntu")
  set(WRAPPER_PREFIX "")
  set(WRAPPER_POSTFIX "")

endif()

# ######################################################################################################################
# Launcher scripts
# ######################################################################################################################
set(CONDA_PREAMBLE_TEXT
    "# Verify that conda is setup
if [ -z \"\${CONDA_PREFIX}\" ]; then
    echo \"CONDA_PREFIX is not defined\"
    echo \"The mantid conda environment does not appear to be enabled\"
    exit 1
fi
"
)
set(SYS_PREAMBLE_TEXT
    "# Find out where we are
THISFILE=\$(readlink -f \"\$0\")
INSTALLDIR=\$(dirname \$THISFILE)   # directory of executable
INSTALLDIR=\$(dirname \$INSTALLDIR) # root install directory
"
)

# common definition of work for virtualgl - lots of escaping things from cmake
set(VIRTUAL_GL_WRAPPER
    "# whether or not to use vglrun
if [ -n \"\${NXSESSIONID}\" ]; then  # running in nx
  command -v vglrun >/dev/null 2>&1 || { echo >&2 \"mantidworkbench requires VirtualGL but it's not installed.  Aborting.\"; exit 1; }
  VGLRUN=\"vglrun\"
elif [ -n \"\${TLSESSIONDATA}\" ]; then  # running in thin-linc
  command -v vglrun >/dev/null 2>&1 || { echo >&2 \"mantidworkbench requires VirtualGL but it's not installed.  Aborting.\"; exit 1; }
  if [ \$(command -v vgl-wrapper.sh) ]; then
    VGLRUN=\"vgl-wrapper.sh\"
  else
    VGLRUN=\"vglrun\"
  fi
fi"
)

# The scripts need jemalloc to be resolved to the runtime library as the plain .so symlink is only present when a
# -dev/-devel package is presentz
if(JEMALLOCLIB_FOUND)
  get_filename_component(JEMALLOC_RUNTIME_LIB ${JEMALLOC_LIBRARIES} REALPATH)
  # We only want to use the major version number
  string(REGEX REPLACE "([0-9]+)\.[0-9]+\.[0-9]+$" "\\1" JEMALLOC_RUNTIME_LIB ${JEMALLOC_RUNTIME_LIB})
endif()

# definitions to preload jemalloc but not if we are using address sanitizer as this confuses things
if(WITH_ASAN)
  set(JEMALLOC_DEFINITIONS
      "
LOCAL_PRELOAD=\${LD_PRELOAD}
"
  )
else()
  # Do not indent the string below as it messes up the formatting in the final script
  set(JEMALLOC_DEFINITIONS
      "# Define parameters for jemalloc
LOCAL_PRELOAD=${JEMALLOC_RUNTIME_LIB}
if [ -n \"\${LD_PRELOAD}\" ]; then
    LOCAL_PRELOAD=\${LOCAL_PRELOAD}:\${LD_PRELOAD}
fi
"
  )
endif()

# chunk of code for launching gdb
set(GDB_DEFINITIONS
    "# run with gdb THIS OPTION MUST BE SUPPLIED FIRST
if [ -n \"\$1\" ] && [ \"\$1\" = \"--debug\" ]; then
    shift
    GDB=\"gdb --args\"
fi"
)

set(ERROR_CMD "-m mantidqt.dialogs.errorreports.main --exitcode=\$?")

# Local dev version
set(PYTHON_ARGS " -Wdefault::DeprecationWarning -Werror:::mantid -Werror:::mantidqt")

if(CONDA_ENV)
  set(PYTHON_EXEC_LOCAL "\${CONDA_PREFIX}/bin/python")
  set(PREAMBLE "${CONDA_PREAMBLE_TEXT}")
  set(LOCAL_PYPATH "${CMAKE_CURRENT_BINARY_DIR}/bin/")
else()
  set(PYTHON_EXEC_LOCAL "${PYTHON_EXECUTABLE}")
  set(PREAMBLE "${SYS_PREAMBLE_TEXT}")
  set(LOCAL_PYPATH "\${INSTALLDIR}/bin")
endif()

# used by mantidworkbench
if(ENABLE_WORKBENCH)
  set(MANTIDWORKBENCH_EXEC "${CMAKE_CURRENT_BINARY_DIR}/bin/workbench") # what the actual thing is called
  configure_file(
    ${CMAKE_MODULE_PATH}/Packaging/launch_mantidworkbench.sh.in
    ${CMAKE_RUNTIME_OUTPUT_DIRECTORY}/launch_mantidworkbench.sh @ONLY
  )
  # Needs to be executable
  execute_process(
    COMMAND "chmod" "+x" "${CMAKE_RUNTIME_OUTPUT_DIRECTORY}/launch_mantidworkbench.sh" OUTPUT_QUIET ERROR_QUIET
  )
endif()

# Package version
unset(PYTHON_ARGS)

if(ENABLE_WORKBENCH)
<<<<<<< HEAD
  set(MANTIDWORKBENCH_EXEC workbench) # what the actual thing is called
  configure_file(
    ${CMAKE_MODULE_PATH}/Packaging/launch_mantidworkbench.sh.in
    ${CMAKE_CURRENT_BINARY_DIR}/launch_mantidworkbench.sh.install @ONLY
  )
  install(
    PROGRAMS ${CMAKE_CURRENT_BINARY_DIR}/launch_mantidworkbench.sh.install
    DESTINATION ${BIN_DIR}
    RENAME mantidworkbench
  )
=======
  foreach(install_type conda;standalone)
    # used by mantidworkbench
    if(${install_type} STREQUAL "conda")
      set(LOCAL_PYPATH "\${CONDA_PREFIX}/bin:\${CONDA_PREFIX}/lib:\${CONDA_PREFIX}/plugins")
      set(PYTHON_EXEC_LOCAL "\${CONDA_PREFIX}/bin/python")
      set(PREAMBLE "${CONDA_PREAMBLE_TEXT}")
      set(MANTIDWORKBENCH_EXEC "\${CONDA_PREFIX}/bin/workbench") # what the actual thing is called
      set(DEST_FILENAME_SUFFIX "")
    elseif(${install_type} STREQUAL "standalone")
      set(LOCAL_PYPATH "\${INSTALLDIR}/bin:\${INSTALLDIR}/lib:\${INSTALLDIR}/plugins")
      set(PYTHON_EXEC_LOCAL "\${INSTALLDIR}/bin/python")
      set(PREAMBLE "${SYS_PREAMBLE_TEXT}")
      set(MANTIDWORKBENCH_EXEC "\${INSTALLDIR}/bin/workbench")
      set(DEST_FILENAME_SUFFIX ".standalone")
    else()
      message(FATAL_ERROR "Unknown installation type '${install_type}' for workbench startup scripts")
    endif()
    # workbench launcher for jemalloc
    configure_file(
      ${CMAKE_MODULE_PATH}/Packaging/launch_mantidworkbench.sh.in
      ${CMAKE_CURRENT_BINARY_DIR}/launch_mantidworkbench.sh.install${DEST_FILENAME_SUFFIX} @ONLY
    )
    install(
      PROGRAMS ${CMAKE_CURRENT_BINARY_DIR}/launch_mantidworkbench.sh.install${DEST_FILENAME_SUFFIX}
      DESTINATION ${BIN_DIR}
      RENAME mantidworkbench${DEST_FILENAME_SUFFIX}
    )
    # mantidpython for jemalloc. Only required for conda as we expect those needing to use Python from the commandline
    # to install the conda version
    if(${install_type} EQUAL "conda")
      configure_file(
        ${CMAKE_MODULE_PATH}/Packaging/mantidpython.in ${CMAKE_CURRENT_BINARY_DIR}/mantidpython.install @ONLY
      )
      install(
        PROGRAMS ${CMAKE_CURRENT_BINARY_DIR}/mantidpython.install
        DESTINATION ${BIN_DIR}
        RENAME mantidpython
      )
    endif()
  endforeach()
>>>>>>> a7c27bc7
endif()<|MERGE_RESOLUTION|>--- conflicted
+++ resolved
@@ -206,18 +206,6 @@
 unset(PYTHON_ARGS)
 
 if(ENABLE_WORKBENCH)
-<<<<<<< HEAD
-  set(MANTIDWORKBENCH_EXEC workbench) # what the actual thing is called
-  configure_file(
-    ${CMAKE_MODULE_PATH}/Packaging/launch_mantidworkbench.sh.in
-    ${CMAKE_CURRENT_BINARY_DIR}/launch_mantidworkbench.sh.install @ONLY
-  )
-  install(
-    PROGRAMS ${CMAKE_CURRENT_BINARY_DIR}/launch_mantidworkbench.sh.install
-    DESTINATION ${BIN_DIR}
-    RENAME mantidworkbench
-  )
-=======
   foreach(install_type conda;standalone)
     # used by mantidworkbench
     if(${install_type} STREQUAL "conda")
@@ -258,5 +246,4 @@
       )
     endif()
   endforeach()
->>>>>>> a7c27bc7
 endif()