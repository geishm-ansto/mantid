--- conflicted
+++ resolved
@@ -15,11 +15,7 @@
   set(THIRD_PARTY_GIT_URL
       "https://github.com/mantidproject/thirdparty-msvc2015.git"
   )
-<<<<<<< HEAD
   set(THIRD_PARTY_GIT_SHA1 0a4c81cb2a6809125867022d2d5320c22075a0c6)
-=======
-  set(THIRD_PARTY_GIT_SHA1 392ddb30eea671b285dc202e135b3e795b9c2d1a)
->>>>>>> df315326
   set(THIRD_PARTY_DIR ${EXTERNAL_ROOT}/src/ThirdParty)
   # Generates a script to do the clone/update in tmp
   set(_project_name ThirdParty)
