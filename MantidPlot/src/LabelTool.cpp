--- conflicted
+++ resolved
@@ -1,31 +1,6 @@
 #include "LabelTool.h"
 
 LabelTool::LabelTool(Graph *graph)
-<<<<<<< HEAD
-  : QObject(graph->plotWidget()->canvas()),
-	PlotToolInterface(graph),
-
-    m_canvasPicker(new QwtPicker(graph->plotWidget()->canvas())),
-    m_xAxisPicker(new QwtPicker(graph->plotWidget()->axisWidget(Plot::xBottom))),
-    m_yAxisPicker(new QwtPicker(graph->plotWidget()->axisWidget(Plot::yLeft))),
-    m_xPos(), m_yPos(), m_axisCoordsX(), m_axisCoordsY(), m_xPosSigFigs(), m_yPosSigFigs(), m_error(), m_dataCoords(), m_curveWsName()
-{
-    connect(m_xAxisPicker, SIGNAL(selected(const QwtPolygon &)), this, SLOT(xAxisClicked(const QwtPolygon &)));
-    connect(m_yAxisPicker, SIGNAL(selected(const QwtPolygon &)), this, SLOT(yAxisClicked(const QwtPolygon &)));
-    connect(m_canvasPicker, SIGNAL(selected(const QwtPolygon &)), this, SLOT(graphAreaClicked(const QwtPolygon &)));
-
-    m_xAxisPicker->setSelectionFlags(QwtPicker::PointSelection | QwtPicker::ClickSelection);
-    m_yAxisPicker->setSelectionFlags(QwtPicker::PointSelection | QwtPicker::ClickSelection);
-    m_canvasPicker->setSelectionFlags(QwtPicker::PointSelection | QwtPicker::ClickSelection);
-}
-
-/// Destructor for the tool.
-  LabelTool::~LabelTool()
-  {
-	  d_graph->plotWidget()->canvas()->unsetCursor();
-	  d_graph->plotWidget()->replot();
-  }
-=======
     : QObject(graph->plotWidget()->canvas()), PlotToolInterface(graph),
 
       m_canvasPicker(new QwtPicker(graph->plotWidget()->canvas())),
@@ -55,7 +30,6 @@
   d_graph->plotWidget()->canvas()->unsetCursor();
   d_graph->plotWidget()->replot();
 }
->>>>>>> c3e23861
 
 /**
  * When x-axis is clicked, the pixel coordinates are converted to graph
@@ -85,17 +59,10 @@
   int deltaOrigins = canvasOriginX - xAxisOriginXValue;
   int xPositionCorrected = xPosition - deltaOrigins;
 
-<<<<<<< HEAD
-  double xPos = d_graph->plotWidget()->invTransform(QwtPlot::xBottom, xPositionCorrected);
-
-  if( xPos < 0)
-  {
-=======
   double xPos =
       d_graph->plotWidget()->invTransform(QwtPlot::xBottom, xPositionCorrected);
 
   if (xPos < 0) {
->>>>>>> c3e23861
     return;
   }
 
@@ -104,15 +71,9 @@
   precisionValue << xPos;
   m_xPosSigFigs = precisionValue.str();
 
-<<<<<<< HEAD
-  QMenu * clickMenu = new QMenu(d_graph);
-
-  QAction * addXAxisLabel = new QAction(m_xPosSigFigs, this);
-=======
   QMenu *clickMenu = new QMenu(d_graph);
 
-  QAction *addXAxisLabel = new QAction(tr(m_xPosSigFigs.c_str()), this);
->>>>>>> c3e23861
+  QAction *addXAxisLabel = new QAction(m_xPosSigFigs, this);
   clickMenu->addAction(addXAxisLabel);
   connect(addXAxisLabel, SIGNAL(triggered()), this, SLOT(insertXCoord()));
 
@@ -138,33 +99,19 @@
   QPoint yOrigin = d_graph->plotWidget()->axisWidget(QwtPlot::yLeft)->pos();
   int yAxisOriginYValue = yOrigin.y();
 
-<<<<<<< HEAD
-/**
- * The difference in the origins is calculated then taken into account when converting the pixel coordinates of the
- * axis into graph coordinates.
- */
-=======
   /**
    * The difference in the origins is calculated then taken into account when
    * converting the pixel coordinates of the
    * axis into graph coordinates.
    */
->>>>>>> c3e23861
 
   int deltaOrigins = canvasOriginY - yAxisOriginYValue;
   int yPositionCorrected = yPosition - deltaOrigins;
 
-<<<<<<< HEAD
-  double yPos = d_graph->plotWidget()->invTransform(QwtPlot::yLeft, yPositionCorrected);
-
-  if( yPos < 0)
-  {
-=======
   double yPos =
       d_graph->plotWidget()->invTransform(QwtPlot::yLeft, yPositionCorrected);
 
   if (yPos < 0) {
->>>>>>> c3e23861
     return;
   }
 
@@ -173,15 +120,9 @@
   precisionValue << yPos;
   m_yPosSigFigs = precisionValue.str();
 
-<<<<<<< HEAD
-  QMenu * clickMenu = new QMenu(d_graph);
-
-  QAction * addYAxisLabel = new QAction(m_yPosSigFigs, this);
-=======
   QMenu *clickMenu = new QMenu(d_graph);
 
-  QAction *addYAxisLabel = new QAction(tr(m_yPosSigFigs.c_str()), this);
->>>>>>> c3e23861
+  QAction *addYAxisLabel = new QAction(m_yPosSigFigs, this);
   clickMenu->addAction(addYAxisLabel);
   connect(addYAxisLabel, SIGNAL(triggered()), this, SLOT(insertYCoord()));
 
@@ -207,12 +148,8 @@
 }
 
 /**
-<<<<<<< HEAD
- * When the graph area is clicked, pixel coordinates are found and used to determine graph coordinates.
-=======
  * When the graph area is clicked, pixel coordinates are found and used to
  * determine graph coordinates.
->>>>>>> c3e23861
  * Determines the number of MMCs from the list in populateMantidCurves().
  * For each MMC, determines whether a click on the graph area is within close
  * proximity to a data point.
@@ -220,12 +157,7 @@
  * @param &c :: A reference to a click on the graph area; it is bound by the x
  * and y-axis.
  */
-<<<<<<< HEAD
-void LabelTool::graphAreaClicked(const QwtPolygon &c)
-{
-=======
 void LabelTool::graphAreaClicked(const QwtPolygon &c) {
->>>>>>> c3e23861
   populateMantidCurves();
   m_dataCoords.clear();
 
@@ -243,15 +175,9 @@
   // data point.
   int tolerance = 7;
 
-<<<<<<< HEAD
-  foreach(MantidMatrixCurve * mantidMatrixCurve, m_mantidMatrixCurves)
-  {
-    // Sets the upper and lower limits in pixel coordinates for the x and y-axes.
-=======
   foreach (MantidMatrixCurve *mantidMatrixCurve, m_mantidMatrixCurves) {
     // Sets the upper and lower limits in pixel coordinates for the x and
     // y-axes.
->>>>>>> c3e23861
     int upperLimitX = xPosition + tolerance;
     int lowerLimitX = xPosition - tolerance;
     int upperLimitY = yPosition + tolerance;
@@ -267,15 +193,10 @@
     size_t numberOfDataPoints = mwd->size();
 
     /**
-<<<<<<< HEAD
-    * Gets the pixel value of the x-coordinate value of each data point within range.
-    * Of the data points within range along x-axis, finds out if the pixel values of their y-coordinates are within range.
-=======
     * Gets the pixel value of the x-coordinate value of each data point within
     * range.
     * Of the data points within range along x-axis, finds out if the pixel
     * values of their y-coordinates are within range.
->>>>>>> c3e23861
     * If they are, their position within the iteration - i - is stored in a set.
     */
 
@@ -299,12 +220,8 @@
     // If there are points within the specified ranges.
     if (!pointsWithinRange.isEmpty()) {
       /**
-<<<<<<< HEAD
-      * Uses Pythagoras' theorem to calculate the distance between the position of a click and
-=======
       * Uses Pythagoras' theorem to calculate the distance between the position
       * of a click and
->>>>>>> c3e23861
       * the surrounding data points that lie within both the x and y ranges.
       */
 
@@ -381,11 +298,7 @@
   // For adding labels onto workspace.
   QAction *addLabel = new QAction(tr("Add a label"), this);
   clickMenu->addAction(addLabel);
-<<<<<<< HEAD
-  connect(addLabel,SIGNAL(triggered()), this, SLOT(insertTextBox()));
-=======
   connect(addLabel, SIGNAL(triggered()), this, SLOT(insertTextBox()));
->>>>>>> c3e23861
 
   // For workspace information.
   QMenu *info = clickMenu->addMenu(tr("More info..."));
@@ -409,17 +322,10 @@
   clickMenu->exec(QCursor::pos());
 }
 
-<<<<<<< HEAD
-/// If the click is within close proximity of a data point, then a different menu is displayed.
-void LabelTool::dataPointClicked()
-{
-  QMenu * clickMenu = new QMenu(d_graph);
-=======
 /// If the click is within close proximity of a data point, then a different
 /// menu is displayed.
 void LabelTool::dataPointClicked() {
   QMenu *clickMenu = new QMenu(d_graph);
->>>>>>> c3e23861
 
   // For displaying data coordinates.
 
@@ -444,43 +350,23 @@
   clickMenu->insertSeparator(addLabel);
 
   // For workspace information.
-<<<<<<< HEAD
-  QMenu * info = clickMenu->addMenu(tr("More info..."));
-  QMenu * workspaces = info->addMenu(tr("Workspaces"));
-
-  foreach(QString wsName, workspaceNames())
-  {
-		QAction * qa = new QAction(wsName,this);
-		workspaces->addAction(qa);
-		connect(qa,SIGNAL(triggered()),this,SLOT(insertLegend()));
-=======
   QMenu *info = clickMenu->addMenu(tr("More info..."));
   QMenu *workspaces = info->addMenu(tr("Workspaces"));
 
   foreach (QString wsName, workspaceNames()) {
-    QAction *qa = new QAction(tr(wsName), this);
+    QAction *qa = new QAction(wsName, this);
     workspaces->addAction(qa);
     connect(qa, SIGNAL(triggered()), this, SLOT(insertLegend()));
->>>>>>> c3e23861
   }
 
   // For viewing log values.
   QMenu *logVals = info->addMenu(tr("Log values"));
 
-<<<<<<< HEAD
-	foreach(QString logProperty, logValues())
-	{
-		QAction * qa = new QAction(logProperty,this);
-		logVals->addAction(qa);
-		connect(qa,SIGNAL(triggered()),this,SLOT(insertLegend()));
-	}
-=======
   foreach (QString logProperty, logValues()) {
-    QAction *qa = new QAction(tr(logProperty), this);
+    QAction *qa = new QAction(logProperty, this);
     logVals->addAction(qa);
     connect(qa, SIGNAL(triggered()), this, SLOT(insertLegend()));
   }
->>>>>>> c3e23861
 
   clickMenu->exec(QCursor::pos());
 }
@@ -503,11 +389,7 @@
   LegendWidget *label = new LegendWidget(d_graph->plotWidget());
 
   textDialog->setLegendWidget(label);
-<<<<<<< HEAD
-  label->setOriginCoord(m_xPos,m_yPos);
-=======
   label->setOriginCoord(m_xPos, m_yPos);
->>>>>>> c3e23861
 
   textDialog->exec();
 }
@@ -523,12 +405,7 @@
 QSet<QString> LabelTool::workspaceNames() {
   QSet<QString> workspaceNames;
 
-<<<<<<< HEAD
-  foreach(MantidMatrixCurve * mantidMatrixCurve, m_mantidMatrixCurves)
-  {
-=======
   foreach (MantidMatrixCurve *mantidMatrixCurve, m_mantidMatrixCurves) {
->>>>>>> c3e23861
     workspaceNames.insert(mantidMatrixCurve->workspaceName());
   }
 
@@ -542,12 +419,7 @@
  * differ.
  * @return A set of log properties for each workspace.
  */
-<<<<<<< HEAD
-QSet<QString> LabelTool::logValues()
-{
-=======
 QSet<QString> LabelTool::logValues() {
->>>>>>> c3e23861
   QSet<QString> logProperties;
 
   foreach (QString workspaceName, workspaceNames()) {
@@ -574,12 +446,8 @@
 
       else
 
-<<<<<<< HEAD
-        logProperties.insert(QString::fromStdString((*prop)->name() + " : " + (*prop)->value()));
-=======
         logProperties.insert(
             QString::fromStdString((*prop)->name() + " : " + (*prop)->value()));
->>>>>>> c3e23861
     }
   }
   return logProperties;
@@ -590,12 +458,6 @@
 void LabelTool::insertXCoord() {
   LegendWidget *xCoordLabel = new LegendWidget(d_graph->plotWidget());
 
-<<<<<<< HEAD
-  // Calculates the value, in pixel coordinates, where the y-axis intersects the x-axis.
-  int yAxisOriginInPixCoords = d_graph->plotWidget()->transform(QwtPlot::yLeft, 0.0);
-
-  double yAxisLabelPosition = d_graph->plotWidget()->invTransform(QwtPlot::yLeft, (yAxisOriginInPixCoords - 30));
-=======
   // Calculates the value, in pixel coordinates, where the y-axis intersects the
   // x-axis.
   int yAxisOriginInPixCoords =
@@ -603,7 +465,6 @@
 
   double yAxisLabelPosition = d_graph->plotWidget()->invTransform(
       QwtPlot::yLeft, (yAxisOriginInPixCoords - 30));
->>>>>>> c3e23861
   double xPosSigFigs = boost::lexical_cast<double>(m_xPosSigFigs);
 
   xCoordLabel->setOriginCoord(xPosSigFigs, yAxisLabelPosition);
@@ -622,12 +483,6 @@
 void LabelTool::insertYCoord() {
   LegendWidget *yCoordLabel = new LegendWidget(d_graph->plotWidget());
 
-<<<<<<< HEAD
-  // Calculates the value, in pixel coordinates, where the x-axis intersects the y-axis.
-  int xAxisOriginInPixCoords = d_graph->plotWidget()->transform(QwtPlot::xBottom, 0.0);
-
-  double xAxisLabelPosition = d_graph->plotWidget()->invTransform(QwtPlot::xBottom, (xAxisOriginInPixCoords + 2));
-=======
   // Calculates the value, in pixel coordinates, where the x-axis intersects the
   // y-axis.
   int xAxisOriginInPixCoords =
@@ -635,7 +490,6 @@
 
   double xAxisLabelPosition = d_graph->plotWidget()->invTransform(
       QwtPlot::xBottom, (xAxisOriginInPixCoords + 2));
->>>>>>> c3e23861
   double yPosSigFigs = boost::lexical_cast<double>(m_yPosSigFigs);
 
   yCoordLabel->setOriginCoord(xAxisLabelPosition, yPosSigFigs);
@@ -651,20 +505,6 @@
   double xGraphCoordOfDataPoint = boost::lexical_cast<double>(m_xPosSigFigs);
   double yGraphCoordOfDataPoint = boost::lexical_cast<double>(m_yPosSigFigs);
 
-<<<<<<< HEAD
-  int xPixCoordOfDataPoint = d_graph->plotWidget()->transform(QwtPlot::xBottom, xGraphCoordOfDataPoint);
-  int yPixCoordOfDataPoint = d_graph->plotWidget()->transform(QwtPlot::yLeft, yGraphCoordOfDataPoint);
-
-  // The value to shift the x-coordinate of the label by to avoid an overlap with its corresponding data point.
-  int shiftValueX = 10;
-
-  double labelCoordinateX = d_graph->plotWidget()->invTransform(QwtPlot::xBottom, (xPixCoordOfDataPoint + shiftValueX));
-  int xAxisOriginInPixCoords = d_graph->plotWidget()->transform(QwtPlot::yLeft, 0.0);
-
-  double labelCoordinateY;
-
-  // Minimum pixel difference allowed between the y-coordinate of click and the x-axis.
-=======
   int xPixCoordOfDataPoint = d_graph->plotWidget()->transform(
       QwtPlot::xBottom, xGraphCoordOfDataPoint);
   int yPixCoordOfDataPoint =
@@ -683,7 +523,6 @@
 
   // Minimum pixel difference allowed between the y-coordinate of click and the
   // x-axis.
->>>>>>> c3e23861
   int minDistFromAxis = 25;
 
   if ((xAxisOriginInPixCoords - yPixCoordOfDataPoint) < minDistFromAxis) {
@@ -698,20 +537,6 @@
         d_graph->plotWidget()->invTransform(QwtPlot::yLeft, labelYPixCoord);
   }
 
-<<<<<<< HEAD
-  else
-  {
-  labelCoordinateY = d_graph->plotWidget()->invTransform(QwtPlot::yLeft, (yPixCoordOfDataPoint));
-  }
-
-  dataPointLabel->setOriginCoord(labelCoordinateX,labelCoordinateY);
-  dataPointLabel->setText(QString::fromStdString(m_dataCoords));
-}
-
-/// Attaches a label close to a data point, showing the error associated with the y-value.
-void LabelTool::insertErrorValue()
-{
-=======
   else {
     labelCoordinateY = d_graph->plotWidget()->invTransform(
         QwtPlot::yLeft, (yPixCoordOfDataPoint));
@@ -724,27 +549,12 @@
 /// Attaches a label close to a data point, showing the error associated with
 /// the y-value.
 void LabelTool::insertErrorValue() {
->>>>>>> c3e23861
   LegendWidget *errorPointLabel = new LegendWidget(d_graph->plotWidget());
 
   // x and y pixel coordinates.
   double xGraphCoordOfDataPoint = boost::lexical_cast<double>(m_xPosSigFigs);
   double yGraphCoordOfDataPoint = boost::lexical_cast<double>(m_yPosSigFigs);
 
-<<<<<<< HEAD
-  int xPixCoordOfDataPoint = d_graph->plotWidget()->transform(QwtPlot::xBottom, xGraphCoordOfDataPoint);
-  int yPixCoordOfDataPoint = d_graph->plotWidget()->transform(QwtPlot::yLeft, yGraphCoordOfDataPoint);
-
-  // The value to shift the x-coordinate of the label by to avoid an overlap with its corresponding data point.
-  int shiftValueX = 10;
-
-  double labelCoordinateX = d_graph->plotWidget()->invTransform(QwtPlot::xBottom, (xPixCoordOfDataPoint + shiftValueX));
-  int xAxisOriginInPixCoords = d_graph->plotWidget()->transform(QwtPlot::yLeft, 0.0);
-
-  double labelCoordinateY;
-
-  // Minimum pixel difference allowed between the y-coordinate of click and the x-axis.
-=======
   int xPixCoordOfDataPoint = d_graph->plotWidget()->transform(
       QwtPlot::xBottom, xGraphCoordOfDataPoint);
   int yPixCoordOfDataPoint =
@@ -763,7 +573,6 @@
 
   // Minimum pixel difference allowed between the y-coordinate of click and the
   // x-axis.
->>>>>>> c3e23861
   int minDistFromAxis = 25;
 
   if ((xAxisOriginInPixCoords - yPixCoordOfDataPoint) < minDistFromAxis) {
@@ -778,20 +587,11 @@
         d_graph->plotWidget()->invTransform(QwtPlot::yLeft, labelYPixCoord);
   }
 
-<<<<<<< HEAD
-  else
-  {
-  labelCoordinateY = d_graph->plotWidget()->invTransform(QwtPlot::yLeft, (yPixCoordOfDataPoint));
-  }
-
-  errorPointLabel->setOriginCoord(labelCoordinateX,labelCoordinateY);
-=======
   else {
     labelCoordinateY = d_graph->plotWidget()->invTransform(
         QwtPlot::yLeft, (yPixCoordOfDataPoint));
   }
 
   errorPointLabel->setOriginCoord(labelCoordinateX, labelCoordinateY);
->>>>>>> c3e23861
   errorPointLabel->setText(QString::fromStdString(m_error));
 }