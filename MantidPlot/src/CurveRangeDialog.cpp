--- conflicted
+++ resolved
@@ -78,30 +78,16 @@
   connect(buttonCancel, SIGNAL(clicked()), this, SLOT(reject()));
 }
 
-<<<<<<< HEAD
-void CurveRangeDialog::accept()
-{
-	if (!d_curve)
-		return;
-
-	int start = boxStart->value() - 1;
-	int end = boxEnd->value() - 1;
-	d_curve->setRowRange(qMin(start, end), qMax(start, end));
-	d_graph->updatePlot();
-	d_graph->notifyChanges();
-	close();
-=======
 void CurveRangeDialog::accept() {
   if (!d_curve)
     return;
 
   int start = boxStart->value() - 1;
   int end = boxEnd->value() - 1;
-  d_curve->setRowRange(QMIN(start, end), QMAX(start, end));
+  d_curve->setRowRange(qMin(start, end), qMax(start, end));
   d_graph->updatePlot();
   d_graph->notifyChanges();
   close();
->>>>>>> c3e23861
 }
 
 void CurveRangeDialog::setCurveToModify(Graph *g, int curve) {
