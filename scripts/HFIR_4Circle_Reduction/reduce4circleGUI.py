#pylint: disable=invalid-name,relative-import,W0611,R0921,R0902,R0904,R0921,C0302,R0912
################################################################################
#
# MainWindow application for reducing HFIR 4-circle
#
################################################################################
import os
import sys
import csv
import time
import datetime
import random
import numpy

from PyQt4 import QtCore, QtGui
try:
    _fromUtf8 = QtCore.QString.fromUtf8
except AttributeError:
    def _fromUtf8(s):
        return s

try:
    from mantidqtpython import MantidQt
except ImportError as e:
    NO_SCROLL = True
else:
    NO_SCROLL = False

import guiutility as gutil
import peakprocesshelper as peak_util
import fourcircle_utility as hb3a_util
import plot3dwindow
from multi_threads_helpers import *
import optimizelatticewindow as ol_window
import viewspicedialog
import peak_integration_utility
import FindUBUtility
<<<<<<< HEAD
=======
import message_dialog
>>>>>>> eae7431a

# import line for the UI python class
from ui_MainWindow import Ui_MainWindow


# define constants
IndexFromSpice = 'From Spice (pre-defined)'
IndexFromUB = 'From Calculation By UB'
MAGNETIC_TOL = 0.2


class MainWindow(QtGui.QMainWindow):
    """ Class of Main Window (top)
    """
    TabPage = {'View Raw Data': 2,
               'Calculate UB': 3,
               'UB Matrix': 4,
               'Peak Integration': 6,
               'Scans Processing': 5}

    def __init__(self, parent=None):
        """ Initialization and set up
        """
        # Base class
        QtGui.QMainWindow.__init__(self,parent)

        # UI Window (from Qt Designer)
        self.ui = Ui_MainWindow()
        self.ui.setupUi(self)

        # children windows
        self._my3DWindow = None
        self._refineConfigWindow = None
        self._peakIntegrationInfoWindow = None
        self._addUBPeaksDialog = None
        self._spiceViewer = None
<<<<<<< HEAD
=======
        self._mySinglePeakIntegrationDialog = None
        self._singlePeakIntegrationDialogBuffer = ''
>>>>>>> eae7431a

        # Make UI scrollable
        if NO_SCROLL is False:
            self._scrollbars = MantidQt.API.WidgetScrollbarDecorator(self)
            self._scrollbars.setEnabled(True)  # Must follow after setupUi(self)!

        self._init_widgets()

        # thread
        self._myIntegratePeaksThread = None
        self._addUBPeaksThread = None

        # Mantid configuration
        self._instrument = str(self.ui.comboBox_instrument.currentText())
        # config = ConfigService.Instance()
        # self._instrument = config["default.instrument"]

        # Event handling definitions
        # Top
        self.connect(self.ui.pushButton_setExp, QtCore.SIGNAL('clicked()'),
                     self.do_set_experiment)

        # Tab 'Data Access'
        self.connect(self.ui.pushButton_applySetup, QtCore.SIGNAL('clicked()'),
                     self.do_apply_setup)
        self.connect(self.ui.pushButton_browseLocalDataDir, QtCore.SIGNAL('clicked()'),
                     self.do_browse_local_spice_data)
        self.connect(self.ui.pushButton_testURLs, QtCore.SIGNAL('clicked()'),
                     self.do_test_url)
        self.connect(self.ui.pushButton_ListScans, QtCore.SIGNAL('clicked()'),
                     self.do_list_scans)
        self.connect(self.ui.pushButton_downloadExpData, QtCore.SIGNAL('clicked()'),
                     self.do_download_spice_data)
        self.connect(self.ui.comboBox_mode, QtCore.SIGNAL('currentIndexChanged(int)'),
                     self.do_change_data_access_mode)
        self.connect(self.ui.pushButton_applyCalibratedSampleDistance, QtCore.SIGNAL('clicked()'),
                     self.do_set_user_detector_distance)
        self.connect(self.ui.pushButton_applyUserDetCenter, QtCore.SIGNAL('clicked()'),
                     self.do_set_user_detector_center)
        self.connect(self.ui.pushButton_applyUserWavelength, QtCore.SIGNAL('clicked()'),
                     self.do_set_user_wave_length)
        self.connect(self.ui.pushButton_applyDetectorSize, QtCore.SIGNAL('clicked()'),
                     self.do_set_detector_size)

        # Tab survey
        self.connect(self.ui.pushButton_survey, QtCore.SIGNAL('clicked()'),
                     self.do_survey)
        self.connect(self.ui.pushButton_saveSurvey, QtCore.SIGNAL('clicked()'),
                     self.do_save_survey)
        self.connect(self.ui.pushButton_loadSurvey, QtCore.SIGNAL('clicked()'),
                     self.do_load_survey)
        self.connect(self.ui.pushButton_viewSurveyPeak, QtCore.SIGNAL('clicked()'),
                     self.do_view_survey_peak)
        self.connect(self.ui.pushButton_addPeaksToRefine, QtCore.SIGNAL('clicked()'),
                     self.do_add_peaks_for_ub)
        self.connect(self.ui.pushButton_mergeScansSurvey, QtCore.SIGNAL('clicked()'),
                     self.do_merge_scans_survey)
        self.connect(self.ui.pushButton_selectAllSurveyPeaks, QtCore.SIGNAL('clicked()'),
                     self.do_select_all_survey)
        self.connect(self.ui.pushButton_sortInfoTable, QtCore.SIGNAL('clicked()'),
                     self.do_filter_sort_survey_table)
        self.connect(self.ui.pushButton_clearSurvey, QtCore.SIGNAL('clicked()'),
                     self.do_clear_survey)
        self.connect(self.ui.pushButton_viewRawSpice, QtCore.SIGNAL('clicked()'),
                     self.do_show_spice_file)

        self.connect(self.ui.lineEdit_numSurveyOutput, QtCore.SIGNAL('editingFinished()'),
                     self.evt_show_survey)
        self.connect(self.ui.lineEdit_numSurveyOutput, QtCore.SIGNAL('returnPressed()'),
                     self.evt_show_survey)
        self.connect(self.ui.lineEdit_numSurveyOutput, QtCore.SIGNAL('textEdited(const QString&)'),
                     self.evt_show_survey)

        # Tab 'View Raw Data'
        self.connect(self.ui.pushButton_setScanInfo, QtCore.SIGNAL('clicked()'),
                     self.do_load_scan_info)
        self.connect(self.ui.pushButton_plotRawPt, QtCore.SIGNAL('clicked()'),
                     self.do_plot_pt_raw)
        self.connect(self.ui.pushButton_prevPtNumber, QtCore.SIGNAL('clicked()'),
                     self.do_plot_prev_pt_raw)
        self.connect(self.ui.pushButton_nextPtNumber, QtCore.SIGNAL('clicked()'),
                     self.do_plot_next_pt_raw)
        self.connect(self.ui.pushButton_showPtList, QtCore.SIGNAL('clicked()'),
                     self.show_scan_pt_list)
        self.connect(self.ui.pushButton_showSPICEinRaw, QtCore.SIGNAL('clicked()'),
                     self.do_show_spice_file_raw)
        self.connect(self.ui.pushButton_addROI, QtCore.SIGNAL('clicked()'),
                     self.do_add_roi)
        self.connect(self.ui.pushButton_cancelROI, QtCore.SIGNAL('clicked()'),
                     self.do_del_roi)
        self.connect(self.ui.pushButton_nextScanNumber, QtCore.SIGNAL('clicked()'),
                     self.do_plot_next_scan)
        self.connect(self.ui.pushButton_prevScanNumber, QtCore.SIGNAL('clicked()'),
                     self.do_plot_prev_scan)
        self.connect(self.ui.pushButton_maskScanPt, QtCore.SIGNAL('clicked()'),
                     self.do_mask_pt_2d)
        self.connect(self.ui.pushButton_saveMask, QtCore.SIGNAL('clicked()'),
                     self.do_save_roi)

        # Tab 'calculate ub matrix'
        self.connect(self.ui.pushButton_addUBScans, QtCore.SIGNAL('clicked()'),
                     self.do_add_ub_peaks)
        # self.connect(self.ui.pushButton_addPeakToCalUB, QtCore.SIGNAL('clicked()'),
        #              self.do_add_ub_peak)
        self.connect(self.ui.pushButton_calUB, QtCore.SIGNAL('clicked()'),
                     self.do_cal_ub_matrix)
        self.connect(self.ui.pushButton_acceptUB, QtCore.SIGNAL('clicked()'),
                     self.do_accept_ub)
        self.connect(self.ui.pushButton_indexUBPeaks, QtCore.SIGNAL('clicked()'),
                     self.do_index_ub_peaks)
        self.connect(self.ui.pushButton_deleteUBPeak, QtCore.SIGNAL('clicked()'),
                     self.do_del_ub_peaks)
        self.connect(self.ui.pushButton_clearUBPeakTable, QtCore.SIGNAL('clicked()'),
                     self.do_clear_ub_peaks)
        self.connect(self.ui.pushButton_resetPeakHKLs, QtCore.SIGNAL('clicked()'),
                     self.do_reset_ub_peaks_hkl)
        # self.connect(self.ui.pushButton_selectAllPeaks, QtCore.SIGNAL('clicked()'),
        #              self.do_select_all_peaks)
        self.connect(self.ui.pushButton_viewScan3D, QtCore.SIGNAL('clicked()'),
                     self.do_view_data_3d)
        self.connect(self.ui.pushButton_plotSelectedData, QtCore.SIGNAL('clicked()'),
                     self.do_view_data_set_3d)
        self.connect(self.ui.pushButton_setHKL2Int, QtCore.SIGNAL('clicked()'),
                     self.do_set_ub_tab_hkl_to_integers)
        self.connect(self.ui.pushButton_undoSetToInteger, QtCore.SIGNAL('clicked()'),
                     self.do_undo_ub_tab_hkl_to_integers)
        self.connect(self.ui.pushButton_clearIndexing, QtCore.SIGNAL('clicked()'),
                     self.do_clear_all_peaks_index_ub)

        self.connect(self.ui.pushButton_refineUB, QtCore.SIGNAL('clicked()'),
                     self.do_refine_ub_indexed_peaks)
        self.connect(self.ui.pushButton_refineUBCalIndex, QtCore.SIGNAL('clicked()'),
                     self.do_refine_ub_cal_indexed_peaks)

        self.connect(self.ui.pushButton_refineUBFFT, QtCore.SIGNAL('clicked()'),
                     self.do_refine_ub_fft)
        self.connect(self.ui.pushButton_findUBLattice, QtCore.SIGNAL('clicked()'),
                     self.do_refine_ub_lattice)

        self.connect(self.ui.radioButton_ubAdvancedSelection, QtCore.SIGNAL('toggled(bool)'),
                     self.do_select_all_peaks)
        self.connect(self.ui.radioButton_ubSelectAllScans, QtCore.SIGNAL('toggled(bool)'),
                     self.do_select_all_peaks)
        self.connect(self.ui.radioButton_ubSelectNoScan, QtCore.SIGNAL('toggled(bool)'),
                     self.do_select_all_peaks)

        # Tab 'Setup'
        self.connect(self.ui.pushButton_useDefaultDir, QtCore.SIGNAL('clicked()'),
                     self.do_setup_dir_default)
        self.connect(self.ui.pushButton_browseLocalCache, QtCore.SIGNAL('clicked()'),
                     self.do_browse_local_cache_dir)
        self.connect(self.ui.pushButton_browseWorkDir, QtCore.SIGNAL('clicked()'),
                     self.do_browse_working_dir)
        self.connect(self.ui.comboBox_instrument, QtCore.SIGNAL('currentIndexChanged(int)'),
                     self.do_change_instrument_name)

        # Tab 'UB Matrix'
        self.connect(self.ui.pushButton_showUB2Edit, QtCore.SIGNAL('clicked()'),
                     self.do_show_ub_in_box)
        self.connect(self.ui.pushButton_syncUB, QtCore.SIGNAL('clicked()'),
                     self.do_sync_ub)
        self.connect(self.ui.pushButton_saveUB, QtCore.SIGNAL('clicked()'),
                     self.do_save_ub)

        # Tab 'Scans Processing'
        self.connect(self.ui.pushButton_addScanSliceView, QtCore.SIGNAL('clicked()'),
                     self.do_add_scans_merge)
        self.connect(self.ui.pushButton_mergeScans, QtCore.SIGNAL('clicked()'),
                     self.do_merge_scans)
        self.connect(self.ui.pushButton_integratePeaks, QtCore.SIGNAL('clicked()'),
                     self.do_integrate_peaks)
        self.connect(self.ui.pushButton_setupPeakIntegration, QtCore.SIGNAL('clicked()'),
                     self.do_switch_tab_peak_int)
        self.connect(self.ui.pushButton_refreshMerged, QtCore.SIGNAL('clicked()'),
                     self.do_refresh_merged_scans_table)
        self.connect(self.ui.pushButton_plotMergedScans, QtCore.SIGNAL('clicked()'),
                     self.do_view_merged_scans_3d)
        self.connect(self.ui.pushButton_showUB, QtCore.SIGNAL('clicked()'),
                     self.do_view_ub)
        self.connect(self.ui.pushButton_exportPeaks, QtCore.SIGNAL('clicked()'),
                     self.do_export_to_fp)
        self.connect(self.ui.pushButton_selectAllScans2Merge, QtCore.SIGNAL('clicked()'),
                     self.do_select_merged_scans)
        self.connect(self.ui.pushButton_indexMergedScans, QtCore.SIGNAL('clicked()'),
                     self.do_index_merged_scans_peaks)
        self.connect(self.ui.pushButton_applyKShift, QtCore.SIGNAL('clicked()'),
                     self.do_apply_k_shift)
        self.connect(self.ui.pushButton_clearMergeScanTable, QtCore.SIGNAL('clicked()'),
                     self.do_clear_merge_table)
        self.connect(self.ui.pushButton_multipleScans, QtCore.SIGNAL('clicked()'),
                     self.do_merge_multi_scans)
        self.connect(self.ui.pushButton_convertMerged2HKL, QtCore.SIGNAL('clicked()'),
                     self.do_convert_merged_to_hkl)
        self.connect(self.ui.pushButton_showScanWSInfo, QtCore.SIGNAL('clicked()'),
                     self.do_show_workspaces)
        self.connect(self.ui.pushButton_showIntegrateDetails, QtCore.SIGNAL('clicked()'),
                     self.do_show_integration_details)
        self.connect(self.ui.pushButton_toggleIntegrateType, QtCore.SIGNAL('clicked()'),
                     self.do_toggle_table_integration)
        self.connect(self.ui.pushButton_exportSelectedPeaks, QtCore.SIGNAL('clicked()'),
                     self.do_export_selected_peaks_to_integrate)

        # Tab 'Integrate (single) Peaks'
        self.connect(self.ui.pushButton_integratePt, QtCore.SIGNAL('clicked()'),
                     self.do_integrate_single_scan)
        self.connect(self.ui.comboBox_ptCountType, QtCore.SIGNAL('currentIndexChanged(int)'),
                     self.evt_change_normalization)  # calculate the normalized data again
<<<<<<< HEAD
        # TODO/FIXME/NOW - Need to find out why I want this!
        # self.connect(self.ui.pushButton_showIntegrateDetails, QtCore.SIGNAL('clicked()'),
        #              self.do_show_single_peak_integration)
=======
        self.connect(self.ui.pushButton_showIntPeakDetails, QtCore.SIGNAL('clicked()'),
                     self.do_show_single_peak_integration)
>>>>>>> eae7431a
        self.connect(self.ui.pushButton_clearPeakIntFigure, QtCore.SIGNAL('clicked()'),
                     self.do_clear_peak_integration_canvas)

        # Tab k-shift vector
        self.connect(self.ui.pushButton_addKShift, QtCore.SIGNAL('clicked()'),
                     self.do_add_k_shift_vector)

        # Menu and advanced tab
        self.connect(self.ui.actionExit, QtCore.SIGNAL('triggered()'),
                     self.menu_quit)

        self.connect(self.ui.actionSave_Session, QtCore.SIGNAL('triggered()'),
                     self.save_current_session)
        self.connect(self.ui.actionLoad_Session, QtCore.SIGNAL('triggered()'),
                     self.load_session)

        self.connect(self.ui.actionSave_Project, QtCore.SIGNAL('triggered()'),
                     self.action_save_project)
        self.connect(self.ui.actionOpen_Project, QtCore.SIGNAL('triggered()'),
                     self.action_load_project)
        self.connect(self.ui.actionOpen_Last_Project, QtCore.SIGNAL('triggered()'),
                     self.action_load_last_project)

        self.connect(self.ui.pushButton_loadLastNthProject, QtCore.SIGNAL('clicked()'),
                     self.do_load_nth_project)

        # Validator ... (NEXT)

        # Declaration of class variable
        # IPTS number
        self._iptsNumber = None

        # some configuration
        self._homeSrcDir = os.getcwd()
        self._homeDir = os.getcwd()

        # Control
        self._myControl = r4c.CWSCDReductionControl(self._instrument)
        self._allowDownload = True
        self._dataAccessMode = 'Download'
        self._surveyTableFlag = True
        self._ubPeakTableFlag = True

        # set the detector geometry
        self.do_set_detector_size()

        # Sub window
        self._baseTitle = 'Title is not initialized'

        # Timing and thread 'global'
        self._startMeringScans = time.clock()
        self._errorMessageEnsemble = ''

        # QSettings
        self.load_settings()

        return

    @property
    def controller(self):
        """ Parameter controller
        """
        assert self._myControl is not None, 'Controller cannot be None.'
        assert isinstance(self._myControl, r4c.CWSCDReductionControl), \
            'My controller must be of type %s, but not %s.' % ('CWSCDReductionControl',
                                                               self._myControl.__class__.__name__)

        return self._myControl

    def _init_widgets(self):
        """ Initialize the table widgets
        :return:
        """
        self._baseTitle = str(self.windowTitle())
        self.setWindowTitle('No Experiment Is Set')

<<<<<<< HEAD
        # detector geometry
        # TODO/FIXME/NOW - combox instead self.ui.lineEdit_detectorGeometry.setText('256, 256')
=======
        # detector geometry (set to 256 x 256)
        self.ui.comboBox_detectorSize.setCurrentIndex(0)
>>>>>>> eae7431a

        # Table widgets
        self.ui.tableWidget_peaksCalUB.setup()
        self.ui.tableWidget_ubMatrix.setup()
        self.ui.tableWidget_surveyTable.setup()
        self.ui.tableWidget_mergeScans.setup()
        self.ui.tableWidget_ubInUse.setup()
        self.ui.tableWidget_kShift.setup()

        # Radio buttons
        self.ui.radioButton_ubFromTab1.setChecked(True)
        # group for the source of UB matrix to import
        ub_source_group = QtGui.QButtonGroup(self)
        ub_source_group.addButton(self.ui.radioButton_ubFromList)
        ub_source_group.addButton(self.ui.radioButton_ubFromTab1)
        # group for the UB matrix's style
        ub_style_group = QtGui.QButtonGroup(self)
        ub_style_group.addButton(self.ui.radioButton_ubMantidStyle)
        ub_style_group.addButton(self.ui.radioButton_ubSpiceStyle)

        self.ui.radioButton_qsample.setChecked(True)

        # combo-box
        self.ui.comboBox_kVectors.clear()
        self.ui.comboBox_kVectors.addItem('0: (0, 0, 0)')

        self.ui.comboBox_indexFrom.clear()
        self.ui.comboBox_indexFrom.addItem('By calculation')
        self.ui.comboBox_indexFrom.addItem('From SPICE')

        self.ui.comboBox_hklType.clear()
        self.ui.comboBox_hklType.addItem('SPICE')
        self.ui.comboBox_hklType.addItem('Calculated')

        # normalization to peak
        self.ui.comboBox_ptCountType.clear()
        self.ui.comboBox_ptCountType.addItem('Time')
        self.ui.comboBox_ptCountType.addItem('Monitor')
        self.ui.comboBox_ptCountType.addItem('Absolute')

        # tab
        self.ui.tabWidget.setCurrentIndex(0)

        self.ui.radioButton_ubMantidStyle.setChecked(True)
        self.ui.lineEdit_numSurveyOutput.setText('50')
        self.ui.checkBox_sortDescending.setChecked(False)
        self.ui.radioButton_sortByCounts.setChecked(True)
        self.ui.radioButton_ubSelectNoScan.setChecked(True)

        # Tab 'Access'
        self.ui.lineEdit_url.setText('http://neutron.ornl.gov/user_data/hb3a/')
        self.ui.comboBox_mode.setCurrentIndex(0)
        self.ui.lineEdit_localSpiceDir.setEnabled(True)
        self.ui.pushButton_browseLocalDataDir.setEnabled(True)

        # progress bars
        self.ui.progressBar_mergeScans.setRange(0, 20)
        self.ui.progressBar_mergeScans.setValue(0)

        # check boxes
        self.ui.graphicsView_detector2dPlot.set_parent_window(self)

        # background points
        self.ui.lineEdit_backgroundPts.setText('1, 1')

        return

    def _build_peak_info_list(self, zero_hkl, is_spice=True):
        """ Build a list of PeakInfo to build peak workspace
        peak HKL can be set to zero or from table
        :return: list of peak information, which is a PeakProcessRecord instance
        """
        # Collecting all peaks that will be used to refine UB matrix
        row_index_list = self.ui.tableWidget_peaksCalUB.get_selected_rows(True)
        if len(row_index_list) < 3:
            err_msg = 'At least 3 peaks must be selected to refine UB matrix.' \
                      'Now it is only %d selected.' % len(row_index_list)
            self.pop_one_button_dialog(err_msg)
            return

        # loop over all peaks for peak information
        peak_info_list = list()
        status, exp_number = gutil.parse_integers_editors(self.ui.lineEdit_exp)
        assert status
        for i_row in row_index_list:
            scan_num, pt_num = self.ui.tableWidget_peaksCalUB.get_exp_info(i_row)
            if pt_num < 0:
                pt_num = None
            peak_info = self._myControl.get_peak_info(exp_number, scan_num, pt_num)
            assert isinstance(peak_info, r4c.PeakProcessRecord)

            if zero_hkl:
                # set HKL to zero
                peak_info.set_hkl(0., 0., 0.)
            elif is_spice:
                # set from table
                spice_hkl = self.ui.tableWidget_peaksCalUB.get_hkl(i_row, True)
                peak_info.set_hkl_np_array(numpy.array(spice_hkl))
            else:
                calculated_hkl = self.ui.tableWidget_peaksCalUB.get_hkl(i_row, False)
                peak_info.set_hkl_np_array(numpy.array(calculated_hkl))
            # END-IF-ELSE

            peak_info_list.append(peak_info)
        # END-FOR

        return peak_info_list

    def _show_refined_ub_result(self):
        """
        Show the result from refined UB matrix
        :return:
        """
        # Deal with result
        ub_matrix, lattice, lattice_error = self._myControl.get_refined_ub_matrix()
        # ub matrix
        self.ui.tableWidget_ubMatrix.set_from_matrix(ub_matrix)

        # lattice parameter
        assert isinstance(lattice, list)
        assert len(lattice) == 6
        self.ui.lineEdit_aUnitCell.setText('%.5f' % lattice[0])
        self.ui.lineEdit_bUnitCell.setText('%.5f' % lattice[1])
        self.ui.lineEdit_cUnitCell.setText('%.5f' % lattice[2])
        self.ui.lineEdit_alphaUnitCell.setText('%.5f' % lattice[3])
        self.ui.lineEdit_betaUnitCell.setText('%.5f' % lattice[4])
        self.ui.lineEdit_gammaUnitCell.setText('%.5f' % lattice[5])

        assert isinstance(lattice_error, list)
        assert len(lattice_error) == 6
        self.ui.lineEdit_aError.setText('%.5f' % lattice_error[0])
        self.ui.lineEdit_bError.setText('%.5f' % lattice_error[1])
        self.ui.lineEdit_cError.setText('%.5f' % lattice_error[2])
        self.ui.lineEdit_alphaError.setText('%.5f' % lattice_error[3])
        self.ui.lineEdit_betaError.setText('%.5f' % lattice_error[4])
        self.ui.lineEdit_gammaError.setText('%.5f' % lattice_error[5])

        return

    def action_save_project(self):
        """
        Save project
        :return:
        """
        # read project file name
        project_file_name = str(QtGui.QFileDialog.getSaveFileName(self, 'Specify Project File', os.getcwd()))
        # NEXT ISSUE - consider to allow incremental project saving technique
        if os.path.exists(project_file_name):
            yes = gutil.show_message(self, 'Project file %s does exist. This is supposed to be '
                                           'an incremental save.' % project_file_name)
            if yes:
                print '[INFO] Save project in incremental way.'
            else:
                print '[INFO] Saving activity is cancelled.'
        else:
            print '[INFO] Saving current project to %s.' % project_file_name

        # gather some useful information
        ui_dict = dict()
        ui_dict['exp number'] = str(self.ui.lineEdit_exp.text())
        ui_dict['local spice dir'] = str(self.ui.lineEdit_localSpiceDir.text())
        ui_dict['work dir'] = str(self.ui.lineEdit_workDir.text())
        ui_dict['survey start'] = str(self.ui.lineEdit_surveyStartPt.text())
        ui_dict['survey stop'] = str(self.ui.lineEdit_surveyEndPt.text())

        # detector-sample distance
        det_distance_str = str(self.ui.lineEdit_infoDetSampleDistance.text()).strip()
        if len(det_distance_str) > 0:
            ui_dict['det_sample_distance'] = det_distance_str

        # wave length
        wave_length_str = str(self.ui.lineEdit_infoWavelength.text()).strip()
        if len(wave_length_str) > 0:
            ui_dict['wave_length'] = wave_length_str

        # calibrated detector center
        det_center_str = str(self.ui.lineEdit_infoDetCenter.text())
        if len(det_center_str) > 0:
            ui_dict['det_center'] = det_center_str

        # register and make it as a queue for last n opened/saved project
        last_1_path = str(self.ui.label_last1Path.text())
        if last_1_path != project_file_name:
            self.ui.label_last3Path.setText(self.ui.label_last2Path.text())
            self.ui.label_last2Path.setText(self.ui.label_last1Path.text())
            self.ui.label_last1Path.setText(project_file_name)
        # END-IF

        self._myControl.save_project(project_file_name, ui_dict)

        # TODO/NOW/TODAY - Implement a pop-up dialog for this
        print '[DB] Project has been saved to {0}'.format(project_file_name)
        print '[DB...BAT] UI dict keys: {0}'.format(ui_dict)

        return

    def action_load_project(self):
        """
        Load project
        :return:
        """
        project_file_name = str(QtGui.QFileDialog.getOpenFileName(self, 'Choose Project File', os.getcwd()))
        if len(project_file_name) == 0:
            # return if cancelled
            return

        # make it as a queue for last n opened/saved project
        last_1_path = str(self.ui.label_last1Path.text())
        if last_1_path != project_file_name:
            self.ui.label_last3Path.setText(self.ui.label_last2Path.text())
            self.ui.label_last2Path.setText(self.ui.label_last1Path.text())
            self.ui.label_last1Path.setText(last_1_path)
        # END-IF

        self.load_project(project_file_name)

        return

    def action_load_last_project(self):
        """
        Load last project
        :return:
        """
        project_file_name = str(self.ui.label_last1Path.text())
        if os.path.exists(project_file_name) is False:
            self.pop_one_button_dialog('Last saved project %s cannot be located.' % project_file_name)
        else:
            ui_dict = self._myControl.load_project(project_file_name)

            # set the UI parameters to GUI
            try:
                self.ui.lineEdit_localSpiceDir.setText(ui_dict['local spice dir'])
                self.ui.lineEdit_workDir.setText(ui_dict['work dir'])
                self.ui.lineEdit_surveyStartPt.setText(ui_dict['survey start'])
                self.ui.lineEdit_surveyEndPt.setText(ui_dict['survey stop'])

                # now try to call some actions
                self.do_apply_setup()
                self.do_set_experiment()
            except KeyError:
                print '[Error] Some field cannot be found.'

        return

    def closeEvent(self, QCloseEvent):
        """
        Close event
        :param QCloseEvent:
        :return:
        """
        self.menu_quit()

        return

    def do_accept_ub(self):
        """ Accept the calculated UB matrix and thus put to controller
        """
        # get the experiment number
        exp_number = int(str(self.ui.lineEdit_exp.text()))

        # get matrix
        curr_ub = self.ui.tableWidget_ubMatrix.get_matrix()

        # synchronize UB matrix to tableWidget_ubInUse
        self.ui.tableWidget_ubInUse.set_from_matrix(curr_ub)

        # set UB matrix to system
        self._myControl.set_ub_matrix(exp_number, curr_ub)

        return

    def do_add_peaks_for_ub(self):
        """ In tab-survey, merge selected scans, find peaks in merged data and
         switch to UB matrix calculation tab and add to table
        :return:
        """
        # get selected scans
        selected_row_index_list = self.ui.tableWidget_surveyTable.get_selected_rows(True)
        scan_number_list = self.ui.tableWidget_surveyTable.get_scan_numbers(selected_row_index_list)
        if len(scan_number_list) == 0:
            self.pop_one_button_dialog('No scan is selected.')
            return

        # get experiment number
        status, exp_number = gutil.parse_integers_editors(self.ui.lineEdit_exp)
        if not status:
            self.pop_one_button_dialog('Unable to get experiment number\n  due to %s.' % str(exp_number))
            return

        # switch to tab-3
        self.ui.tabWidget.setCurrentIndex(MainWindow.TabPage['Calculate UB'])

        # prototype for a new thread
        self.ui.progressBar_add_ub_peaks.setRange(0, len(scan_number_list))
        self._addUBPeaksThread = AddPeaksThread(self, exp_number, scan_number_list)
        self._addUBPeaksThread.start()

        # set the flag/notification where the indexing (HKL) from
        self.ui.lineEdit_peaksIndexedBy.setText(IndexFromSpice)

        return

    def add_scans_ub_table(self, scan_list):
        """

        :param scan_list:
        :return:
        """
        # TODO/FIXME/ISSUE/NOW - consider to refactor with do_add_peaks_for_ub() and
        # get experiment number
        status, exp_number = gutil.parse_integers_editors(self.ui.lineEdit_exp)
        if not status:
            self.pop_one_button_dialog('Unable to get experiment number\n  due to %s.' % str(exp_number))
            return

        # switch to tab-3
        # self.ui.tabWidget.setCurrentIndex(MainWindow.TabPage['Calculate UB'])

        # prototype for a new thread
        self.ui.progressBar_add_ub_peaks.setRange(0, len(scan_list))
        self._addUBPeaksThread = AddPeaksThread(self, exp_number, scan_list)
        self._addUBPeaksThread.start()

        # set the flag/notification where the indexing (HKL) from
        self.ui.lineEdit_peaksIndexedBy.setText(IndexFromSpice)

        return

    def do_add_roi(self):
        """ Add region of interest to 2D image
        :return:
        """
        # set the button to next mode
        if str(self.ui.pushButton_addROI.text()) == 'Edit ROI':
            # enter adding ROI mode
            self.ui.graphicsView_detector2dPlot.enter_roi_mode(state=True)
            # rename the button
            self.ui.pushButton_addROI.setText('Quit ROI')
        else:
            # quit editing ROI mode
            self.ui.graphicsView_detector2dPlot.enter_roi_mode(state=False)
            # rename the button
            self.ui.pushButton_addROI.setText('Edit ROI')
        # END-IF-ELSE

        return

    def do_add_scans_merge(self):
        """ Add scans to merge
        :return:
        """
        # Get list of scans
        scan_list = gutil.parse_integer_list(str(self.ui.lineEdit_listScansSliceView.text()))
        if len(scan_list) == 0:
            self.pop_one_button_dialog('Scan list is empty.')

        # Set table
        self.ui.tableWidget_mergeScans.append_scans(scans=scan_list, allow_duplicate_scans=False)

        return

    def do_add_ub_peaks(self):
        """
        Launch dialog to add UB peaks
        :return:
        """
        if self._addUBPeaksDialog is None:
            self._addUBPeaksDialog = FindUBUtility.AddScansForUBDialog(self)

        self._addUBPeaksDialog.show()

        return

    # def do_add_ub_peak(self):
    #     """ Add current to ub peaks
    #     :return:
    #     """
    #     # TODO/FIXME/ISSUE/NOW - Find out whether this method is still needed
    #     # Add peak
    #     status, int_list = gutil.parse_integers_editors([self.ui.lineEdit_exp,
    #                                                      self.ui.lineEdit_scanNumber])
    #     if status is False:
    #         self.pop_one_button_dialog(int_list)
    #         return
    #     exp_no, scan_no = int_list
    #
    #     # Get HKL from GUI
    #     status, float_list = gutil.parse_float_editors([self.ui.lineEdit_H,
    #                                                     self.ui.lineEdit_K,
    #                                                     self.ui.lineEdit_L])
    #     if status is False:
    #         err_msg = float_list
    #         self.pop_one_button_dialog(err_msg)
    #         return
    #     h, k, l = float_list
    #
    #     try:
    #         peak_info_obj = self._myControl.get_peak_info(exp_no, scan_no)
    #     except AssertionError as ass_err:
    #         self.pop_one_button_dialog(str(ass_err))
    #         return
    #
    #     assert isinstance(peak_info_obj, r4c.PeakProcessRecord)
    #     peak_info_obj.set_hkl(h, k, l)
    #     self.set_ub_peak_table(peak_info_obj)
    #
    #     # Clear
    #     self.ui.lineEdit_scanNumber.setText('')
    #
    #     self.ui.lineEdit_sampleQx.setText('')
    #     self.ui.lineEdit_sampleQy.setText('')
    #     self.ui.lineEdit_sampleQz.setText('')
    #
    #     self.ui.lineEdit_H.setText('')
    #     self.ui.lineEdit_K.setText('')
    #     self.ui.lineEdit_L.setText('')
    #
    #     # set the flag/notification where the indexing (HKL) from
    #     self.ui.lineEdit_peaksIndexedBy.setText(IndexFromSpice)
    #
    #     return

    def do_add_k_shift_vector(self):
        """ Add a k-shift vector
        :return:
        """
        # parse the k-vector
        status, ret_obj = gutil.parse_float_editors([self.ui.lineEdit_kX, self.ui.lineEdit_kY, self.ui.lineEdit_kZ],
                                                    allow_blank=False)
        if status is False:
            error_message = ret_obj
            self.pop_one_button_dialog(error_message)
            return
        else:
            k_x, k_y, k_z = ret_obj

        # add to controller
        k_index = self._myControl.add_k_shift_vector(k_x, k_y, k_z)

        # add to table and combo-box
        self.ui.tableWidget_kShift.add_k_vector(k_index, k_x, k_y, k_z)
<<<<<<< HEAD

        combo_message = '%d: (%.5f, %.5f, %.5f)' % (k_index, k_x, k_y, k_z)
        self.ui.comboBox_kVectors.addItem(combo_message)

        return

    def do_apply_k_shift(self):
        """ Apply k-shift to selected reflections
        :return:
        """
        # get the selected scans
        scan_list = list()
        selected_row_numbers = self.ui.tableWidget_mergeScans.get_selected_rows(True)
        for row_index in selected_row_numbers:
            scan_number = self.ui.tableWidget_mergeScans.get_scan_number(row_index)
            scan_list.append(scan_number)

        # get the k-vector
        k_shift_message = str(self.ui.comboBox_kVectors.currentText())
        k_index = int(k_shift_message.split(':')[0])

        # set to controller
        self._myControl.set_k_shift(scan_list, k_index)

=======

        combo_message = '%d: (%.5f, %.5f, %.5f)' % (k_index, k_x, k_y, k_z)
        self.ui.comboBox_kVectors.addItem(combo_message)

        return

    def do_apply_k_shift(self):
        """ Apply k-shift to selected reflections
        :return:
        """
        # get the selected scans
        scan_list = list()
        selected_row_numbers = self.ui.tableWidget_mergeScans.get_selected_rows(True)
        for row_index in selected_row_numbers:
            scan_number = self.ui.tableWidget_mergeScans.get_scan_number(row_index)
            scan_list.append(scan_number)

        # get the k-vector
        k_shift_message = str(self.ui.comboBox_kVectors.currentText())
        k_index = int(k_shift_message.split(':')[0])

        # set to controller
        self._myControl.set_k_shift(scan_list, k_index)

>>>>>>> eae7431a
        # set k-shift to table
        # exp_number = int(self.ui.lineEdit_exp.text())
        for row_index in selected_row_numbers:
            self.ui.tableWidget_mergeScans.set_k_shift_index(row_index, k_index)
            # scan_number = self.ui.tableWidget_mergeScans.get_scan_number(row_index)

        return

    def do_apply_roi(self):
        """ Save current selection of region of interest
        :return:
        """
        lower_left_c, upper_right_c = self.ui.graphicsView_detector2dPlot.get_roi()
        # at the very beginning, the lower left and upper right are same
        if lower_left_c[0] == upper_right_c[0] or lower_left_c[1] == upper_right_c[1]:
            return

        status, par_val_list = gutil.parse_integers_editors([self.ui.lineEdit_exp, self.ui.lineEdit_run])
        assert status, str(par_val_list)
        exp_number = par_val_list[0]
        scan_number = par_val_list[1]

        self._myControl.set_roi(exp_number, scan_number, lower_left_c, upper_right_c)

        return

    def do_apply_setup(self):
        """
        Purpose:
         - Apply the setup to controller.
        Requirements:
         - data directory, working directory must be given; but not necessarily correct
         - URL must be given; but not necessary to be correct
        :return:
        """
        # get data directory, working directory and data server URL from GUI
        local_data_dir = str(self.ui.lineEdit_localSpiceDir.text()).strip()
        working_dir = str(self.ui.lineEdit_workDir.text()).strip()
        data_server = str(self.ui.lineEdit_url.text()).strip()

        # set to my controller
        status, err_msg = self._myControl.set_local_data_dir(local_data_dir)
        if not status:
            raise RuntimeError(err_msg)
        self._myControl.set_working_directory(working_dir)
        self._myControl.set_server_url(data_server, check_link=False)

        # check
        error_message = ''

        # local data dir
        if local_data_dir == '':
            error_message += 'Local data directory is not specified!\n'
        elif os.path.exists(local_data_dir) is False:
            try:
                os.mkdir(local_data_dir)
            except OSError as os_error:
                error_message += 'Unable to create local data directory %s due to %s.\n' % (
                    local_data_dir, str(os_error))
                self.ui.lineEdit_localSpiceDir.setStyleSheet("color: red;")
            else:
                self.ui.lineEdit_localSpiceDir.setStyleSheet("color: green;")
        else:
            self.ui.lineEdit_localSpiceDir.setStyleSheet("color: green;")
        # END-IF-ELSE

        # working directory
        if working_dir == '':
            error_message += 'Working directory is not specified!\n'
        elif os.path.exists(working_dir) is False:
            try:
                os.mkdir(working_dir)
                self.ui.lineEdit_workDir.setStyleSheet("color: green;")
            except OSError as os_error:
                error_message += 'Unable to create working directory %s due to %s.\n' % (
                    working_dir, str(os_error))
                self.ui.lineEdit_workDir.setStyleSheet("color: red;")
        else:
            self.ui.lineEdit_workDir.setStyleSheet("color: green;")
        # END-IF-ELSE

        # Set the URL red as it is better not check at this stage. Leave it to user
        self.ui.lineEdit_url.setStyleSheet("color: black;")

        if len(error_message) > 0:
            self.pop_one_button_dialog(error_message)

        return

    def do_browse_local_cache_dir(self):
        """ Browse local cache directory
        :return:
        """
        local_cache_dir = str(QtGui.QFileDialog.getExistingDirectory(self,
                                                                     'Get Local Cache Directory',
                                                                     self._homeSrcDir))

        # Set local directory to control
        status, error_message = self._myControl.set_local_data_dir(local_cache_dir)
        if status is False:
            self.pop_one_button_dialog(error_message)
            return

        # Synchronize to local data/spice directory and local cache directory
        if str(self.ui.lineEdit_localSpiceDir.text()) != '':
            prev_dir = str(self.ui.lineEdit_localSrcDir.text())
            self.pop_one_button_dialog('Local data directory was set up as %s' %
                                       prev_dir)
        self.ui.lineEdit_localSrcDir.setText(local_cache_dir)
        self.ui.lineEdit_localSpiceDir.setText(local_cache_dir)

        return

    def do_browse_local_spice_data(self):
        """ Browse local source SPICE data directory
        """
        src_spice_dir = str(QtGui.QFileDialog.getExistingDirectory(self, 'Get Directory',
                                                                   self._homeSrcDir))
        # Set local data directory to controller
        status, error_message = self._myControl.set_local_data_dir(src_spice_dir)
        if status is False:
            self.pop_one_button_dialog(error_message)
            return

        self._homeSrcDir = src_spice_dir
        self.ui.lineEdit_localSpiceDir.setText(src_spice_dir)

        return

    def do_browse_working_dir(self):
        """
        Browse and set up working directory
        :return:
        """
        work_dir = str(QtGui.QFileDialog.getExistingDirectory(self, 'Get Working Directory', self._homeDir))
        status, error_message = self._myControl.set_working_directory(work_dir)
        if status is False:
            self.pop_one_button_dialog(error_message)
        else:
            self.ui.lineEdit_workDir.setText(work_dir)

        return

    def do_cal_ub_matrix(self):
        """ Calculate UB matrix by 2 or 3 reflections
        """
        # Get reflections selected to calculate UB matrix
        num_rows = self.ui.tableWidget_peaksCalUB.rowCount()
        peak_info_list = list()
        status, exp_number = gutil.parse_integers_editors(self.ui.lineEdit_exp)
        assert status
        for i_row in xrange(num_rows):
            if self.ui.tableWidget_peaksCalUB.is_selected(i_row) is True:
                scan_num, pt_num = self.ui.tableWidget_peaksCalUB.get_exp_info(i_row)
                if pt_num < 0:
                    pt_num = None
                peak_info = self._myControl.get_peak_info(exp_number, scan_num, pt_num)
                assert isinstance(peak_info, r4c.PeakProcessRecord)
                peak_info_list.append(peak_info)
        # END-FOR

        # Get lattice
        status, ret_obj = self._get_lattice_parameters()
        if status is True:
            a, b, c, alpha, beta, gamma = ret_obj
        else:
            err_msg = ret_obj
            self.pop_one_button_dialog(err_msg)
            return

        # Calculate UB matrix
        status, ub_matrix = self._myControl.calculate_ub_matrix(peak_info_list, a, b, c,
                                                                alpha, beta, gamma)

        # Deal with result
        if status is True:
            self.ui.tableWidget_ubMatrix.set_from_matrix(ub_matrix)

        else:
            err_msg = ub_matrix
            self.pop_one_button_dialog(err_msg)

        return

    def do_change_data_access_mode(self):
        """ Change data access mode between downloading from server and local
        Event handling methods
        :return:
        """
        new_mode = str(self.ui.comboBox_mode.currentText())
        self._dataAccessMode = new_mode

        if new_mode.startswith('Local') is True:
            self.ui.lineEdit_localSpiceDir.setEnabled(True)
            self.ui.pushButton_browseLocalDataDir.setEnabled(True)
            self.ui.lineEdit_url.setEnabled(False)
            self.ui.lineEdit_localSrcDir.setEnabled(False)
            self.ui.pushButton_browseLocalCache.setEnabled(False)
            self._allowDownload = False
        else:
            self.ui.lineEdit_localSpiceDir.setEnabled(False)
            self.ui.pushButton_browseLocalDataDir.setEnabled(False)
            self.ui.lineEdit_url.setEnabled(True)
            self.ui.lineEdit_localSrcDir.setEnabled(True)
            self.ui.pushButton_browseLocalCache.setEnabled(True)
            self._allowDownload = True

        return

    def do_change_instrument_name(self):
        """ Handing the event as the instrument name is changed
        :return:
        """
        new_instrument = str(self.ui.comboBox_instrument.currentText())
        self.pop_one_button_dialog('Change of instrument during data processing is dangerous.')
        status, error_message = self._myControl.set_instrument_name(new_instrument)
        if status is False:
            self.pop_one_button_dialog(error_message)

        return

    def do_clear_all_peaks_index_ub(self):
        """
        Set all peaks' indexes in UB matrix calculation tab to zero
        :return:
        """
        num_rows = self.ui.tableWidget_peaksCalUB.rowCount()
        for i_row in range(num_rows):
            self.ui.tableWidget_peaksCalUB.set_hkl(i_row, [0., 0., 0.], is_spice_hkl=False)

        return

    def do_clear_merge_table(self):
        """
        Clear the merge/peak-integration table
        :return:
        """
        # clear
        self.ui.tableWidget_mergeScans.remove_all_rows()

    def do_clear_peak_integration_canvas(self):
        """
        clear the peak integration canvas and the integrated values
        :return:
        """
        self.ui.graphicsView_integratedPeakView.clear_all_lines()

        self.ui.lineEdit_rawSinglePeakIntensity.setText('')
        self.ui.lineEdit_intensity2.setText('')
        self.ui.lineEdit_gaussianPeakIntensity.setText('')
        self.ui.lineEdit_errorIntensity1.setText('')
        self.ui.lineEdit_errorIntensity2.setText('')
        self.ui.lineEdit_errorIntensity3.setText('')

        return

    def do_clear_survey(self):
        """
        Clear survey and survey table.
        As myController does not store any survey information,
        there is no need to clear any data structure in myController
        :return:
        """
        # Clear table
        self.ui.tableWidget_surveyTable.remove_all_rows()
        self.ui.tableWidget_surveyTable.reset()

        return

    def do_clear_ub_peaks(self):
        """
        Clear all peaks in UB-Peak table
        :return:
        """
        num_rows = self.ui.tableWidget_peaksCalUB.rowCount()
        row_number_list = range(num_rows)
        self.ui.tableWidget_peaksCalUB.delete_rows(row_number_list)

        return

    def do_convert_merged_to_hkl(self):
        """
        convert merged workspace in Q-sample frame to HKL frame
        :return:
        """
        # get experiment number
        exp_number = int(str(self.ui.lineEdit_exp.text()))

        # get the lines that are selected
        selected_row_number_list = self.ui.tableWidget_mergeScans.get_selected_rows(True)

        for row_number in selected_row_number_list:
            scan_number = self.ui.tableWidget_mergeScans.get_scan_number(row_number)
            status, ret_obj = self._myControl.get_pt_numbers(exp_number, scan_number)
            if not status:
                raise RuntimeError('It is not possible to fail to get Pt number list at this stage.'
                                   'Error is due to %s.' % str(ret_obj))
            pt_number_list = ret_obj

            # set intensity to zero and error message if fails to get Pt.
            self._myControl.convert_merged_ws_to_hkl(exp_number, scan_number, pt_number_list)

        return

    def do_del_roi(self):
        """ Delete ROI
        :return:
        """
        self.ui.graphicsView_detector2dPlot.remove_roi()

        return

    def do_del_ub_peaks(self):
        """
        Delete a peak in UB-Peak table
        :return:
        """
        # Find out the lines to get deleted
        row_num_list = self.ui.tableWidget_peaksCalUB.get_selected_rows()

        # Delete
        self.ui.tableWidget_peaksCalUB.delete_rows(row_num_list)

        return

    def do_download_spice_data(self):
        """ Download SPICE data
        :return:
        """
        # Check scans to download
        scan_list_str = str(self.ui.lineEdit_downloadScans.text())
        if len(scan_list_str) > 0:
            # user specifies scans to download
            valid, scan_list = hb3a_util.parse_int_array(scan_list_str)
            if valid is False:
                error_message = scan_list
                self.pop_one_button_dialog(error_message)
        else:
            # Get all scans
            status, ret_obj = gutil.parse_integers_editors([self.ui.lineEdit_exp])
            if status is False:
                self.pop_one_button_dialog(ret_obj)
                return
            exp_no = ret_obj
            assert isinstance(exp_no, int)
            server_url = str(self.ui.lineEdit_url.text())
            scan_list = hb3a_util.get_scans_list(server_url, exp_no, return_list=True)
        self.pop_one_button_dialog('Going to download scans %s.' % str(scan_list))

        # Check location
        destination_dir = str(self.ui.lineEdit_localSrcDir.text())
        status, error_message = self._myControl.set_local_data_dir(destination_dir)
        if status is False:
            self.pop_one_button_dialog(error_message)
        else:
            self.pop_one_button_dialog('Spice files will be downloaded to %s.' % destination_dir)

        # Set up myControl for downloading data
        exp_no = int(self.ui.lineEdit_exp.text())
        self._myControl.set_exp_number(exp_no)

        server_url = str(self.ui.lineEdit_url.text())
        status, error_message = self._myControl.set_server_url(server_url)
        if status is False:
            self.pop_one_button_dialog(error_message)
            return

        # Download
        self._myControl.download_data_set(scan_list)

        return

    def find_peak_in_scan(self , scan_number, load_spice_hkl):
        """ Find peak in a given scan and record it
        """
        # Get experiment, scan and pt
        status, ret_obj = gutil.parse_integers_editors([self.ui.lineEdit_exp])
        if status is True:
            exp_no = ret_obj
        else:
            self.pop_one_button_dialog(ret_obj)
            return

        # merge peak if necessary
        if self._myControl.has_merged_data(exp_no, scan_number) is False:
            status, err_msg = self._myControl.merge_pts_in_scan(exp_no, scan_number, [])
            if status is False:
                self.pop_one_button_dialog(err_msg)

        # Find peak
        status, err_msg = self._myControl.find_peak(exp_no, scan_number)
        if status is False:
            self.pop_one_button_dialog(ret_obj)
            return

        # Get information from the latest (integrated) peak
        # if load_spice_hkl:
        #     # This is the first time that in the workflow to get HKL from MD workspace
        #     peak_info = self._myControl.get_peak_info(exp_no, scan_number)
        #     assert peak_info is not None, 'Unable to locate PeakProcessRecord (peak info).'
        # # END-IF

        # Set up correct values to table tableWidget_peaksCalUB
        peak_info = self._myControl.get_peak_info(exp_no, scan_number)
        assert peak_info is not None, 'Unable to locate PeakProcessRecord (peak info).'

        if load_spice_hkl:
            h, k, l = peak_info.get_hkl()
            hkl = (h, k, l)
        else:
            hkl = ()

        q_x, q_y, q_z = peak_info.get_peak_centre()
        vec_q = (q_x, q_y, q_z)

        return hkl, vec_q

    def do_export_selected_peaks_to_integrate(self):
        """
        export (to file or just print out) the scans that are selected for integration
        :param self:
        :return:
        """
        # get selected rows' scan numbers
        scan_tuple_list = self.ui.tableWidget_mergeScans.get_selected_scans()
        scan_number_list = list()
        for tup in scan_tuple_list:
            scan_number_list.append(tup[0])
        scan_number_list.sort()

        info_str = '# Selected scans: \n'
        info_str += '{0}'.format(scan_number_list)

        print '[TEMP] Selected scans:\n{0}'.format(info_str)

        return

    def do_export_to_fp(self):
        """ Export selected reflections to Fullprof single crystal data file for analysis
        :return:
        """
        # get selected lines
        selected_rows = self.ui.tableWidget_mergeScans.get_selected_rows(True)
        if len(selected_rows) == 0:
            self.pop_one_button_dialog('There isn\'t any peak selected.')
            return

        # get the file name
        fp_name = str(QtGui.QFileDialog.getSaveFileName(self, 'Save to Fullprof File'))

        # return due to cancel
        if len(fp_name) == 0:
            return

        # collect information
        exp_number = int(self.ui.lineEdit_exp.text())
        scan_number_list = list()
        for i_row in selected_rows:
            scan_number_list.append(self.ui.tableWidget_mergeScans.get_scan_number(i_row))

        # write
        user_header = str(self.ui.lineEdit_fpHeader.text())
        try:
            export_absorption = self.ui.checkBox_exportAbsorptionToFP.isChecked()

            status, file_content = self._myControl.export_to_fullprof(exp_number, scan_number_list,
                                                                      user_header, export_absorption, fp_name)
            self.ui.plainTextEdit_fpContent.setPlainText(file_content)
            if status is False:
                error_msg = file_content
                if error_msg.startswith('Peak index error'):
                    error_msg = 'You may forget to index peak\n' + error_msg
                self.pop_one_button_dialog(error_msg)
        except AssertionError as a_err:
            self.pop_one_button_dialog(str(a_err))
            return
        except KeyError as key_err:
            self.pop_one_button_dialog(str(key_err))

        return

    def do_filter_sort_survey_table(self):
        """
        Sort and filter survey table by specified field
        Requirements:
        Guarantees: the original table is cleared and a new list is appended
        :return:
        """
        # Get column name
        if self.ui.radioButton_sortByScan.isChecked():
            column_name = 'Scan'
        elif self.ui.radioButton_sortByCounts.isChecked():
            column_name = 'Max Counts'
        elif self.ui.radioButton_sortByTemp.isChecked():
            column_name = 'Sample Temp'
        else:
            self.pop_one_button_dialog('No column is selected to sort.')
            return

        # Get filters
        status, ret_obj = gutil.parse_integers_editors([self.ui.lineEdit_filterScanLower,
                                                        self.ui.lineEdit_filterScanUpper],
                                                       allow_blank=True)

        # return with error
        if status is False:
            self.pop_one_button_dialog(ret_obj)
            return

        # set up default with return as None
        start_scan_number = ret_obj[0]
        if start_scan_number is None:
            start_scan_number = 0
        end_scan_number = ret_obj[1]
        if end_scan_number is None:
            end_scan_number = sys.maxint

        status, ret_obj = gutil.parse_float_editors([self.ui.lineEdit_filterCountsLower,
                                                     self.ui.lineEdit_filterCountsUpper],
                                                    allow_blank=True)
        if status is False:
            # return with error message
            self.pop_one_button_dialog(ret_obj)
            return

        # set up default with return as None
        min_counts = ret_obj[0]
        if min_counts is None:
            min_counts = -0.0
        max_counts = ret_obj[1]
        if max_counts is None:
            max_counts = sys.float_info.max

        # filter and sort
        ascending_order = not self.ui.checkBox_sortDescending.isChecked()
        if ascending_order:
            sort_order = 0
        else:
            sort_order = 1
        self.ui.tableWidget_surveyTable.filter_and_sort(start_scan_number, end_scan_number,
                                                        min_counts, max_counts,
                                                        column_name, sort_order)

        return

    def do_integrate_single_scan(self):
        """
        integrate a single scan in 'Peak Integration' tab
        Note: this is an experimenntal replacement for do_integrate_per_pt
        :return:
        """
        # parse experiment and scan number
        status, ret_obj = gutil.parse_integers_editors([self.ui.lineEdit_exp,
                                                        self.ui.lineEdit_scanIntegratePeak])
        if not status:
            self.pop_one_button_dialog('Unable to integrate peak due to %s.' % ret_obj)
            return
        else:
            exp_number, scan_number = ret_obj

        # parse normalization type
        normalization = str(self.ui.comboBox_ptCountType.currentText())
        if normalization.count('Time') > 0:
            norm_type = 'time'
        elif normalization.count('Monitor') > 0:
            norm_type = 'monitor'
        else:
            norm_type = ''

        # parse scale factor
        try:
            intensity_scale_factor = float(self.ui.lineEdit_scaleFactorScan.text())
        except ValueError:
            intensity_scale_factor = 1.

        # calculate peak center (weighted)
        status, ret_obj = self._myControl.find_peak(exp_number, scan_number)
        if status is False:
            error_message = ret_obj
            self.pop_one_button_dialog(error_message)
            return
        else:
            this_peak_centre = ret_obj

        # mask workspace
        mask_name = str(self.ui.comboBox_maskNames2.currentText())
        if mask_name.lower() == 'no mask':
            mask_name = ''

        # ui.lineEdit_backgroundPts and set default in init_widgets
        bkgd_pt_tuple = gutil.parse_integer_list(str(self.ui.lineEdit_backgroundPts.text()), 2)

        # integrate peak
        try:
            int_peak_dict = self._myControl.integrate_scan_peak(exp_number=exp_number,
                                                                scan_number=scan_number,
                                                                peak_centre=this_peak_centre,
                                                                mask_name=mask_name,
                                                                normalization=norm_type,
                                                                scale_factor=intensity_scale_factor,
                                                                background_pt_tuple=bkgd_pt_tuple)
        except RuntimeError as run_error:
            self.pop_one_button_dialog('Unable to integrate peak for scan {0} due to {1}.'
                                       ''.format(scan_number, run_error))
            return

        # plot calculated motor position (or Pt.) - integrated intensity per Pts.
        motor_pos_vec = int_peak_dict['motor positions']
        pt_intensity_vec = int_peak_dict['pt intensities']
        self.ui.graphicsView_integratedPeakView.plot_raw_data(motor_pos_vec, pt_intensity_vec)

<<<<<<< HEAD
=======
        if self._mySinglePeakIntegrationDialog is None:
            self._mySinglePeakIntegrationDialog = message_dialog.MessageDialog(self)
        self._mySinglePeakIntegrationDialog.set_peak_integration_details(motor_pos_vec, pt_intensity_vec)

>>>>>>> eae7431a
        # set calculated values
        try:
            self.ui.lineEdit_rawSinglePeakIntensity.setText('{0:.7f}'.format(int_peak_dict['simple intensity']))
            self.ui.lineEdit_errorIntensity1.setText('{0:.7f}'.format(int_peak_dict['simple error']))
            self.ui.lineEdit_avgBackground.setText('{0:.7f}'.format(int_peak_dict['simple background']))
            self.ui.lineEdit_intensity2.setText('{0:.7f}'.format(int_peak_dict['intensity 2']))
            if int_peak_dict['error 2'] is None:
                self.ui.lineEdit_errorIntensity2.setText('inf')
            else:
                self.ui.lineEdit_errorIntensity2.setText('{0:.7f}'.format(int_peak_dict['error 2']))
            self.ui.lineEdit_ptRange.setText('{0}'.format(int_peak_dict['pt_range']))
            self.ui.lineEdit_gaussianPeakIntensity.setText('{0:.7f}'.format(int_peak_dict['gauss intensity']))
            if int_peak_dict['gauss error'] is None:
                self.ui.lineEdit_errorIntensity3.setText('inf')
            else:
                self.ui.lineEdit_errorIntensity3.setText('{0:.7f}'.format(int_peak_dict['gauss error']))
            self.ui.tableWidget_covariance.set_matrix(int_peak_dict['covariance matrix'])

            fit_param_dict = int_peak_dict['gauss parameters']
            # {'A': 1208.4097237325959, 'x0': 32.175524426773507, 'B': 23.296505385975976, 's': 0.47196665622701633}
            self.ui.lineEdit_peakBackground.setText('{0:.4f}'.format(fit_param_dict['B']))
            self.ui.lineEdit_gaussA.setText('{0:.4f}'.format(fit_param_dict['A']))
            self.ui.lineEdit_gaussSigma.setText('{0:.4f}'.format(fit_param_dict['s']))
            self.ui.lineEdit_gaussB.setText('{0:.4f}'.format(fit_param_dict['B']))

            # plot fitted Gaussian
            fit_gauss_dict = int_peak_dict['gauss parameters']
        except KeyError as key_err:
            raise RuntimeError('Peak integration result dictionary has keys {0}. Error is caused by {1}.'
                               ''.format(int_peak_dict.keys(), key_err))

        self.plot_model_data(motor_pos_vec, fit_gauss_dict)

        return
<<<<<<< HEAD

    def plot_model_data(self, vec_x, params):
        """
        calculate the Y value by the model and plot them.
        the sparse X values will be expanded
        :return:
        """
        # check inputs
        assert isinstance(vec_x, numpy.ndarray), 'vec X {0} must be a numpy.ndarray but not a {1}.' \
                                                 ''.format(vec_x, type(vec_x))
        assert isinstance(params, dict), 'Model parameters {0} must be given by a dictionary but not by a {1}.' \
                                         ''.format(params, type(params))

        # get parameters
        x0 = params['x0']
        gauss_sigma = params['s']
        gauss_a = params['A']
        background = params['B']
        info_str = 'Gaussian fit'

=======

    def plot_model_data(self, vec_x, params):
        """
        calculate the Y value by the model and plot them.
        the sparse X values will be expanded
        :return:
        """
        # check inputs
        assert isinstance(vec_x, numpy.ndarray), 'vec X {0} must be a numpy.ndarray but not a {1}.' \
                                                 ''.format(vec_x, type(vec_x))
        assert isinstance(params, dict), 'Model parameters {0} must be given by a dictionary but not by a {1}.' \
                                         ''.format(params, type(params))

        # get parameters
        x0 = params['x0']
        gauss_sigma = params['s']
        gauss_a = params['A']
        background = params['B']
        info_str = 'Gaussian fit'

>>>>>>> eae7431a
        # plot the data
        # make modelX and modelY for more fine grids
        model_x = peak_integration_utility.get_finer_grid(vec_x, 10)
        model_y = peak_integration_utility.gaussian_linear_background(model_x, x0, gauss_sigma,
                                                                      gauss_a, background)

        # plot the model
        self.ui.graphicsView_integratedPeakView.plot_model(model_x, model_y, title=info_str)

        return

    def do_integrate_peaks(self):
        """ Integrate selected peaks tab-'scan processing'.
        If any scan is not merged, then it will merge the scan first.
        Integrate peaks from the table of merged peak.
        It will so the simple cuboid integration with region of interest and background subtraction.
        :return:
        """
        # get rows to merge
        row_number_list = self.ui.tableWidget_mergeScans.get_selected_rows(True)
        if len(row_number_list) == 0:
            self.pop_one_button_dialog('No scan is selected for scan')
            return

        # get experiment number
        status, ret_obj = gutil.parse_integers_editors(self.ui.lineEdit_exp, allow_blank=False)
        if status:
            exp_number = ret_obj
        else:
            self.pop_one_button_dialog('Unable to get valid experiment number due to %s.' % ret_obj)
            return

        # mask workspace
        selected_mask = str(self.ui.comboBox_maskNames1.currentText())
        if selected_mask.lower().startswith('no mask'):
            selected_mask = ''
            mask_det = False
        else:
            mask_det = True

        # normalization
        norm_str = str(self.ui.comboBox_mergePeakNormType.currentText())
        if norm_str.lower().count('time') > 0:
            norm_type = 'time'
        elif norm_str.lower().count('monitor') > 0:
            norm_type = 'monitor'
        else:
            norm_type = ''

        # background Pt.
        status, num_bg_pt = gutil.parse_integers_editors(self.ui.lineEdit_numPt4Background, allow_blank=False)
        if not status or num_bg_pt == 0:
            self.pop_one_button_dialog('Number of Pt number for background must be larger than 0: %s!' % str(num_bg_pt))
            return

        # get the merging information: each item should be a tuple as (scan number, pt number list, merged)
        scan_number_list = list()
        for row_number in row_number_list:
            # get scan number and pt numbers
            scan_number = self.ui.tableWidget_mergeScans.get_scan_number(row_number)
            status, pt_number_list = self._myControl.get_pt_numbers(exp_number, scan_number)

            # set intensity to zero and error message if fails to get Pt.
            if status is False:
                error_msg = 'Unable to get Pt. of experiment %d scan %d due to %s.' % (exp_number, scan_number,
                                                                                       str(pt_number_list))
                self.controller.set_zero_peak_intensity(exp_number, scan_number)
                self.ui.tableWidget_mergeScans.set_peak_intensity(row_number, scan_number, 0., False,
                                                                  integrate_method='')
                self.ui.tableWidget_mergeScans.set_status(scan_number, error_msg)
                continue

            # merge all Pt. of the scan if they are not merged.
            merged = self.ui.tableWidget_mergeScans.get_merged_status(row_number)

            # add to list
            scan_number_list.append((scan_number, pt_number_list, merged))
            self.ui.tableWidget_mergeScans.set_status(row_number, 'Waiting')
        # END-FOR

        # set the progress bar
        self.ui.progressBar_mergeScans.setRange(0, len(scan_number_list))
        self.ui.progressBar_mergeScans.setValue(0)
        self.ui.progressBar_mergeScans.setTextVisible(True)
        self.ui.progressBar_mergeScans.setStatusTip('Hello')

        # process background setup
        status, ret_obj = gutil.parse_integers_editors([self.ui.lineEdit_numPt4Background,
                                                        self.ui.lineEdit_numPt4BackgroundRight],
                                                       allow_blank=False)
        if not status:
            error_msg = str(ret_obj)
            self.pop_one_button_dialog(error_msg)
            return
        num_pt_bg_left = ret_obj[0]
        num_pt_bg_right = ret_obj[1]

        self._myIntegratePeaksThread = IntegratePeaksThread(self, exp_number, scan_number_list,
                                                            mask_det, selected_mask, norm_type,
                                                            num_pt_bg_left, num_pt_bg_right)
        self._myIntegratePeaksThread.start()

        return

    def do_index_ub_peaks(self):
        """ Index the peaks in the UB matrix peak table
        :return:
        """
        # Get UB matrix
        ub_matrix = self.ui.tableWidget_ubMatrix.get_matrix()
        print '[Info] Get UB matrix from table ', ub_matrix

        # Index all peaks
        num_peaks = self.ui.tableWidget_peaksCalUB.rowCount()
        err_msg = ''
        for i_peak in xrange(num_peaks):
            scan_no = self.ui.tableWidget_peaksCalUB.get_exp_info(i_peak)[0]
            status, ret_obj = self._myControl.index_peak(ub_matrix, scan_number=scan_no)
            if status is True:
                hkl_value = ret_obj[0]
                hkl_error = ret_obj[1]
                self.ui.tableWidget_peaksCalUB.set_hkl(i_peak, hkl_value, is_spice_hkl=False,
                                                       error=hkl_error)
            else:
                err_msg += ret_obj + '\n'
        # END-FOR

        # error message
        if len(err_msg) > 0:
            self.pop_one_button_dialog(err_msg)

        # update the message
        self.ui.lineEdit_peaksIndexedBy.setText(IndexFromUB)

        # enable/disable push buttons
        # self.ui.pushButton_setHKL2Int.setEnabled(True)
        # self.ui.pushButton_undoSetToInteger.setEnabled(True)

        return

    def do_list_scans(self):
        """ List all scans available
        :return:
        """
        # Experiment number
        exp_no = int(self.ui.lineEdit_exp.text())

        access_mode = str(self.ui.comboBox_mode.currentText())
        if access_mode == 'Local':
            spice_dir = str(self.ui.lineEdit_localSpiceDir.text())
            message = hb3a_util.get_scans_list_local_disk(spice_dir, exp_no)
        else:
            url = str(self.ui.lineEdit_url.text())
            message = hb3a_util.get_scans_list(url, exp_no)

        self.pop_one_button_dialog(message)

        return

    def do_load_scan_info(self):
        """ Load SIICE's scan file
        :return:
        """
        # Get scan number
        status, ret_obj = gutil.parse_integers_editors([self.ui.lineEdit_run])
        if status is True:
            scan_no = ret_obj[0]
        else:
            err_msg = ret_obj
            self.pop_one_button_dialog('Unable to get scan number in raw data tab due to %s.' % err_msg)
            return

        status, err_msg = self._myControl.load_spice_scan_file(exp_no=None, scan_no=scan_no)
        if status is False:
            self.pop_one_button_dialog(err_msg)

        return

    def do_load_survey(self):
        """ Load csv file containing experiment-scan survey's result.
        :return:
        """
        # check validity
        num_rows = int(self.ui.lineEdit_numSurveyOutput.text())

        # get the csv file
        file_filter = 'CSV Files (*.csv);;All Files (*)'
        csv_file_name = str(QtGui.QFileDialog.getOpenFileName(self, 'Open Exp-Scan Survey File', self._homeDir,
                                                              file_filter))
        if csv_file_name is None or len(csv_file_name) == 0:
            # return if file selection is cancelled
            return

        # call controller to load
        survey_tuple = self._myControl.load_scan_survey_file(csv_file_name)
        scan_sum_list = survey_tuple[1]
        assert isinstance(scan_sum_list, list), 'Returned value from load scan survey file must be a dictionary.'

        # set the table
        self.ui.tableWidget_surveyTable.set_survey_result(scan_sum_list)
        self.ui.tableWidget_surveyTable.remove_all_rows()
        self.ui.tableWidget_surveyTable.show_reflections(num_rows)

        return

    def do_plot_pt_raw(self):
        """ Plot the Pt.
        """
        # Get measurement pt and the file number
        status, ret_obj = gutil.parse_integers_editors([self.ui.lineEdit_exp,
                                                        self.ui.lineEdit_run,
                                                        self.ui.lineEdit_rawDataPtNo])
        if status is True:
            exp_no = ret_obj[0]
            scan_no = ret_obj[1]
            pt_no = ret_obj[2]
        else:
            self.pop_one_button_dialog(ret_obj)
            return

        # Call to plot 2D
        self._plot_raw_xml_2d(exp_no, scan_no, pt_no)

        return

    def evt_change_normalization(self):
        """
        Integrate Pt. vs integrated intensity of detectors of that Pt. if it is not calculated before
        and then plot pt vs. integrated intensity on
        :return:
        """
        # integrate any how
        # self.do_integrate_per_pt()
        self.do_integrate_single_scan()

        return

    def do_plot_prev_pt_raw(self):
        """ Plot the Pt.
        """
        # Get measurement pt and the file number
        status, ret_obj = gutil.parse_integers_editors([self.ui.lineEdit_exp,
                                                        self.ui.lineEdit_run,
                                                        self.ui.lineEdit_rawDataPtNo])
        if status is True:
            exp_no = ret_obj[0]
            scan_no = ret_obj[1]
            pt_no = ret_obj[2]
        else:
            self.pop_one_button_dialog(ret_obj)
            return

        # Previous one
        pt_no -= 1
        if pt_no <= 0:
            self.pop_one_button_dialog('Pt. = 1 is the first one.')
            return
        else:
            self.ui.lineEdit_rawDataPtNo.setText('%d' % pt_no)

        # Plot
        self._plot_raw_xml_2d(exp_no, scan_no, pt_no)

        return

    def do_plot_prev_scan(self):
        """ Plot the previous scan while keeping the same Pt.
        :return:
        """
        # get current exp number, scan number and pt number
        status, ret_obj = gutil.parse_integers_editors([self.ui.lineEdit_exp,
                                                        self.ui.lineEdit_run,
                                                        self.ui.lineEdit_rawDataPtNo])
        if status is False:
            error_msg = ret_obj
            self.pop_one_button_dialog(error_msg)
            return

        exp_number, scan_number, pt_number = ret_obj

        # get next scan
        scan_number -= 1
        if scan_number < 0:
            self.pop_one_button_dialog('Scan number cannot be negative!')
            return

        # plot
        try:
            self._plot_raw_xml_2d(exp_number, scan_number, pt_number)
        except RuntimeError as err:
            error_msg = 'Unable to plot next scan %d due to %s.' % (scan_number, str(err))
            self.pop_one_button_dialog(error_msg)
            return

        # update line edits
        self.ui.lineEdit_run.setText(str(scan_number))

        return

    def do_plot_next_pt_raw(self):
        """ Plot the Pt.
        """
        # Get measurement pt and the file number
        status, ret_obj = gutil.parse_integers_editors([self.ui.lineEdit_exp,
                                                        self.ui.lineEdit_run,
                                                        self.ui.lineEdit_rawDataPtNo])
        if status is True:
            exp_no = ret_obj[0]
            scan_no = ret_obj[1]
            pt_no = ret_obj[2]
        else:
            self.pop_one_button_dialog(ret_obj)
            return

        # Next Pt
        pt_no += 1
        # get last Pt. number
        status, last_pt_no = self._myControl.get_pt_numbers(exp_no, scan_no)
        if status is False:
            error_message = last_pt_no
            self.pop_one_button_dialog('Unable to access Spice table for scan %d. Reason" %s.' % (
                scan_no, error_message))
        if pt_no > last_pt_no:
            self.pop_one_button_dialog('Pt. = %d is the last one of scan %d.' % (pt_no, scan_no))
            return
        else:
            self.ui.lineEdit_rawDataPtNo.setText('%d' % pt_no)

        # Plot
        self._plot_raw_xml_2d(exp_no, scan_no, pt_no)

        return

    def do_plot_next_scan(self):
        """ Plot the next scan while keeping the same Pt.
        :return:
        """
        # get current exp number, scan number and pt number
        status, ret_obj = gutil.parse_integers_editors([self.ui.lineEdit_exp,
                                                        self.ui.lineEdit_run,
                                                        self.ui.lineEdit_rawDataPtNo])
        if status is False:
            error_msg = ret_obj
            self.pop_one_button_dialog(error_msg)
            return

        exp_number, scan_number, pt_number = ret_obj

        # get next scan
        scan_number += 1

        # plot
        try:
            self._plot_raw_xml_2d(exp_number, scan_number, pt_number)
        except RuntimeError as err:
            error_msg = 'Unable to plot next scan %d due to %s.' % (scan_number, str(err))
            self.pop_one_button_dialog(error_msg)
            return

        # update line edits
        self.ui.lineEdit_run.setText(str(scan_number))

        return

    def do_load_nth_project(self):
        """
        Load the n-th saved project listed in the last tab
        :return:
        """
        # from the radio buttons to find the project that is selected to load
        if self.ui.radioButton_useLast1.isChecked():
            project_file_name = str(self.ui.label_last1Path.text())
        elif self.ui.radioButton_useLast2.isChecked():
            project_file_name = str(self.ui.label_last2Path.text())
        elif self.ui.radioButton_useLast3.isChecked():
            project_file_name = str(self.ui.label_last3Path.text())
        else:
            raise RuntimeError('None of the saved project is selected.')

        # load project
        self.load_project(project_file_name)

        return

    def do_mask_pt_2d(self):
        """ Mask a Pt and re-plot
        :return:
        """
        # get experiment, scan
        status, ret_obj = gutil.parse_integers_editors([self.ui.lineEdit_exp, self.ui.lineEdit_run,
                                                        self.ui.lineEdit_rawDataPtNo],
                                                       allow_blank=False)
        if status:
            exp, scan, pt = ret_obj
        else:
            self.pop_one_button_dialog(ret_obj)
            return

        # get the mask
        status, ret_obj = self._myControl.get_region_of_interest(exp, scan)
        if status is False:
            # unable to get region of interest
            self.pop_one_button_dialog(ret_obj)
            return
        else:
            corner1, corner2 = ret_obj

        # create mask workspace
        status, error = self._myControl.generate_mask_workspace(exp, scan, corner1, corner2)
        if status is False:
            self.pop_one_button_dialog(error)
            return

        # re-load data file and mask
        self._myControl.load_spice_xml_file(exp, scan, pt)
        self._myControl.apply_mask(exp, scan, pt)

        # plot
        self._plot_raw_xml_2d(exp, scan, pt)

        return

    def do_merge_multi_scans(self):
        """
        Merge several scans to a single MDWorkspace and give suggestion for re-binning
        :return:
        """
        # find the selected scans
        selected_rows = self.ui.tableWidget_mergeScans.get_selected_rows(True)
        if len(selected_rows) < 2:
            self.pop_one_button_dialog('Merging multiple scans requires more than 1 scan to be selected.')
            return

        # find out the merged workspace is in Q or hkl
        convert_to_hkl = self.ui.radioButton_hkl.isChecked()

        # get the information from table workspace
        exp_number = int(str(self.ui.lineEdit_exp.text()))
        md_ws_list = list()
        peak_center_list = list()
        for i_row in selected_rows:
            # get scan number and md workspace number
            scan_number = self.ui.tableWidget_mergeScans.get_scan_number(i_row)
            md_ws_name = self.ui.tableWidget_mergeScans.get_merged_ws_name(i_row)
            if convert_to_hkl:
                status, ret_obj = self._myControl.get_pt_numbers(exp_number, scan_number)
                if not status:
                    raise RuntimeError('It is not possible to fail to get Pt number list at this stage.'
                                       'Error is due to %s.' % str(ret_obj))
                pt_list = ret_obj
                md_ws_name = hb3a_util.get_merged_hkl_md_name(self._instrument, exp_number, scan_number, pt_list)
            md_ws_list.append(md_ws_name)
            # get peak center in 3-tuple
            peak_center = self._myControl.get_peak_info(exp_number, scan_number).get_peak_centre()
            assert peak_center is not None, 'Exp/Scan/Pt %s does not exist in PeakInfo dictionary.'
            peak_center_list.append(peak_center)
        # END-FOR

        # ask name for the merged workspace
        merged_ws_name, status = gutil.get_value(self)

        # call the controller to merge the scans
        message = self._myControl.merge_multiple_scans(md_ws_list, peak_center_list, merged_ws_name)

        # information
        self.pop_one_button_dialog(message)

        return

    def do_merge_scans(self):
        """ Merge each selected scans in the tab-merge-scans
        :return:
        """
        # Get UB matrix and set to control
        ub_matrix = self.ui.tableWidget_ubInUse.get_matrix()
        self._myControl.set_ub_matrix(exp_number=None, ub_matrix=ub_matrix)

        # Warning
        self.pop_one_button_dialog('Merging scans can take long time. Please be patient!')

        # Process
        row_number_list = self.ui.tableWidget_mergeScans.get_selected_rows(True)
        exp_number = int(str(self.ui.lineEdit_exp.text()))

        sum_error_msg = ''

        for row_number in row_number_list:
            # get row number
            scan_number = self.ui.tableWidget_mergeScans.get_scan_number(row_number)

            # check SPICE file's existence. if not, then download it
            self._myControl.download_spice_file(exp_number, scan_number, over_write=False)

            status, pt_list = self._myControl.get_pt_numbers(exp_number, scan_number)
            if status is False:
                # skip this row due to error
                sum_error_msg += '%s\n' % str(pt_list)
                continue

            self.ui.tableWidget_mergeScans.set_status(row_number, 'In Processing')
            status, ret_tup = self._myControl.merge_pts_in_scan(exp_no=exp_number, scan_no=scan_number,
                                                                pt_num_list=[])
            # find peaks too
            status, ret_obj = self._myControl.find_peak(exp_number, scan_number)

            # process output
            if status:
                assert len(ret_tup) == 2
                merge_status = 'Merged'
                merged_name = ret_tup[0]
            else:
                merge_status = 'Failed. Reason: %s' % ret_tup
                merged_name = 'x'

            # update table
            self.ui.tableWidget_mergeScans.set_status(row_number, merge_status)
            self.ui.tableWidget_mergeScans.set_ws_name(row_number, merged_name)
            # if peak_centre is not None:
            #     self.ui.tableWidget_mergeScans.set_peak_centre(row_number, peak_centre)
<<<<<<< HEAD
=======

            # Sleep for a while
            time.sleep(0.1)
        # END-FOR

        return

    def do_merge_scans_survey(self):
        """
        Merge each selected scans in the 'List Scans' tab to Q-sample space
        :return:
        """
        # get the selected scans
        scan_run_list = self.ui.tableWidget_surveyTable.get_selected_run_surveyed(required_size=None)
        print '[DB...BAT] returned scan/run list = ', scan_run_list
        if len(scan_run_list) == 0:
            self.pop_one_button_dialog('There is no run that is selected.')
>>>>>>> eae7431a

        # start to add scan/run to table
        # Set table
        scan_list = list()
        for scan, pt in scan_run_list:
            scan_list.append(scan)
        scan_list.sort()
        self.ui.tableWidget_mergeScans.append_scans(scans=scan_list, allow_duplicate_scans=False)

        # switch tab
        self.ui.tabWidget.setCurrentIndex(MainWindow.TabPage['Scans Processing'])

        return

    def do_merge_scans_survey(self):
        """
        Merge each selected scans in the 'List Scans' tab to Q-sample space
        :return:
        """
        # get the selected scans
        scan_run_list = self.ui.tableWidget_surveyTable.get_selected_run_surveyed(required_size=None)
        print '[DB...BAT] returned scan/run list = ', scan_run_list
        if len(scan_run_list) == 0:
            self.pop_one_button_dialog('There is no run that is selected.')

        # start to add scan/run to table
        # Set table
        scan_list = list()
        for scan, pt in scan_run_list:
            scan_list.append(scan)
        scan_list.sort()
        self.ui.tableWidget_mergeScans.append_scans(scans=scan_list, allow_duplicate_scans=False)

        # switch tab
        self.ui.tabWidget.setCurrentIndex(MainWindow.TabPage['Scans Processing'])

        return

    def do_refine_ub_indexed_peaks(self):
        """
        Refine UB matrix by indexed peaks
        :return:
        """
        # refine UB matrix by indexed peak
        peak_info_list = self._build_peak_info_list(zero_hkl=False)

        # Refine UB matrix
        try:
            self._myControl.refine_ub_matrix_indexed_peaks(peak_info_list)
        except AssertionError as error:
            self.pop_one_button_dialog(str(error))
            return

        # show result
        self._show_refined_ub_result()

        return

    def do_refine_ub_cal_indexed_peaks(self):
        """
        refine UB matrix by indexed peaks with HKL calculated
        :return:
        """
        # refine UB matrix by indexed peak
        peak_info_list = self._build_peak_info_list(zero_hkl=False, is_spice=False)

        # Refine UB matrix
        try:
            self._myControl.refine_ub_matrix_indexed_peaks(peak_info_list)
        except AssertionError as error:
            self.pop_one_button_dialog(str(error))
            return

        # show result
        self._show_refined_ub_result()

        return

    def do_refine_ub_lattice(self):
        """
        Calculate UB matrix constrained by lattice parameters
        :return:
        """
        # launch the set up window
        if self._refineConfigWindow is None:
            self._refineConfigWindow = ol_window.OptimizeLatticeWindow(self)

        self._refineConfigWindow.set_prev_ub_refine_method(False)
        self._refineConfigWindow.show()

        return

    def load_project(self, project_file_name):
        """
        Load a saved project with all the setup loaded to memory
        :param project_file_name:
        :return:
        """
        assert isinstance(project_file_name, str), 'Project file name %s must be a string but not %s.' \
                                                   '' % (str(project_file_name), type(project_file_name))
        assert os.path.exists(project_file_name), 'Project file "%s" cannot be found.' % project_file_name

        # load project
        ui_dict = self._myControl.load_project(project_file_name)

        # get experiment number and IPTS number
        exp_number = int(ui_dict['exp number'])
        self.ui.lineEdit_exp.setText(str(exp_number))
        if 'ipts' in ui_dict and ui_dict['ipts'] is not None:
            self.ui.lineEdit_iptsNumber.setText(str(ui_dict['ipts']))

        # set the UI parameters to GUI
        try:
            self.ui.lineEdit_localSpiceDir.setText(ui_dict['local spice dir'])
            self.ui.lineEdit_workDir.setText(ui_dict['work dir'])
            self.ui.lineEdit_surveyStartPt.setText(ui_dict['survey start'])
            self.ui.lineEdit_surveyEndPt.setText(ui_dict['survey stop'])

            # now try to call some actions
            self.do_apply_setup()
            self.do_set_experiment()

        except KeyError:
            print '[Error] Some field cannot be found.'

        # set experiment configurations
        print '[DB...BAT] ui dictionary keys: {0}'.format(ui_dict.keys())
        # set sample distance
        if 'det_sample_distance' in ui_dict and ui_dict['det_sample_distance'] is not None:
            det_sample_distance = float(ui_dict['det_sample_distance'])
            self.ui.lineEdit_infoDetSampleDistance.setText(str(det_sample_distance))
            self._myControl.set_default_detector_sample_distance(det_sample_distance)

        # set user-specified wave length
        if 'wave_length' in ui_dict and ui_dict['wave_length'] is not None:
            wave_length = float(ui_dict['wave_length'])
            self.ui.lineEdit_infoWavelength.setText(str(wave_length))
            self._myControl.set_user_wave_length(exp_number, wave_length)

        if 'det_center' in ui_dict and ui_dict['det_center'] is not None:
            det_center_str = ui_dict['det_center'].strip()
            terms = det_center_str.split(',')
            center_row = int(terms[0].strip())
            center_col = int(terms[1].strip())
            self.ui.lineEdit_infoDetCenter.setText('{0}, {1}'.format(center_row, center_col))
            self._myControl.set_detector_center(exp_number, center_row, center_col)

        # TODO/ISSUE/NOW/TODAY - Shall pop out a dialog to notify the completion
        print '[INFO] Project from file {0} is loaded.'.format(project_file_name)

        return

    # add slot for UB refinement configuration window's signal to connect to
    @QtCore.pyqtSlot(int)
    def refine_ub_lattice(self, val):
        """
        Refine UB matrix by constraining on lattice type.
        Required inputs:
          1. unit cell type
          2. peak information include
        :param val:
        :return:
        """
        # check signal for hand shaking
        if val != 1000:
            raise RuntimeError('Signal value %s is not an authorized signal value (1000).' % str(val))

        # it is supposed to get the information back from the window
        unit_cell_type = self._refineConfigWindow.get_unit_cell_type()

        # get peak information list
        peak_info_list = self._build_peak_info_list(zero_hkl=False)

        # get the UB matrix value
        ub_src_tab = self._refineConfigWindow.get_ub_source()
        if ub_src_tab == 3:
            print '[INFO] UB matrix comes from tab "Calculate UB".'
            ub_matrix = self.ui.tableWidget_ubMatrix.get_matrix_str()
        elif ub_src_tab == 4:
            print '[INFO] UB matrix comes from tab "UB Matrix".'
            ub_matrix = self.ui.tableWidget_ubInUse.get_matrix_str()
        else:
            self.pop_one_button_dialog('UB source tab %s is not supported.' % str(ub_src_tab))
            return

        # refine UB matrix by constraint on lattice parameters
        status, error_message = self._myControl.refine_ub_matrix_by_lattice(peak_info_list, ub_matrix, unit_cell_type)
        if status:
            # successfully refine the lattice and UB matrix
            self._show_refined_ub_result()
        else:
            self.pop_one_button_dialog(error_message)

        return

    def do_refine_ub_fft(self):
        """
        Refine UB matrix by calling FFT method
        :return:
        """
        import refineubfftsetup

        dlg = refineubfftsetup.RefineUBFFTSetupDialog(self)
        if dlg.exec_():
            # Do stuff with values
            min_d, max_d, tolerance = dlg.get_values()
        else:
            # case for cancel
            return

        # launch the dialog to get min D and max D
        if (0 < min_d < max_d) is False:
            self.pop_one_button_dialog('Range of d is not correct! FYI, min D = %.5f, max D = %.5f.'
                                       '' % (min_d, max_d))
            return

        # get PeakInfo list and check
        peak_info_list = self._build_peak_info_list(zero_hkl=True)
        assert isinstance(peak_info_list, list), \
            'PeakInfo list must be a list but not %s.' % str(type(peak_info_list))
        assert len(peak_info_list) >= 3, \
            'PeakInfo must be larger or equal to 3 (.now given %d) to refine UB matrix' % len(peak_info_list)

        # friendly suggestion
        if len(peak_info_list) <= 9:
            self.pop_one_button_dialog('It is recommended to use at least 9 reflections'
                                       'to refine UB matrix without prior knowledge.')

        # refine
        try:
            self._myControl.refine_ub_matrix_least_info(peak_info_list, min_d, max_d, tolerance)
        except RuntimeError as runtime_error:
            self.pop_one_button_dialog(str(runtime_error))
            return

        # set value
        self._show_refined_ub_result()

        # set HKL to zero
        self.do_clear_all_peaks_index_ub()

        return

    def do_refresh_merged_scans_table(self):
        """ Find the merged
        :return:
        """
        # find out the merged runs
        scan_info_tup_list = self._myControl.get_merged_scans()

        # get existing scan numbers
        existing_scan_number_list = self.ui.tableWidget_mergeScans.get_selected_scans()

        # append the row to the merged scan table
        for scan_info_tup in scan_info_tup_list:
            scan_number = scan_info_tup[1]
            # skip if existing
            if scan_number in existing_scan_number_list:
                continue

            exp_number = scan_info_tup[0]
            pt_number_list = scan_info_tup[2]
            ws_name = hb3a_util.get_merged_md_name('HB3A', exp_number, scan_number, pt_number_list)
            self.ui.tableWidget_mergeScans.add_new_merged_data(exp_number, scan_number, ws_name)

        return

    def do_reset_ub_peaks_hkl(self):
        """
        Reset user specified HKL value to peak table
        :return:
        """
        # get experiment number
        status, ret_obj = gutil.parse_integers_editors([self.ui.lineEdit_exp])
        if not status:
            raise RuntimeError(ret_obj)
        else:
            exp_number = ret_obj[0]

        # reset all rows back to SPICE HKL
        num_rows = self.ui.tableWidget_peaksCalUB.rowCount()
        for i_row in xrange(num_rows):
            scan, pt = self.ui.tableWidget_peaksCalUB.get_scan_pt(i_row)
            if pt < 0:
                pt = None
            peak_info = self._myControl.get_peak_info(exp_number, scan, pt)
            h, k, l = peak_info.get_hkl(user_hkl=False)
            self.ui.tableWidget_peaksCalUB.update_hkl(i_row, h, k, l)
        # END-FOR

        # set the flag right
        self.ui.lineEdit_peaksIndexedBy.setText(IndexFromSpice)

        return

    def do_save_roi(self):
        """
        Save region of interest to a specific name and reflects in combo boxes for future use,
        especially used as a general ROI for multiple scans
        :return:
        """
        # get the experiment and scan value
        status, par_val_list = gutil.parse_integers_editors([self.ui.lineEdit_exp, self.ui.lineEdit_run])
        assert status
        exp_number = par_val_list[0]
        scan_number = par_val_list[1]

        # get the user specified name from ...
        roi_name, ok = QtGui.QInputDialog.getText(self, 'Input Mask Name', 'Enter mask name:')

        # return if cancelled
        if not ok:
            return

        # get current ROI
        status, roi = self._myControl.get_region_of_interest(exp_number=exp_number, scan_number=scan_number)
        assert status, str(roi)
        roi_name = str(roi_name)
        self._myControl.save_roi(roi_name, roi)

        # set it to combo-box
        self.ui.comboBox_maskNames1.addItem(roi_name)
        self.ui.comboBox_maskNames2.addItem(roi_name)

        return

    def do_save_survey(self):
        """
        Save the survey to a file
        :return:
        """
        # Get file name
        file_filter = 'CSV Files (*.csv);;All Files (*)'
        out_file_name = str(QtGui.QFileDialog.getSaveFileName(self, 'Save scan survey result',
                                                              self._homeDir, file_filter))

        # Save file
        self._myControl.save_scan_survey(out_file_name)

        return

    def do_save_ub(self):
        """ Save the in-use Matrix to an ASCII file
        :return:
        """
        # get file name
        file_filter = 'Data Files (*.dat);;All Files (*)'
        ub_file_name = str(QtGui.QFileDialog.getSaveFileName(self, 'ASCII File To Save UB Matrix', self._homeDir,
                                                             file_filter))

        # early return if user cancels selecting a file name to save
        if ub_file_name is None:
            return

        # get UB matrix
        in_use_ub = self.ui.tableWidget_ubInUse.get_matrix()
        ub_shape = in_use_ub.shape
        assert len(ub_shape) == 2 and ub_shape[0] == ub_shape[1] == 3

        # construct string
        ub_str = '# UB matrix\n# %s\n' % str(self.ui.label_ubInfoLabel.text())
        for i_row in xrange(3):
            for j_col in xrange(3):
                ub_str += '%.15f  ' % in_use_ub[i_row][j_col]
            ub_str += '\n'

        # write to file
        ub_file = open(ub_file_name, 'w')
        ub_file.write(ub_str)
        ub_file.close()

        return

    def do_select_all_peaks(self):
        """
        Purpose: select all peaks in table tableWidget_peaksCalUB
        :return:
        """
        if self.ui.radioButton_ubSelectAllScans.isChecked() and self._ubPeakTableFlag != 0:
            self.ui.tableWidget_peaksCalUB.select_all_rows(True)
            self._ubPeakTableFlag = 0
        elif self.ui.radioButton_ubSelectNoScan.isChecked() and self._ubPeakTableFlag != 1:
            self.ui.tableWidget_peaksCalUB.select_all_rows(False)
            self._ubPeakTableFlag = 1
        elif self.ui.radioButton_ubAdvancedSelection.isChecked() and self._ubPeakTableFlag != 2:
            # advanced
            import FindUBUtility
            self._selectUBScanDialog = FindUBUtility.SelectUBMatrixScansDialog(self)
            self._selectUBScanDialog.show()
            self._ubPeakTableFlag = 2
        # END-IF

        # if not self._ubPeakTableFlag:
        #     # turn to deselect all
        #     self.ui.tableWidget_peaksCalUB.select_all_rows(self._ubPeakTableFlag)
        # elif self.ui.checkBox_ubNuclearPeaks.isChecked() is False:
        #     # all peaks are subjected to select
        #     self.ui.tableWidget_peaksCalUB.select_all_rows(self._ubPeakTableFlag)
        # else:
        #     # only nuclear peaks to get selected
        #     self.ui.tableWidget_peaksCalUB.select_all_nuclear_peaks()
        # # END-IF-ELSE
        #
        # # revert the flag
        # self._ubPeakTableFlag = not self._ubPeakTableFlag

        return

    def do_select_all_survey(self):
        """
        Select or de-select all rows in survey items
        :return:
        """
        if self._surveyTableFlag:
            # flag is turned on: select all peaks or all nuclear peaks
            if self.ui.checkBox_surveySelectNuclearPeaks.isChecked():
                # only select nuclear peaks
                num_rows = self.ui.tableWidget_surveyTable.rowCount()
                for i_row in range(num_rows):
                    peak_hkl = self.ui.tableWidget_surveyTable.get_hkl(i_row)
                    if peak_util.is_peak_nuclear(peak_hkl[0], peak_hkl[1], peak_hkl[2]):
                        self.ui.tableWidget_surveyTable.select_row(i_row, True)
                    else:
                        self.ui.tableWidget_surveyTable.select_row(i_row, False)
            else:
                # all peaks
                self.ui.tableWidget_surveyTable.select_all_rows(True)
        else:
            # de-select all peaks
            self.ui.tableWidget_surveyTable.select_all_rows(False)
        # END-IF-ELSE

        # flip the flag for next select
        self._surveyTableFlag = not self._surveyTableFlag

        return

    def do_select_merged_scans(self):
        """ Select or deselect all rows in the merged scan table
        :return:
        """
        # get current status
        curr_state = str(self.ui.pushButton_selectAllScans2Merge.text()).startswith('Select')

        # select/deselect all
        self.ui.tableWidget_mergeScans.select_all_rows(curr_state)

        # set the text to the push button
        if curr_state:
            self.ui.pushButton_selectAllScans2Merge.setText('Deselect All')
        else:
            self.ui.pushButton_selectAllScans2Merge.setText('Select All')

        return

    def do_set_detector_size(self):
        """
        set the detector size to controller
        :return:
        """
<<<<<<< HEAD
        # TODO/ISSUE/NOW - It is combox box now!
        self._myControl.set_detector_geometry(256, 256)
        return
        try:
            ret_obj = gutil.parse_integer_list(str(self.ui.lineEdit_detectorGeometry.text()), expected_size=2)
            size_x, size_y = ret_obj
            self._myControl.set_detector_geometry(size_x, size_y)
            if size_x != size_y or (size_x != 256 and size_x != 512):
                self.pop_one_button_dialog('Detector geometry should be either 256 x 256 or 512 x 512.')
        except RuntimeError as run_err:
            self.pop_one_button_dialog('Detector geometry is not correct! Re-set it!  FYI: {0}'.format(run_err))
=======
        det_size_str = str(self.ui.comboBox_detectorSize.currentText())

        # TODO/ISSUE/NOW - parse whatever from the box from now on!
        self._myControl.set_detector_geometry(256, 256)
        #
        #
        # try:
        #     ret_obj = gutil.parse_integer_list(str(self.ui.lineEdit_detectorGeometry.text()), expected_size=2)
        #     size_x, size_y = ret_obj
        #     self._myControl.set_detector_geometry(size_x, size_y)
        #     if size_x != size_y or (size_x != 256 and size_x != 512):
        #         self.pop_one_button_dialog('Detector geometry should be either 256 x 256 or 512 x 512.')
        # except RuntimeError as run_err:
        #     self.pop_one_button_dialog('Detector geometry is not correct! Re-set it!  FYI: {0}'.format(run_err))
>>>>>>> eae7431a

        return

    def do_set_ipts_number(self):
        """
        set IPTS number
        :return:
        """
        # get IPTS number
        status, ret_obj = gutil.parse_integers_editors([self.ui.lineEdit_iptsNumber])
        if status:
            # a valid IPTS number
            ipts_number = ret_obj[0]

            # search archive for available experiment number under this IPTS
            status, ret_obj = self._myControl.check_ipts(ipts_number=ipts_number)
            if status:
                exp_number_list = ret_obj
                self._iptsNumber = ipts_number
                self.ui.comboBox_expInIPTS.clear()
                for exp_number in exp_number_list:
                    self.ui.comboBox_expInIPTS.addItem(str(exp_number))
            else:
                self.pop_one_button_dialog('Unable to locate IPTS {0} due to {1}'.format(ipts_number, ret_obj))
                return
        else:
            # error
            self.pop_one_button_dialog('User specified IPTS number {0} is not correct.'
                                       ''.format(str(self.ui.lineEdit_iptsNumber.text())))
            return

    def do_set_experiment(self):
        """ Set experiment
        :return:
        """
        # get exp number
        status, ret_obj = gutil.parse_integers_editors([self.ui.lineEdit_exp])
        if status:
            # new experiment number
            exp_number = ret_obj[0]
            # current experiment to be replaced: warning
            curr_exp_number = self._myControl.get_experiment()
            if curr_exp_number is not None and exp_number != curr_exp_number:
                self.pop_one_button_dialog('Changing experiment to %d.  Clean previous experiment %d\'s result'
                                           ' in Mantid manually.' % (exp_number, curr_exp_number))
            # set the new experiment number
            self._myControl.set_exp_number(exp_number)
            self.ui.lineEdit_exp.setStyleSheet('color: black')
            self.setWindowTitle('Experiment %d' % exp_number)

            # try to set the default
            if self._iptsNumber is not None:
                default_data_dir = '/HFIR/HB3A/IPTS-{0}/exp{1}/Datafiles'.format(self._iptsNumber, exp_number)
            else:
                default_data_dir = '/HFIR/HB3A/exp{0}/Datafiles'.format(exp_number)
            if os.path.exists(default_data_dir):
                # set the directory in
                self.ui.lineEdit_localSpiceDir.setText(default_data_dir)
                # find out the detector type
                status, ret_obj = self._myControl.find_detector_size(default_data_dir, exp_number)

        else:
            err_msg = ret_obj
            self.pop_one_button_dialog('Unable to set experiment as %s' % err_msg)
            self.ui.lineEdit_exp.setStyleSheet('color: red')
            return

        self.ui.tabWidget.setCurrentIndex(0)

        # set the instrument geometry constants
        status, ret_obj = gutil.parse_float_editors([self.ui.lineEdit_defaultSampleDetDistance,
                                                     self.ui.lineEdit_pixelSizeX,
                                                     self.ui.lineEdit_pixelSizeY],
                                                    allow_blank=False)
        if status:
            default_det_sample_distance, pixel_x_size, pixel_y_size = ret_obj
            self._myControl.set_default_detector_sample_distance(default_det_sample_distance)
            self._myControl.set_default_pixel_size(pixel_x_size, pixel_y_size)
        else:
            self.pop_one_button_dialog('[ERROR] Unable to parse default instrument geometry constants '
                                       'due to %s.' % str(ret_obj))
            return

        # set the detector center
        det_center_str = str(self.ui.lineEdit_defaultDetCenter.text())
        try:
            terms = det_center_str.split(',')
            center_row = int(terms[0])
            center_col = int(terms[1])
            self._myControl.set_detector_center(exp_number, center_row, center_col, default=True)
        except (IndexError, ValueError) as error:
            self.pop_one_button_dialog('[ERROR] Unable to parse default detector center %s due to %s.'
                                       '' % (det_center_str, str(error)))

        return

    def do_set_ub_tab_hkl_to_integers(self):
        """
        Set all peaks' indexing (HKL) to integer in the table in "UB matrix calculation" tab.
        Change to these HKL values is only related to GUI, i.e., the table
        :return:
        """
        # get the current index source
        hkl_type_str = str(self.ui.comboBox_hklType.currentText())
        if hkl_type_str.lower().count('spice') > 0:
            # set spice HKL to integer
            is_spice = True
        else:
            is_spice = False

        # store the current value
        self.ui.tableWidget_peaksCalUB .store_current_indexing()

        # set the index to integer
        num_rows = self.ui.tableWidget_peaksCalUB.rowCount()
        for row_index in range(num_rows):
            try:
                m_h, m_l, m_k = self.ui.tableWidget_peaksCalUB.get_hkl(row_index, is_spice_hkl=is_spice)
                peak_indexing, round_error = hb3a_util.convert_hkl_to_integer(m_h, m_l, m_k, MAGNETIC_TOL)
                self.ui.tableWidget_peaksCalUB.set_hkl(row_index, peak_indexing, is_spice, round_error)
            except RuntimeError as run_err:
                scan_number, pt_number = self.ui.tableWidget_peaksCalUB.get_scan_pt(row_index)
                print '[ERROR] Unable to convert HKL to integer for scan {0} due to {1}.' \
                      ''.format(scan_number, run_err)
        # END-FOR

        # disable the set to integer button and enable the revert/undo button
        # self.ui.pushButton_setHKL2Int.setEnabled(False)
        # self.ui.pushButton_undoSetToInteger.setEnabled(True)

        return

    def do_toggle_table_integration(self):
        """
        change the type
        :return:
        """
        exp_number = int(self.ui.lineEdit_exp.text())

        integrate_type = self.ui.tableWidget_mergeScans.get_integration_type()
        if integrate_type == 'simple':
            integrate_type = 'mixed'
        elif integrate_type == 'mixed':
            integrate_type = 'gaussian'
        else:
            integrate_type = 'simple'

        for i_row in range(self.ui.tableWidget_mergeScans.rowCount()):
            scan_number = self.ui.tableWidget_mergeScans.get_scan_number(i_row)
            peak_info_obj = self._myControl.get_peak_info(exp_number, scan_number)
            try:
                intensity1, error1 = peak_info_obj.get_intensity(integrate_type, False)
                intensity2, error2 = peak_info_obj.get_intensity(integrate_type, True)
                self.ui.tableWidget_mergeScans.set_peak_intensity(i_row, intensity1, intensity2, error2, integrate_type)
            except RuntimeError as run_err:
                print '[ERROR] Unable to get peak intensity of scan {0} due to {1}.' \
                      ''.format(self.ui.tableWidget_mergeScans.get_scan_number(i_row), run_err)
        # END-FOR

        return

    def do_undo_ub_tab_hkl_to_integers(self):
        """
        After the peaks' indexing are set to integer, undo the action (i.e., revert to the original value)
        :return:
        """
        # get the column
        hkl_type = str(self.ui.comboBox_hklType.currentText())
        if hkl_type.lower().count('spice') > 0:
            is_spice = True
        else:
            is_spice = False

        # restore the value
        self.ui.tableWidget_peaksCalUB.restore_cached_indexing(is_spice)

        # enable and disable the buttons
        # self.ui.pushButton_setHKL2Int.setEnabled(True)
        # self.ui.pushButton_undoSetToInteger.setEnabled(False)

        return

    def do_index_merged_scans_peaks(self):
        """ Index all peaks' HKL value in the merged-peak tab by UB matrix that is just calculated
        :return:
        """
        # get the parameters
        exp_number = int(self.ui.lineEdit_exp.text())
        hkl_src = str(self.ui.comboBox_indexFrom.currentText())

        # loop through all rows
        num_rows = self.ui.tableWidget_mergeScans.rowCount()
        for row_index in range(num_rows):
            # get scan number
            scan_i = self.ui.tableWidget_mergeScans.get_scan_number(row_index)
            peak_info_i = self._myControl.get_peak_info(exp_number, scan_number=scan_i)

            # skip non-merged sans
            if peak_info_i is None:
                continue

            # get or calculate HKL
            if hkl_src == 'From SPICE':
                # get HKL from SPICE (non-user-hkl)
                hkl_i = peak_info_i.get_hkl(user_hkl=False)
            else:
                # calculate HKL from SPICE
                try:
                    ub_matrix = self._myControl.get_ub_matrix(exp_number)
                except KeyError as key_err:
                    print '[Error] unable to get UB matrix: %s' % str(key_err)
                    self.pop_one_button_dialog('Unable to get UB matrix.\nCheck whether UB matrix is set.')
                    return
                index_status, ret_tup = self._myControl.index_peak(ub_matrix, scan_i, allow_magnetic=True)
                if index_status:
                    hkl_i = ret_tup[0]
                else:
                    # unable to index peak. use fake hkl and set error message
                    hkl_i = [0, 0, 0]
                    error_msg = 'Scan %d: %s' % (scan_i, str(ret_tup))
                    self.ui.tableWidget_mergeScans.set_status(scan_i, error_msg)
                # END-IF-ELSE(index)
            # END-IF-ELSE (hkl_from_spice)

            # set & show
            peak_info_i.set_hkl_np_array(hkl_i)
            # self._myControl.get_peak_info(exp_number, scan_i)
            # round HKL?
            if self.ui.checkBox_roundHKL.isChecked():
                hkl_i = [hb3a_util.round_miller_index(hkl_i[0], 0.2),
                         hb3a_util.round_miller_index(hkl_i[1], 0.2),
                         hb3a_util.round_miller_index(hkl_i[2], 0.2)]

            self.ui.tableWidget_mergeScans.set_hkl(row_index, hkl_i, hkl_src)
        # END-FOR

        return

    def do_setup_dir_default(self):
        """
        Set up default directory for storing data and working
        If directory /HFIR/HB3A exists, it means that the user can access HFIR archive server
        :return:
        """
        home_dir = os.path.expanduser('~')

        # Data cache directory
        project_cache_dir = os.path.join(home_dir, 'Temp/HB3ATest')
        if os.path.exists('/HFIR/HB3A/'):
            self.ui.lineEdit_localSrcDir.setText('/HFIR/HB3A/')
        else:
            self.ui.lineEdit_localSpiceDir.setText(project_cache_dir)

        # working directory
        work_dir = os.path.join(project_cache_dir, 'Workspace')
        self.ui.lineEdit_workDir.setText(work_dir)

        return

    def set_ub_from_file(self):
        """ Get UB matrix from an Ascii file
        :return:
        """
        file_filter = 'Data Files (*.dat);;Text Files (*.txt);;All Files (*)'
        file_name = QtGui.QFileDialog.getOpenFileName(self, 'Open UB ASCII File', self._homeDir,
                                                      file_filter)
        # quit if cancelled
        if file_name is None:
            return

        # parse file
        ub_file = open(file_name, 'r')
        raw_lines = ub_file.readlines()
        ub_file.close()

        # convert to ub string
        ub_str = ''
        for line in raw_lines:
            line = line.strip()
            if len(line) == 0:
                # empty line
                continue
            elif line[0] == '#':
                # comment line
                continue
            else:
                # regular line
                ub_str += '%s ' % line

        # convert to matrix
        ub_matrix = gutil.convert_str_to_matrix(ub_str, (3, 3))

        return ub_matrix

    def do_set_user_detector_distance(self):
        """
        Set up the user-defined detector distance for loading instrument with data
        :return:
        """
        user_det_distance_str = str(self.ui.lineEdit_userDetSampleDistance.text()).strip()
        if len(user_det_distance_str) == 0:
            return

        # convert to float
        try:
            user_det_distance = float(user_det_distance_str)
        except ValueError:
            self.pop_one_button_dialog('User detector-sample distance %s must be a float.' % user_det_distance_str)
            return

        # check distance value because it cannot be too far
        default_det_distance = float(str(self.ui.lineEdit_defaultSampleDetDistance.text()))
        distance_tol = float(str(self.ui.lineEdit_sampleDetDistTol.text()))
        if abs((user_det_distance - default_det_distance) / default_det_distance) > distance_tol:
            self.pop_one_button_dialog('User specified sample-detector distance is not reasonable.')
            return

        # set to controller
        exp_number = int(str(self.ui.lineEdit_exp.text()))
        self._myControl.set_detector_sample_distance(exp_number, user_det_distance)

        # update the GUI for information
        self.ui.lineEdit_infoDetSampleDistance.setText('%.5f' % user_det_distance)

        return

    def do_set_user_wave_length(self):
        """

        :return:
        """
        try:
            exp_number = int(str(self.ui.lineEdit_exp.text()))
            user_lambda = float(str(self.ui.lineEdit_userWaveLength.text()))
        except ValueError:
            self.pop_one_button_dialog('Unable to set user wave length with value %s.'
                                       '' % str(self.ui.lineEdit_infoWavelength.text()))
            return

        self._myControl.set_user_wave_length(exp_number, user_lambda)

        # set back to GUI
        self.ui.lineEdit_infoWavelength.setText('%.5f' % user_lambda)

        return

    def do_set_user_detector_center(self):
        """
        set the user-defined detector center
        :return:
        """
        # get information
        status, ret_obj = gutil.parse_integers_editors([self.ui.lineEdit_exp,
                                                        self.ui.lineEdit_detCenterPixHorizontal,
                                                        self.ui.lineEdit_detCenterPixVertical],
                                                       allow_blank=True)

        if not status:
            self.pop_one_button_dialog(str(ret_obj))
            return

        assert isinstance(ret_obj, list) and len(ret_obj) == 3, 'Error!'
        exp_number, user_center_row, user_center_col = ret_obj
        assert isinstance(exp_number, int), 'Experiment number must be set up.'

        self._myControl.set_detector_center(exp_number, user_center_row, user_center_col)

        # apply to the GUI
        self.ui.lineEdit_infoDetCenter.setText('%d, %d' % (user_center_row, user_center_col))

        return

    def do_show_integration_details(self):
        """
        show the details (in table) about the integration of scans
        :return:
        """
        import PeaksIntegrationReport

        # check whether the integration information table
        if self._peakIntegrationInfoWindow is None:
            self._peakIntegrationInfoWindow = PeaksIntegrationReport.PeaksIntegrationReportDialog(self)

        # show
        self._peakIntegrationInfoWindow.show()

        # report
        report_dict = self.generate_peaks_integration_report()
        self._peakIntegrationInfoWindow.set_report(report_dict)

        return

<<<<<<< HEAD
=======
    def do_show_single_peak_integration(self):
        """
        pop out a dialog box to show the detailed integration information
        :return:
        """
        print '[DB...BAT] Show Dialog!'
        if self._mySinglePeakIntegrationDialog is None:
            self._mySinglePeakIntegrationDialog = message_dialog.MessageDialog(self)

        self._mySinglePeakIntegrationDialog.show()

        return

>>>>>>> eae7431a
    def do_show_spice_file(self):
        """
        Show SPICE file in a window
        :return:
        """
        # get the files from the GUI
        exp_number = int(str(self.ui.lineEdit_exp.text()))

        row_id_list = self.ui.tableWidget_surveyTable.get_selected_rows(True)
        scan_number_list = self.ui.tableWidget_surveyTable.get_scan_numbers(row_id_list)
        if len(scan_number_list) == 0:
            return

        # read the spice file into list of lines
        spice_line_list = self._myControl.read_spice_file(exp_number, scan_number_list[0])

        self._spiceViewer = viewspicedialog.ViewSpiceDialog(self)

        # Write each line
        wbuf = ''
        for line in spice_line_list:
            wbuf += line
        self._spiceViewer.write_text(wbuf)

        # show the new window
        self._spiceViewer.show()

        return

    def do_show_spice_file_raw(self):
        """
        show SPICE file in a window from Raw-Tab
        :return:
        """
        # get the files from the GUI
        exp_number = int(str(self.ui.lineEdit_exp.text()))

        # get the scan number
        try:
            scan_number = int(str(self.ui.lineEdit_run.text()))
        except ValueError as val_err:
            error_msg = 'Scan number {0} in raw-data-view-tab is invalid. FYI: {1}.' \
                        ''.format(self.ui.lineEdit_run.text(), val_err)
            self.pop_one_button_dialog(error_msg)
            return

        # get spice file
        spice_line_list = self._myControl.read_spice_file(exp_number, scan_number)

        # launch SPICE view
        if self._spiceViewer is None:
            # create SPICE viewer if it does not exist
            self._spiceViewer = viewspicedialog.ViewSpiceDialog(self)

        # form the buffer
        spice_buffer = ''
        for line in spice_line_list:
            spice_buffer += line

        # write out the value
        self._spiceViewer.write_text(spice_buffer)

        # show
        self._spiceViewer.show()

        return

    def do_show_ub_in_box(self):
        """ Get UB matrix in table tableWidget_ubMergeScan and write to plain text edit plainTextEdit_ubInput
        :return:
        """
        ub_matrix = self.ui.tableWidget_ubInUse.get_matrix()

        text = ''
        for i in xrange(3):
            for j in xrange(3):
                text += '%.7f, ' % ub_matrix[i][j]
            text += '\n'

        self.ui.plainTextEdit_ubInput.setPlainText(text)

        return

    def do_show_workspaces(self):
        """
        pop out a dialog to show the workspace names that are selected
        :return:
        """
        # get number of rows that are selected
        row_number_list = self.ui.tableWidget_mergeScans.get_selected_rows(True)

        message = ''
        for row_number in row_number_list:
            scan_number = self.ui.tableWidget_mergeScans.get_scan_number(row_number)
            md_qample_ws_name = self.ui.tableWidget_mergeScans.get_merged_ws_name(row_number)
            message += 'Scan %03d: %s\n' % (scan_number, md_qample_ws_name)
        # END-FOR

        gutil.show_message(message=message)

        return

    def do_survey(self):
        """
        Purpose: survey for the strongest reflections
        :return:
        """
        # Get experiment number
        exp_number = int(self.ui.lineEdit_exp.text())
        status, ret_obj = gutil.parse_integers_editors([self.ui.lineEdit_surveyStartPt,
                                                        self.ui.lineEdit_surveyEndPt])
        if status is False:
            err_msg = ret_obj
            self.pop_one_button_dialog(err_msg)
        start_scan = ret_obj[0]
        end_scan = ret_obj[1]

        max_number = int(self.ui.lineEdit_numSurveyOutput.text())

        # Get value
        status, ret_obj, err_msg = self._myControl.survey(exp_number, start_scan, end_scan)
        if status is False:
            self.pop_one_button_dialog(ret_obj)
            return
        elif err_msg != '':
            self.pop_one_button_dialog(err_msg)
        scan_sum_list = ret_obj
        self.ui.tableWidget_surveyTable.set_survey_result(scan_sum_list)
        self.ui.tableWidget_surveyTable.show_reflections(max_number)

        return

    def do_switch_tab_peak_int(self):
        """ Switch to tab 'Peak Integration' to set up and learn how to do peak integration
        :return:
        """
        # switch tab
        self.ui.tabWidget.setCurrentIndex(MainWindow.TabPage['Peak Integration'])

        # set up value
        selected_scans = self.ui.tableWidget_mergeScans.get_selected_scans()
        if len(selected_scans) > 0:
            # set the first one.  remember that the return is a list of tuple
            self.ui.lineEdit_scanIntegratePeak.setText(str(selected_scans[0][0]))

        return

    def do_sync_ub(self):
        """ Purpose: synchronize UB matrix in use with UB matrix calculated.
        Requirements: One of these must be given
        1. a valid UB matrix from tableWidget_ubMatrix
        2. an ascii file that contains 9 float
        3. from text edit
        :return:
        """
        # get the radio button that is checked
        if self.ui.radioButton_ubFromTab1.isChecked():
            # get ub matrix from tab 'Calculate UB Matrix'
            ub_matrix = self.ui.tableWidget_ubMatrix.get_matrix()

        # elif self.ui.radioButton_loadUBmatrix.isChecked():
        #     # load ub matrix from a file
        # ISSUE 001 VZ-FUTURE: Implement this next!
        #     raise NotImplementedError('This tab is not implemented, because the file format has not been decided.')

        elif self.ui.radioButton_ubFromList.isChecked():
            # load ub matrix from text editor
            ub_matrix = self.get_ub_from_text()

        else:
            raise RuntimeError('None radio button is selected for UB')

        # set to in-use UB matrix and control
        self.ui.tableWidget_ubInUse.set_from_matrix(ub_matrix)

        exp_no = int(str(self.ui.lineEdit_exp.text()))
        self._myControl.set_ub_matrix(exp_number=exp_no, ub_matrix=ub_matrix)

        return

    def do_test_url(self):
        """ Test whether the root URL provided specified is good
        """
        url = str(self.ui.lineEdit_url.text())

        url_is_good, err_msg = hb3a_util.check_url(url)
        if url_is_good is True:
            self.pop_one_button_dialog("URL %s is valid." % url)
            self.ui.lineEdit_url.setStyleSheet("color: green;")
        else:
            self.pop_one_button_dialog(err_msg)
            self.ui.lineEdit_url.setStyleSheet("color: read;")

        return url_is_good

    def do_view_data_set_3d(self):
        """
        Launch the sub window to view merged data in 3D.
        :return:
        """
        # get a list of rows that are selected
        row_index_list = self.ui.tableWidget_peaksCalUB.get_selected_rows(True)
        assert len(row_index_list) > 0, 'There is no row that is selected to view.'

        # get the information from the selected row
        status, exp_number = gutil.parse_integers_editors(self.ui.lineEdit_exp)
        assert status, 'Experiment number is not a valid integer.'

        # create window
        if self._my3DWindow is None:
            self._my3DWindow = plot3dwindow.Plot3DWindow(self)

        for i_row in row_index_list:
            exp_info = self.ui.tableWidget_peaksCalUB.get_exp_info(i_row)
            scan_number = exp_info[0]

            # prepare data
            ret_obj = self._prepare_view_merged(exp_number, scan_number)
            assert len(ret_obj) == 5
            md_file_name, weight_peak_centers, weight_peak_intensities, avg_peak_centre, avg_peak_intensity = ret_obj

            # add the 3D window
            self._my3DWindow.initialize_group('%s' % scan_number)
            self._my3DWindow.add_plot_by_file(md_file_name)
            self._my3DWindow.add_plot_by_array(weight_peak_centers, weight_peak_intensities)
            self._my3DWindow.add_plot_by_array(avg_peak_centre, avg_peak_intensity)
            self._my3DWindow.close_session()

        # END-FOR

        # Show
        self._my3DWindow.show()

        return

    def do_view_data_3d(self):
        """
        View merged scan data in 3D after FindPeaks.
        :return:
        """
        # get experiment and scan number
        scan_number = self.ui.tableWidget_peaksCalUB.get_selected_scans()
        status, ret_obj = gutil.parse_integers_editors([self.ui.lineEdit_exp,
                                                        self.ui.lineEdit_scanNumber])
        if status:
            exp_number = ret_obj[0]
            scan_number = ret_obj[1]
        else:
            self.pop_one_button_dialog(ret_obj)
            return

        # Check
        if self._myControl.has_merged_data(exp_number, scan_number) is False:
            self.pop_one_button_dialog('No merged MD workspace found for %d, %d' % (exp_number, scan_number))
            return

        # Generate data by writing out temp file
        ret_obj = self._prepare_view_merged(exp_number, scan_number)
        assert len(ret_obj) == 5
        md_file_name, weight_peak_centers, weight_peak_intensities, avg_peak_centre, avg_peak_intensity = ret_obj

        # Plot
        if self._my3DWindow is None:
            self._my3DWindow = plot3dwindow.Plot3DWindow(self)

        print '[INFO] Write file to %s' % md_file_name
        self._my3DWindow.add_plot_by_file(md_file_name)
        self._my3DWindow.add_plot_by_array(weight_peak_centers, weight_peak_intensities)
        self._my3DWindow.add_plot_by_array(avg_peak_centre, avg_peak_intensity)

        # Show
        self._my3DWindow.show()

        return

    def _prepare_view_merged(self, exp_number, scan_number):
        """
        Prepare the data to view 3D for merged scan
        :return:
        """
        # check
        assert isinstance(exp_number, int) and isinstance(scan_number, int)

        # get file name for 3D data
        base_file_name = 'md_%d.dat' % random.randint(1, 1001)
        md_file_name = self._myControl.export_md_data(exp_number, scan_number, base_file_name)
        peak_info = self._myControl.get_peak_info(exp_number, scan_number)

        # peak center
        weight_peak_centers, weight_peak_intensities = peak_info.get_weighted_peak_centres()
        qx, qy, qz = peak_info.get_peak_centre()

        # convert from list to ndarray
        num_pt_peaks = len(weight_peak_centers)
        assert num_pt_peaks == len(weight_peak_intensities)

        pt_peak_centre_array = numpy.ndarray(shape=(num_pt_peaks, 3), dtype='float')
        pt_peak_intensity_array = numpy.ndarray(shape=(num_pt_peaks,), dtype='float')
        for i_pt in xrange(num_pt_peaks):
            for j in xrange(3):
                pt_peak_centre_array[i_pt][j] = weight_peak_centers[i_pt][j]
            pt_peak_intensity_array[i_pt] = weight_peak_intensities[i_pt]

        avg_peak_centre = numpy.ndarray(shape=(1, 3), dtype='float')
        avg_peak_intensity = numpy.ndarray(shape=(1,), dtype='float')
        avg_peak_centre[0][0] = qx
        avg_peak_centre[0][1] = qy
        avg_peak_centre[0][2] = qz
        # integrated peak intensity
        avg_peak_intensity[0] = sum(pt_peak_intensity_array)

        return md_file_name, pt_peak_centre_array, pt_peak_intensity_array, avg_peak_centre, avg_peak_intensity

    def do_view_merged_scans_3d(self):
        """ Get selected merged scan and plot them individually in 3D
        :return:
        """
        # collect the selected rows and thus workspace names
        row_index_list = self.ui.tableWidget_mergeScans.get_selected_rows(True)
        exp_scan_list = list()
        for row_index in row_index_list:
            exp_number, scan_number = self.ui.tableWidget_mergeScans.get_exp_scan(row_index)
            pt_number_list = self._myControl.get_pt_numbers(exp_number, scan_number)
            md_data = self._myControl.get_merged_data(exp_number, scan_number, pt_number_list)
            exp_scan_list.append((scan_number, md_data))

        # initialize 3D plot
        if self._my3DWindow is None:
            self._my3DWindow = plot3dwindow.Plot3DWindow(self)
        self._my3DWindow.set_merged_data_set(exp_scan_list)
        self._my3DWindow.show()

        return

    def do_view_ub(self):
        """ View UB matrix in tab 'UB matrix'
        :return:
        """
        self.ui.tabWidget.setCurrentIndex(MainWindow.TabPage['UB Matrix'])

        return

    def do_view_survey_peak(self):
        """ View selected peaks from survey table
        Requirements: one and only 1 run is selected
        Guarantees: the scan number and pt number that are selected will be set to
            tab 'View Raw' and the tab is switched.
        :return:
        """
        # get values
        try:
            scan_num, pt_num = self.ui.tableWidget_surveyTable.get_selected_run_surveyed()
        except RuntimeError, err:
            self.pop_one_button_dialog(str(err))
            return

        # clear selection
        self.ui.tableWidget_surveyTable.select_all_rows(False)

        # switch tab
        self.ui.tabWidget.setCurrentIndex(MainWindow.TabPage['View Raw Data'])
        self.ui.lineEdit_run.setText(str(scan_num))
        self.ui.lineEdit_rawDataPtNo.setText(str(pt_num))

        return

    def evt_show_survey(self):
        """
        Show survey result
        :return:
        """
        if self.ui.tableWidget_surveyTable.rowCount() == 0:
            # do nothing if the table is empty
            return

        max_number = int(self.ui.lineEdit_numSurveyOutput.text())

        # ignore the situation that this line edit is cleared
        if max_number <= 0:
            return
        if max_number != self.ui.tableWidget_surveyTable.rowCount():
            # re-show survey
            self.ui.tableWidget_surveyTable.remove_all_rows()
            self.ui.tableWidget_surveyTable.show_reflections(max_number)

        return

    def generate_peaks_integration_report(self):
        """
        generate a report for all integrated peaks
        :return:
        """
        # get experiment number
        exp_number = int(self.ui.lineEdit_exp.text())

        # get all the selected peaks from table
        row_number_list = self.ui.tableWidget_mergeScans.get_selected_rows()

        # collection all the information
        report_dict = dict()
        print '[DB] Selected rows: {0}'.format(row_number_list)
        for row_number in row_number_list:
            scan_number = self.ui.tableWidget_mergeScans.get_scan_number(row_number)
            peak_info = self._myControl.get_peak_info(exp_number, scan_number)
            peak_integrate_dict = peak_info.generate_integration_report()
            report_dict[scan_number] = peak_integrate_dict
            print '[DB] Report Scan {0}. Keys: {1}'.format(scan_number, peak_integrate_dict.keys())
        # END-FOR

        return report_dict

    def get_ub_from_text(self):
        """ Purpose: Set UB matrix in use from plain text edit plainTextEdit_ubInput.
        Requirements:
          1. the string in the plain text edit must be able to be split to 9 floats by ',', ' ', '\t' and '\n'
        Guarantees: the matrix will be set up the UB matrix in use
        :return:
        """
        # get the string for ub matrix
        ub_str = str(self.ui.plainTextEdit_ubInput.toPlainText())

        # check the float list string
        status, ret_obj = gutil.parse_float_array(ub_str)
        # check whether the ub matrix in text editor is valid
        if status is False:
            # unable to parse to float arrays
            self.pop_one_button_dialog(ret_obj)
            return
        elif len(ret_obj) != 9:
            # number of floats is not 9
            self.pop_one_button_dialog('Requiring 9 floats for UB matrix.  Only %d are given.' % len(ret_obj))
            return

        # in good UB matrix format
        if self.ui.radioButton_ubMantidStyle.isChecked():
            # UB matrix in mantid style
            mantid_ub = gutil.convert_str_to_matrix(ub_str, (3, 3))

        elif self.ui.radioButton_ubSpiceStyle.isChecked():
            # UB matrix in SPICE style
            spice_ub = gutil.convert_str_to_matrix(ub_str, (3, 3))
            mantid_ub = r4c.convert_spice_ub_to_mantid(spice_ub)

        else:
            # not defined
            self.pop_one_button_dialog('Neither Mantid or SPICE-styled UB is checked!')
            return

        return mantid_ub

    def load_session(self, filename=None):
        """
        To load a session, i.e., read it back:
        :param filename:
        :return:
        """
        if filename is None:
            filename = 'session_backup.csv'
            filename = os.path.join(os.path.expanduser('~/.mantid/'), filename)

        in_file = open(filename, 'r')
        reader = csv.reader(in_file)
        my_dict = dict(x for x in reader)

        # set the data from saved file
        for key, value in my_dict.items():
            if key.startswith('lineEdit') is True:
                self.ui.__getattribute__(key).setText(value)
            elif key.startswith('plainText') is True:
                self.ui.__getattribute__(key).setPlainText(value)
            elif key.startswith('comboBox') is True:
                self.ui.__getattribute__(key).setCurrentIndex(int(value))
            else:
                self.pop_one_button_dialog('Error! Widget name %s is not supported' % key)
        # END-FOR

        # set the experiment
        self._myControl.set_local_data_dir(str(self.ui.lineEdit_localSpiceDir.text()))
        self._myControl.set_working_directory(str(self.ui.lineEdit_workDir.text()))
        self._myControl.set_server_url(str(self.ui.lineEdit_url.text()))

<<<<<<< HEAD
        return

    # def ui_apply_lorentz_correction_mt(self):
    #     """
    #     Apply Lorentz corrections to the integrated peak intensities of all the selected peaks
    #     at the UI level
    #     :return:
    #     """
    #     # get experiment number
    #     exp_number = int(self.ui.lineEdit_exp.text())
    #
    #     # select rows
    #     selected_rows = self.ui.tableWidget_mergeScans.get_selected_rows(True)
    #
    #     # apply for each row selected for Lorentz correction
    #     error_message = ''
    #     for row_number in selected_rows:
    #         # get scan number
    #         scan_number = self.ui.tableWidget_mergeScans.get_scan_number(row_number)
    #         # get peak information object
    #         peak_info_obj = self._myControl.get_peak_info(exp_number, scan_number)
    #         if peak_info_obj is None:
    #             error_message += 'Unable to get peak information from scan %d\n' % scan_number
    #             continue
    #         # get intensity
    #         peak_intensity = peak_info_obj.get_intensity(simple_sum=True, lorentz_corrected=True)
    #         # self.ui.tableWidget_mergeScans.set_status(row_number, str(run_err))
    #
    #         # # get Q-vector of the peak center and calculate |Q| from it
    #         # peak_center_q = peak_info_obj.get_peak_centre_v3d().norm()
    #         # # get wave length
    #         wavelength = self._myControl.get_wave_length(exp_number, [scan_number])
    #         self.ui.tableWidget_mergeScans.set_wave_length(row_number, wavelength)
    #         # # get motor step (choose from omega, phi and chi)
    #         try:
    #             motor_move_tup = self._myControl.get_motor_step(exp_number, scan_number)
    #         except RuntimeError as run_err:
    #             self.ui.tableWidget_mergeScans.set_status(row_number, str(run_err))
    #             continue
    #         except AssertionError as ass_err:
    #             self.ui.tableWidget_mergeScans.set_status(row_number, str(ass_err))
    #             continue
    #         # set motor information (the moving motor)
    #         self.ui.tableWidget_mergeScans.set_motor_info(row_number, motor_move_tup)
    #         motor_step = motor_move_tup[1]
    #         # # apply the Lorentz correction to the intensity
    #         # # corrected = self._myControl.apply_lorentz_correction(peak_intensity, q, wavelength, motor_step)
    #
    #         # FIXME - Later need to
    #         self.ui.tableWidget_mergeScans.set_peak_intensity(row_number, peak_intensity, lorentz_corrected=True,
    #                                                           standard_error=
    #                                                           integrate_method='sum')
    #         self._myControl.set_peak_intensity(exp_number, scan_number, corrected)
    #     # END-FOR (row_number)
    #
    #     if len(error_message) > 0:
    #         self.pop_one_button_dialog(error_message)
=======
        print '[INFO] Session {0} has been loaded.'.format(filename)
>>>>>>> eae7431a

        return

    def pop_one_button_dialog(self, message):
        """ Pop up a one-button dialog
        :param message:
        :return:
        """
        assert isinstance(message, str), 'Input message %s must a string but not %s.' \
                                         '' % (str(message), type(message))
        QtGui.QMessageBox.information(self, '4-circle Data Reduction', message)

        return

    def report_peak_addition(self, exp_number, error_message):
        """

        :param self:
        :param exp_number:
        :param error_message:
        :return:
        """
        self.pop_one_button_dialog('Exp: %d\n%s' % (exp_number, error_message))

        return

    def save_current_session(self, filename=None):
        """ Save current session/value setup to
        :return:
        """
        # Set up dictionary
        save_dict = dict()

        # Setup
        save_dict['lineEdit_localSpiceDir'] = str(self.ui.lineEdit_localSpiceDir.text())
        save_dict['lineEdit_url'] = str(self.ui.lineEdit_url.text())
        save_dict['lineEdit_workDir'] = str(self.ui.lineEdit_workDir.text())

        # Experiment
        save_dict['lineEdit_exp'] = str(self.ui.lineEdit_exp.text())

        # Lattice
        save_dict['lineEdit_a'] = str(self.ui.lineEdit_a.text())
        save_dict['lineEdit_b'] = str(self.ui.lineEdit_b.text())
        save_dict['lineEdit_c'] = str(self.ui.lineEdit_c.text())
        save_dict['lineEdit_alpha'] = str(self.ui.lineEdit_alpha.text())
        save_dict['lineEdit_beta'] = str(self.ui.lineEdit_beta.text())
        save_dict['lineEdit_gamma'] = str(self.ui.lineEdit_gamma.text())

        # Merge scan
        save_dict['lineEdit_listScansSliceView'] = str(self.ui.lineEdit_listScansSliceView.text())

        # Save to csv file
        if filename is None:
            # default
            save_dir = os.path.expanduser('~/.mantid/')
            if os.path.exists(save_dir) is False:
                os.mkdir(save_dir)
            filename = os.path.join(save_dir, 'session_backup.csv')
        # END-IF

        ofile = open(filename, 'w')
        writer = csv.writer(ofile)
        for key, value in save_dict.items():
            writer.writerow([key, value])
        ofile.close()

        return

    def menu_quit(self):
        """

        :return:
        """
        self.save_settings()
        self.close()

    def show_scan_pt_list(self):
        """ Show the range of Pt. in a scan
        :return:
        """
        # Get parameters
        status, inp_list = gutil.parse_integers_editors([self.ui.lineEdit_exp, self.ui.lineEdit_run])
        if status is False:
            self.pop_one_button_dialog(inp_list)
            return
        else:
            exp_no = inp_list[0]
            scan_no = inp_list[1]

        status, ret_obj = self._myControl.get_pt_numbers(exp_no, scan_no)

        # Form message
        if status is False:
            # Failed to get Pt. list
            error_message = ret_obj
            self.pop_one_button_dialog(error_message)
        else:
            # Form message
            pt_list = sorted(ret_obj)
            num_pts = len(pt_list)
            info = 'Exp %d Scan %d has %d Pt. ranging from %d to %d.\n' % (exp_no, scan_no, num_pts,
                                                                           pt_list[0], pt_list[-1])
            num_miss_pt = pt_list[-1] - pt_list[0] + 1 - num_pts
            if num_miss_pt > 0:
                info += 'There are %d Pt. skipped.\n' % num_miss_pt

            self.pop_one_button_dialog(info)

        return

    def set_ub_peak_table(self, peak_info):
        """
        Set up the table of peaks to calculate UB matrix
        Requirements: peak_info is a valid PeakInfo instance
        :param peak_info:
        :return:
        """
        # Check requirements
        assert isinstance(peak_info, r4c.PeakProcessRecord)

        # Get data
        exp_number, scan_number = peak_info.get_experiment_info()
        h, k, l = peak_info.get_hkl(user_hkl=False)
        q_x, q_y, q_z = peak_info.get_peak_centre()
        m1 = self._myControl.get_sample_log_value(exp_number, scan_number, 1, '_m1')
        # TODO/ISSUE/NOW consider user specified
        wave_length = hb3a_util.convert_to_wave_length(m1_position=m1)

        # Set to table
        status, err_msg = self.ui.tableWidget_peaksCalUB.add_peak(scan_number, (h, k, l), (q_x, q_y, q_z), m1,
                                                                  wave_length)
        if status is False:
            self.pop_one_button_dialog(err_msg)

        return

    def save_settings(self):
        """
        Save settings (parameter set) upon quiting
        :return:
        """
        settings = QtCore.QSettings()

        # directories
        local_spice_dir = str(self.ui.lineEdit_localSpiceDir.text())
        settings.setValue("local_spice_dir", local_spice_dir)
        work_dir = str(self.ui.lineEdit_workDir.text())
        settings.setValue('work_dir', work_dir)

        # experiment number
        exp_num = str(self.ui.lineEdit_exp.text())
        settings.setValue('exp_number', exp_num)

        # lattice parameters
        lattice_a = str(self.ui.lineEdit_a.text())
        settings.setValue('a', lattice_a)
        lattice_b = str(self.ui.lineEdit_b.text())
        settings.setValue('b', lattice_b)
        lattice_c = str(self.ui.lineEdit_c.text())
        settings.setValue('c', lattice_c)
        lattice_alpha = str(self.ui.lineEdit_alpha.text())
        settings.setValue('alpha', lattice_alpha)
        lattice_beta = str(self.ui.lineEdit_beta.text())
        settings.setValue('beta', lattice_beta)
        lattice_gamma = str(self.ui.lineEdit_gamma.text())
        settings.setValue('gamma', lattice_gamma)

        # calibrated instrument configurations
        user_wave_length = str(self.ui.lineEdit_userWaveLength.text())
        settings.setValue('wave_length', user_wave_length)

        det_row_center = str(self.ui.lineEdit_detCenterPixHorizontal.text())
        settings.setValue('row_center', det_row_center)

        det_col_center = str(self.ui.lineEdit_detCenterPixVertical.text())
        settings.setValue('col_center', det_col_center)

        det_sample_distance_str = str(self.ui.lineEdit_userDetSampleDistance.text())
        settings.setValue('det_sample_distance', det_sample_distance_str)

        # last project
        last_1_project_path = str(self.ui.label_last1Path.text())
        settings.setValue('last1path', last_1_project_path)

        return

    def load_settings(self):
        """
        Load QSettings from previous saved file
        :return:
        """
        settings = QtCore.QSettings()

        # directories
        try:
            spice_dir = settings.value('local_spice_dir', '')
            self.ui.lineEdit_localSpiceDir.setText(str(spice_dir))
            work_dir = settings.value('work_dir')
            self.ui.lineEdit_workDir.setText(str(work_dir))

            # experiment number
            exp_num = settings.value('exp_number')
            self.ui.lineEdit_exp.setText(str(exp_num))

            # lattice parameters
            lattice_a = settings.value('a')
            self.ui.lineEdit_a.setText(str(lattice_a))
            lattice_b = settings.value('b')
            self.ui.lineEdit_b.setText(str(lattice_b))
            lattice_c = settings.value('c')
            self.ui.lineEdit_c.setText(str(lattice_c))
            lattice_alpha = settings.value('alpha')
            self.ui.lineEdit_alpha.setText(str(lattice_alpha))
            lattice_beta = settings.value('beta')
            self.ui.lineEdit_beta.setText(str(lattice_beta))
            lattice_gamma = settings.value('gamma')
            self.ui.lineEdit_gamma.setText(str(lattice_gamma))

            # calibrated instrument configurations
            user_wave_length = settings.value('wave_length')
            self.ui.lineEdit_userWaveLength.setText(user_wave_length)

            det_row_center = settings.value('row_center')
            self.ui.lineEdit_detCenterPixHorizontal.setText(det_row_center)

            det_col_center = settings.value('col_center')
            self.ui.lineEdit_detCenterPixVertical.setText(det_col_center)

            det_sample_distance = settings.value('det_sample_distance')
            self.ui.lineEdit_userDetSampleDistance.setText(det_sample_distance)

            # last project
            last_1_project_path = str(settings.value('last1path'))
            self.ui.label_last1Path.setText(last_1_project_path)

        except TypeError as err:
            self.pop_one_button_dialog(str(err))
            return

        return

    def _get_lattice_parameters(self):
        """
        Get lattice parameters from GUI
        :return: (Boolean, Object).  True, 6-tuple as a, b, c, alpha, beta, gamm
                                     False: error message
        """
        status, ret_list = gutil.parse_float_editors([self.ui.lineEdit_a,
                                                      self.ui.lineEdit_b,
                                                      self.ui.lineEdit_c,
                                                      self.ui.lineEdit_alpha,
                                                      self.ui.lineEdit_beta,
                                                      self.ui.lineEdit_gamma])
        if status is False:
            err_msg = ret_list
            err_msg = 'Unable to parse unit cell due to %s' % err_msg
            return False, err_msg

        a, b, c, alpha, beta, gamma = ret_list

        return True, (a, b, c, alpha, beta, gamma)

    def _plot_raw_xml_2d(self, exp_no, scan_no, pt_no):
        """ Plot raw workspace from XML file for a measurement/pt.
        """
        # Check and load SPICE table file
        does_exist = self._myControl.does_spice_loaded(exp_no, scan_no)
        if does_exist is False:
            # Download data
            status, error_message = self._myControl.download_spice_file(exp_no, scan_no, over_write=False)
            if status is True:
                status, error_message = self._myControl.load_spice_scan_file(exp_no, scan_no)
                if status is False and self._allowDownload is False:
                    self.pop_one_button_dialog(error_message)
                    return
            else:
                self.pop_one_button_dialog(error_message)
                return
        # END-IF(does_exist)

        # Load Data for Pt's xml file
        does_exist = self._myControl.does_raw_loaded(exp_no, scan_no, pt_no)

        if does_exist is False:
            # Check whether needs to download
            status, error_message = self._myControl.download_spice_xml_file(scan_no, pt_no, exp_no=exp_no)
            if status is False:
                self.pop_one_button_dialog(error_message)
                return
            # Load SPICE xml file
            status, error_message = self._myControl.load_spice_xml_file(exp_no, scan_no, pt_no)
            if status is False:
                self.pop_one_button_dialog(error_message)
                return

        # Convert a list of vector to 2D numpy array for imshow()
        # Get data and plot
        raw_det_data = self._myControl.get_raw_detector_counts(exp_no, scan_no, pt_no)
        # raw_det_data = numpy.rot90(raw_det_data, 1)
        self.ui.graphicsView_detector2dPlot.clear_canvas()
        # get the configuration of detector from GUI
<<<<<<< HEAD
	# FIXME/TODO/ISSUE/NOW
        if 0:
            ret_obj = gutil.parse_integer_list(str(self.ui.lineEdit_detectorGeometry.text()), expected_size=2)
            x_max, y_max = ret_obj
	else:
	    x_max, y_max = 256, 256
=======
        #  FIXME/TODO/ISSUE/NOW - use the detector size wrong!
        if 0:
            ret_obj = gutil.parse_integer_list(str(self.ui.lineEdit_detectorGeometry.text()), expected_size=2)
            x_max, y_max = ret_obj
        else:
            x_max, y_max = 256, 256
>>>>>>> eae7431a

        self.ui.graphicsView_detector2dPlot.add_plot_2d(raw_det_data, x_min=0, x_max=x_max, y_min=0, y_max=y_max,
                                                        hold_prev_image=False)
        status, roi = self._myControl.get_region_of_interest(exp_no, scan_number=None)
        if status:
            self.ui.graphicsView_detector2dPlot.add_roi(roi[0], roi[1])
        else:
            error_msg = roi
            # self.pop_one_button_dialog(error_msg)
            print '[Error] %s' % error_msg
        # END-IF

        # Information
        info = '%-10s: %d\n%-10s: %d\n%-10s: %d\n' % ('Exp', exp_no,
                                                      'Scan', scan_no,
                                                      'Pt', pt_no)
        self.ui.plainTextEdit_rawDataInformation.setPlainText(info)

        return

    def update_adding_peaks_status(self, exp_number, scan_number, progress):
        """
        Update the status for adding peak to UB matrix calculating
        :param exp_number:
        :param scan_number:
        :param progress:
        :return:
        """
        # show message to bar
        if scan_number < 0:
            message = 'Peak processing finished'
        else:
            message = 'Processing experiment %d scan %d starting from %s.' % (exp_number, scan_number,
                                                                              str(datetime.datetime.now()))
        self.ui.statusbar.showMessage(message)

        # update progress bar
        self.ui.progressBar_add_ub_peaks.setValue(progress)

        return

    def update_merge_value(self, exp_number, scan_number, sig_value, peak_centre, mode):
        """
        update the values of result from merging/integrating peaks
        :param exp_number:
        :param scan_number:
        :param sig_value:
        :param peak_centre:
        :param mode:
        :return:
        """
        print '[DB...BAT] Update merged value: ', exp_number, scan_number, sig_value, peak_centre, mode

        # Process signals according to mode
        if mode == 0:
            # start of processing one peak
            progress = int(sig_value - 0.5)
            if progress == 0:
                # run start
                self._startMeringScans = time.clock()
                self._errorMessageEnsemble = ''

            self.ui.progressBar_mergeScans.setValue(progress)

        elif mode == 1:
            # receive signal from the end of processing one peak: complete the row
            # get the peak object
            peak_info_obj = self._myControl.get_peak_info(exp_number, scan_number)

            # get row number to set up the table
            try:
                row_number = self.ui.tableWidget_mergeScans.get_row_by_scan(scan_number)
            except RuntimeError as run_err:
                raise RuntimeError('Unable to find scan {0} in Peak-Processing table due to {1}.'
                                   ''.format(scan_number, run_err))

            # get peak: simple summation intensity
            intensity, int_std_dev = peak_info_obj.get_intensity('simple intensity', False)

            # check intensity value
            is_error = False
            if intensity < 0:
                # set to status
                error_msg = 'Negative intensity (simple): %.3f' % intensity
                self.ui.tableWidget_mergeScans.set_status(row_number=row_number, status=error_msg)
                # reset intensity to 0.
                intensity = 0.
                is_error = True
                int_std_dev = 0.

            # get the corrected value
            corrected_intensity = intensity * peak_info_obj.lorentz_correction_factor
            corrected_std_dev = int_std_dev * peak_info_obj.lorentz_correction_factor

            # status, error_msg = self._myControl.set_peak_intensity(exp_number, scan_number, intensity)
            # if status:
            #     # set the value to table
            self.ui.tableWidget_mergeScans.set_peak_intensity(row_number=row_number,
                                                              peak_intensity=intensity,
                                                              corrected_intensity=corrected_intensity,
                                                              standard_error=corrected_std_dev,
                                                              integrate_method='simple')

            if is_error:
                self.ui.tableWidget_mergeScans.set_status(row_number, 'Integration Error')
            else:
                self.ui.tableWidget_mergeScans.set_status(row_number, 'Integrated')

        elif mode == 2:
            # get signal from the end of all selected scans being integrated

            # apply Lorentz correction
            # self.ui_apply_lorentz_correction_mt()

            # set progress bar
            progress = int(sig_value+0.5)
            self.ui.progressBar_mergeScans.setValue(progress)

            # set message to status bar
            merge_run_end = time.clock()
            elapsed = merge_run_end - self._startMeringScans
            message = 'Peak integration is over. Used %.2f seconds' % elapsed
            self.ui.statusbar.showMessage(message)

            # pop error message if there is any
            if len(self._errorMessageEnsemble) > 0:
                self.pop_one_button_dialog(self._errorMessageEnsemble)

            # delete thread
            del self._myIntegratePeaksThread
            self._myIntegratePeaksThread = None

        # END-IF-ELSE (mode)

        return

    def update_merge_message(self, exp_number, scan_number, mode, message):
        """
        Update the merge-scan table for message such as error or etc.
        Note: the string passed from PyQt message is of type unicode but not string!
        :param exp_number:
        :param scan_number:
        :param mode:
        :param message:
        :return:
        """
        # check
        assert isinstance(exp_number, int), 'Experiment number must be integer.'
        assert isinstance(scan_number, int), 'Scan number must be integer.'
        assert isinstance(mode, int), 'Mode %s must be integer but not %s.' \
                                      '' % (str(mode), type(mode))
        assert isinstance(message, str) or isinstance(message, unicode),\
            'Message %s must be a string/unicode but not %s.' % (str(message), type(message))

        # passed value from PyQt signal might be a unicode code
        message = str(message)

        try:
            row_number = self.ui.tableWidget_mergeScans.get_row_by_scan(scan_number)
        except RuntimeError as run_err:
            self.pop_one_button_dialog(str(run_err))
            return

        # set intensity, state to table
        if mode == 0:
            # error message
            self.ui.tableWidget_mergeScans.set_peak_intensity(row_number, peak_intensity=0., corrected_intensity=0.,
                                                              standard_error=0., integrate_method='simple')
            self.ui.tableWidget_mergeScans.set_status(row_number=row_number, status=message)

            # set peak value
            status, ret_message = self._myControl.set_zero_peak_intensity(exp_number, scan_number)
            if not status:
                self.pop_one_button_dialog(ret_message)

        elif mode == 1:
            # merged workspace name
            merged_ws_name = message
            self.ui.tableWidget_mergeScans.set_ws_name(row_number=row_number, merged_md_name=merged_ws_name)

        else:
            raise RuntimeError('Peak-merging mode %d is not supported.' % mode)

        return

    def update_peak_added_info(self, int_msg, int_msg2):
        """
        Update the peak-being-added information
        :param int_msg:
        :param int_msg2:
        :return:
        """
        # get parameters passed
        exp_number = int_msg
        scan_number = int_msg2

        # get PeakInfo
        peak_info = self._myControl.get_peak_info(exp_number, scan_number)
        assert isinstance(peak_info, r4c.PeakProcessRecord)

        # add to table
        self.set_ub_peak_table(peak_info)

        return

    @property
    def ub_matrix_processing_table(self):
        """
        return the handler to the UB matrix
        :return:
        """
        return self.ui.tableWidget_peaksCalUB

    @property
    def working_directory(self):
        """
        return the current working directory
        :return:
        """
        return self._myControl._workDir<|MERGE_RESOLUTION|>--- conflicted
+++ resolved
@@ -35,10 +35,7 @@
 import viewspicedialog
 import peak_integration_utility
 import FindUBUtility
-<<<<<<< HEAD
-=======
 import message_dialog
->>>>>>> eae7431a
 
 # import line for the UI python class
 from ui_MainWindow import Ui_MainWindow
@@ -75,11 +72,8 @@
         self._peakIntegrationInfoWindow = None
         self._addUBPeaksDialog = None
         self._spiceViewer = None
-<<<<<<< HEAD
-=======
         self._mySinglePeakIntegrationDialog = None
         self._singlePeakIntegrationDialogBuffer = ''
->>>>>>> eae7431a
 
         # Make UI scrollable
         if NO_SCROLL is False:
@@ -287,14 +281,8 @@
                      self.do_integrate_single_scan)
         self.connect(self.ui.comboBox_ptCountType, QtCore.SIGNAL('currentIndexChanged(int)'),
                      self.evt_change_normalization)  # calculate the normalized data again
-<<<<<<< HEAD
-        # TODO/FIXME/NOW - Need to find out why I want this!
-        # self.connect(self.ui.pushButton_showIntegrateDetails, QtCore.SIGNAL('clicked()'),
-        #              self.do_show_single_peak_integration)
-=======
         self.connect(self.ui.pushButton_showIntPeakDetails, QtCore.SIGNAL('clicked()'),
                      self.do_show_single_peak_integration)
->>>>>>> eae7431a
         self.connect(self.ui.pushButton_clearPeakIntFigure, QtCore.SIGNAL('clicked()'),
                      self.do_clear_peak_integration_canvas)
 
@@ -371,13 +359,8 @@
         self._baseTitle = str(self.windowTitle())
         self.setWindowTitle('No Experiment Is Set')
 
-<<<<<<< HEAD
-        # detector geometry
-        # TODO/FIXME/NOW - combox instead self.ui.lineEdit_detectorGeometry.setText('256, 256')
-=======
         # detector geometry (set to 256 x 256)
         self.ui.comboBox_detectorSize.setCurrentIndex(0)
->>>>>>> eae7431a
 
         # Table widgets
         self.ui.tableWidget_peaksCalUB.setup()
@@ -819,7 +802,6 @@
 
         # add to table and combo-box
         self.ui.tableWidget_kShift.add_k_vector(k_index, k_x, k_y, k_z)
-<<<<<<< HEAD
 
         combo_message = '%d: (%.5f, %.5f, %.5f)' % (k_index, k_x, k_y, k_z)
         self.ui.comboBox_kVectors.addItem(combo_message)
@@ -844,32 +826,6 @@
         # set to controller
         self._myControl.set_k_shift(scan_list, k_index)
 
-=======
-
-        combo_message = '%d: (%.5f, %.5f, %.5f)' % (k_index, k_x, k_y, k_z)
-        self.ui.comboBox_kVectors.addItem(combo_message)
-
-        return
-
-    def do_apply_k_shift(self):
-        """ Apply k-shift to selected reflections
-        :return:
-        """
-        # get the selected scans
-        scan_list = list()
-        selected_row_numbers = self.ui.tableWidget_mergeScans.get_selected_rows(True)
-        for row_index in selected_row_numbers:
-            scan_number = self.ui.tableWidget_mergeScans.get_scan_number(row_index)
-            scan_list.append(scan_number)
-
-        # get the k-vector
-        k_shift_message = str(self.ui.comboBox_kVectors.currentText())
-        k_index = int(k_shift_message.split(':')[0])
-
-        # set to controller
-        self._myControl.set_k_shift(scan_list, k_index)
-
->>>>>>> eae7431a
         # set k-shift to table
         # exp_number = int(self.ui.lineEdit_exp.text())
         for row_index in selected_row_numbers:
@@ -1481,13 +1437,10 @@
         pt_intensity_vec = int_peak_dict['pt intensities']
         self.ui.graphicsView_integratedPeakView.plot_raw_data(motor_pos_vec, pt_intensity_vec)
 
-<<<<<<< HEAD
-=======
         if self._mySinglePeakIntegrationDialog is None:
             self._mySinglePeakIntegrationDialog = message_dialog.MessageDialog(self)
         self._mySinglePeakIntegrationDialog.set_peak_integration_details(motor_pos_vec, pt_intensity_vec)
 
->>>>>>> eae7431a
         # set calculated values
         try:
             self.ui.lineEdit_rawSinglePeakIntensity.setText('{0:.7f}'.format(int_peak_dict['simple intensity']))
@@ -1522,7 +1475,6 @@
         self.plot_model_data(motor_pos_vec, fit_gauss_dict)
 
         return
-<<<<<<< HEAD
 
     def plot_model_data(self, vec_x, params):
         """
@@ -1543,28 +1495,6 @@
         background = params['B']
         info_str = 'Gaussian fit'
 
-=======
-
-    def plot_model_data(self, vec_x, params):
-        """
-        calculate the Y value by the model and plot them.
-        the sparse X values will be expanded
-        :return:
-        """
-        # check inputs
-        assert isinstance(vec_x, numpy.ndarray), 'vec X {0} must be a numpy.ndarray but not a {1}.' \
-                                                 ''.format(vec_x, type(vec_x))
-        assert isinstance(params, dict), 'Model parameters {0} must be given by a dictionary but not by a {1}.' \
-                                         ''.format(params, type(params))
-
-        # get parameters
-        x0 = params['x0']
-        gauss_sigma = params['s']
-        gauss_a = params['A']
-        background = params['B']
-        info_str = 'Gaussian fit'
-
->>>>>>> eae7431a
         # plot the data
         # make modelX and modelY for more fine grids
         model_x = peak_integration_utility.get_finer_grid(vec_x, 10)
@@ -2084,37 +2014,10 @@
             self.ui.tableWidget_mergeScans.set_ws_name(row_number, merged_name)
             # if peak_centre is not None:
             #     self.ui.tableWidget_mergeScans.set_peak_centre(row_number, peak_centre)
-<<<<<<< HEAD
-=======
 
             # Sleep for a while
             time.sleep(0.1)
         # END-FOR
-
-        return
-
-    def do_merge_scans_survey(self):
-        """
-        Merge each selected scans in the 'List Scans' tab to Q-sample space
-        :return:
-        """
-        # get the selected scans
-        scan_run_list = self.ui.tableWidget_surveyTable.get_selected_run_surveyed(required_size=None)
-        print '[DB...BAT] returned scan/run list = ', scan_run_list
-        if len(scan_run_list) == 0:
-            self.pop_one_button_dialog('There is no run that is selected.')
->>>>>>> eae7431a
-
-        # start to add scan/run to table
-        # Set table
-        scan_list = list()
-        for scan, pt in scan_run_list:
-            scan_list.append(scan)
-        scan_list.sort()
-        self.ui.tableWidget_mergeScans.append_scans(scans=scan_list, allow_duplicate_scans=False)
-
-        # switch tab
-        self.ui.tabWidget.setCurrentIndex(MainWindow.TabPage['Scans Processing'])
 
         return
 
@@ -2564,19 +2467,6 @@
         set the detector size to controller
         :return:
         """
-<<<<<<< HEAD
-        # TODO/ISSUE/NOW - It is combox box now!
-        self._myControl.set_detector_geometry(256, 256)
-        return
-        try:
-            ret_obj = gutil.parse_integer_list(str(self.ui.lineEdit_detectorGeometry.text()), expected_size=2)
-            size_x, size_y = ret_obj
-            self._myControl.set_detector_geometry(size_x, size_y)
-            if size_x != size_y or (size_x != 256 and size_x != 512):
-                self.pop_one_button_dialog('Detector geometry should be either 256 x 256 or 512 x 512.')
-        except RuntimeError as run_err:
-            self.pop_one_button_dialog('Detector geometry is not correct! Re-set it!  FYI: {0}'.format(run_err))
-=======
         det_size_str = str(self.ui.comboBox_detectorSize.currentText())
 
         # TODO/ISSUE/NOW - parse whatever from the box from now on!
@@ -2591,7 +2481,6 @@
         #         self.pop_one_button_dialog('Detector geometry should be either 256 x 256 or 512 x 512.')
         # except RuntimeError as run_err:
         #     self.pop_one_button_dialog('Detector geometry is not correct! Re-set it!  FYI: {0}'.format(run_err))
->>>>>>> eae7431a
 
         return
 
@@ -2984,8 +2873,6 @@
 
         return
 
-<<<<<<< HEAD
-=======
     def do_show_single_peak_integration(self):
         """
         pop out a dialog box to show the detailed integration information
@@ -2999,7 +2886,6 @@
 
         return
 
->>>>>>> eae7431a
     def do_show_spice_file(self):
         """
         Show SPICE file in a window
@@ -3481,67 +3367,7 @@
         self._myControl.set_working_directory(str(self.ui.lineEdit_workDir.text()))
         self._myControl.set_server_url(str(self.ui.lineEdit_url.text()))
 
-<<<<<<< HEAD
-        return
-
-    # def ui_apply_lorentz_correction_mt(self):
-    #     """
-    #     Apply Lorentz corrections to the integrated peak intensities of all the selected peaks
-    #     at the UI level
-    #     :return:
-    #     """
-    #     # get experiment number
-    #     exp_number = int(self.ui.lineEdit_exp.text())
-    #
-    #     # select rows
-    #     selected_rows = self.ui.tableWidget_mergeScans.get_selected_rows(True)
-    #
-    #     # apply for each row selected for Lorentz correction
-    #     error_message = ''
-    #     for row_number in selected_rows:
-    #         # get scan number
-    #         scan_number = self.ui.tableWidget_mergeScans.get_scan_number(row_number)
-    #         # get peak information object
-    #         peak_info_obj = self._myControl.get_peak_info(exp_number, scan_number)
-    #         if peak_info_obj is None:
-    #             error_message += 'Unable to get peak information from scan %d\n' % scan_number
-    #             continue
-    #         # get intensity
-    #         peak_intensity = peak_info_obj.get_intensity(simple_sum=True, lorentz_corrected=True)
-    #         # self.ui.tableWidget_mergeScans.set_status(row_number, str(run_err))
-    #
-    #         # # get Q-vector of the peak center and calculate |Q| from it
-    #         # peak_center_q = peak_info_obj.get_peak_centre_v3d().norm()
-    #         # # get wave length
-    #         wavelength = self._myControl.get_wave_length(exp_number, [scan_number])
-    #         self.ui.tableWidget_mergeScans.set_wave_length(row_number, wavelength)
-    #         # # get motor step (choose from omega, phi and chi)
-    #         try:
-    #             motor_move_tup = self._myControl.get_motor_step(exp_number, scan_number)
-    #         except RuntimeError as run_err:
-    #             self.ui.tableWidget_mergeScans.set_status(row_number, str(run_err))
-    #             continue
-    #         except AssertionError as ass_err:
-    #             self.ui.tableWidget_mergeScans.set_status(row_number, str(ass_err))
-    #             continue
-    #         # set motor information (the moving motor)
-    #         self.ui.tableWidget_mergeScans.set_motor_info(row_number, motor_move_tup)
-    #         motor_step = motor_move_tup[1]
-    #         # # apply the Lorentz correction to the intensity
-    #         # # corrected = self._myControl.apply_lorentz_correction(peak_intensity, q, wavelength, motor_step)
-    #
-    #         # FIXME - Later need to
-    #         self.ui.tableWidget_mergeScans.set_peak_intensity(row_number, peak_intensity, lorentz_corrected=True,
-    #                                                           standard_error=
-    #                                                           integrate_method='sum')
-    #         self._myControl.set_peak_intensity(exp_number, scan_number, corrected)
-    #     # END-FOR (row_number)
-    #
-    #     if len(error_message) > 0:
-    #         self.pop_one_button_dialog(error_message)
-=======
         print '[INFO] Session {0} has been loaded.'.format(filename)
->>>>>>> eae7431a
 
         return
 
@@ -3844,21 +3670,12 @@
         # raw_det_data = numpy.rot90(raw_det_data, 1)
         self.ui.graphicsView_detector2dPlot.clear_canvas()
         # get the configuration of detector from GUI
-<<<<<<< HEAD
-	# FIXME/TODO/ISSUE/NOW
-        if 0:
-            ret_obj = gutil.parse_integer_list(str(self.ui.lineEdit_detectorGeometry.text()), expected_size=2)
-            x_max, y_max = ret_obj
-	else:
-	    x_max, y_max = 256, 256
-=======
         #  FIXME/TODO/ISSUE/NOW - use the detector size wrong!
         if 0:
             ret_obj = gutil.parse_integer_list(str(self.ui.lineEdit_detectorGeometry.text()), expected_size=2)
             x_max, y_max = ret_obj
         else:
             x_max, y_max = 256, 256
->>>>>>> eae7431a
 
         self.ui.graphicsView_detector2dPlot.add_plot_2d(raw_det_data, x_min=0, x_max=x_max, y_min=0, y_max=y_max,
                                                         hold_prev_image=False)
