from interface import InstrumentInterface
from reduction_gui.widgets.inelastic.dgs_sample_setup import SampleSetupWidget
from reduction_gui.widgets.inelastic.dgs_data_corrections import DataCorrectionsWidget
from reduction_gui.widgets.inelastic.dgs_diagnose_detectors import DiagnoseDetectorsWidget
from reduction_gui.widgets.inelastic.dgs_absolute_units import AbsoluteUnitsWidget
from reduction_gui.widgets.cluster_status import RemoteJobsWidget
from reduction_gui.reduction.inelastic.dgs_reduction_script import DgsReductionScripter


class DgsInterface(InstrumentInterface):
    """
        Defines the widgets for direct geometry spectrometer reduction
    """
    # Allowed extensions for loading data files
<<<<<<< HEAD
    data_type = "Data files *.* (*.*)"
=======
    data_type = "Data files * (*)"
>>>>>>> 8ab67e8d

    def __init__(self, name, settings):
        super(DgsInterface, self).__init__(name, settings)

        self.ERROR_REPORT_NAME = "dgs_error_report.xml"

        # Scripter object to interface with Mantid
        self.scripter = DgsReductionScripter(name=name, facility=settings.facility_name)

        # Sample run setup
        self.attach(SampleSetupWidget(settings = self._settings,
                                      data_type = self.data_type))

        # Data corrections
        self.attach(DataCorrectionsWidget(settings = self._settings,
                                          data_type = self.data_type))

        # Diagnose detectors
        self.attach(DiagnoseDetectorsWidget(settings = self._settings,
                                            data_type = self.data_type))

        # Absolute units normalisation
        self.attach(AbsoluteUnitsWidget(settings = self._settings,
                                        data_type = self.data_type))

        # Powder and Single Crystal conversion
        #self.attach(PdAndScConversionWidget(settings = self._settings,
        #                                    data_type = self.data_type))

        # Remote jobs status
        if self.remote_resources_available():
            self.attach(RemoteJobsWidget(settings = self._settings))

    def is_cluster_enabled(self):
        """
            Returns true if the instrument is compatible with remote submission
        """
        return True<|MERGE_RESOLUTION|>--- conflicted
+++ resolved
@@ -12,11 +12,7 @@
         Defines the widgets for direct geometry spectrometer reduction
     """
     # Allowed extensions for loading data files
-<<<<<<< HEAD
-    data_type = "Data files *.* (*.*)"
-=======
     data_type = "Data files * (*)"
->>>>>>> 8ab67e8d
 
     def __init__(self, name, settings):
         super(DgsInterface, self).__init__(name, settings)
