# Mantid Repository : https://github.com/mantidproject/mantid
#
# Copyright &copy; 2018 ISIS Rutherford Appleton Laboratory UKRI,
#     NScD Oak Ridge National Laboratory, European Spallation Source
#     & Institut Laue - Langevin
# SPDX - License - Identifier: GPL - 3.0 +

import json
import os
import sys

from qtpy.QtCore import QObject, Signal, QThread

import mantid.simpleapi as sapi
from mantid.kernel import *
from mantid.api import *

from .configurations import RundexSettings
from .DrillAlgorithmPool import DrillAlgorithmPool
from .DrillTask import DrillTask
from .DrillParameterController import DrillParameter, DrillParameterController


class DrillModel(QObject):

    """
    Data directory on Linux.
    """
    LINUX_BASE_DATA_PATH = "/net/serdon/illdata/"

    """
    Data directory on MacOS.
    """
    MACOS_BASE_DATA_PATH = "/Volumes/illdata/"

    """
    Data directory on Windows.
    """
    WIN_BASE_DATA_PATH = "Z:\\"

    """
    Raw data directory name.
    """
    RAW_DATA_DIR = "rawdata"

    """
    Processed data directory name.
    """
    PROCESSED_DATA_DIR = "processed"

    ###########################################################################
    # signals                                                                 #
    ###########################################################################

    """
    Raised when a process is started.
    Args:
        (int): sample index
    """
    processStarted = Signal(int)

    """
    Raised when a process finished with success.
    Args:
        (int): sample index
    """
    processSuccess = Signal(int)

    """
    Raised when a process failed.
    Args:
        (int): sample index
    """
    processError = Signal(int)

    """
    Raised when all the processing are done.
    """
    processingDone = Signal()

    """
    Raised each time the processing progress is updated.
    Args:
        (int): sample index
    """
    progressUpdate = Signal(int)

    """
    Raised when a new param is ok.
    Args:
        (int): sample index
        (str): parameter name
    """
    paramOk = Signal(int, str)

    """
    Raised when a new parameter is wrong.
    Args:
        (int): sample index
        (str): parameter name
    """
    paramError = Signal(int, str, str)

    def __init__(self):
        super(DrillModel, self).__init__()
        self.instrument = None
        self.acquisitionMode = None
        self.cycleNumber = None
        self.experimentId = None
        self.algorithm = None
        self.samples = list()
        self.settings = dict()
        self.controller = None
        self.rundexFile = None
        self.visualSettings = None

        # set the instrument and default acquisition mode
        self.setInstrument(config['default.instrument'], log=False)

        self.tasksPool = DrillAlgorithmPool()
        # setup the thread pool
        self.tasksPool.signals.taskStarted.connect(self._onTaskStarted)
        self.tasksPool.signals.taskSuccess.connect(self._onTaskSuccess)
        self.tasksPool.signals.taskError.connect(self._onTaskError)
        self.tasksPool.signals.progressUpdate.connect(self._onProcessingProgress)
        self.tasksPool.signals.processingDone.connect(self._onProcessingDone)

    def setInstrument(self, instrument, log=True):
        """
        Set the instrument. This methods change the current instrument and all
        the associated parameters (acquisition mode, algorithm, parameters). It
        also empty the sample list and the settings.

        Args:
            instrument (str): instrument name
        """
        self.rundexFile = None
        self.samples = list()
        self.settings = dict()

        # When the user changes the facility after DrILL has been started
        if config['default.facility'] != 'ILL':
            logger.error('Drill is enabled only if the facility is set to ILL.')
            self.instrument = None
            self.acquisitionMode = None
            self.columns = list()
            self.algorithm = None
            self.settings = dict()
            return

        if (instrument in RundexSettings.ACQUISITION_MODES):
            config['default.instrument'] = instrument
            self.instrument = instrument
            self.acquisitionMode = \
                RundexSettings.ACQUISITION_MODES[instrument][0]
            self.columns = RundexSettings.COLUMNS[self.acquisitionMode]
            self.algorithm = RundexSettings.ALGORITHM[self.acquisitionMode]
            self.settings = dict.fromkeys(
                    RundexSettings.SETTINGS[self.acquisitionMode])
            self._setDefaultSettings()
            self._initController()
        else:
            if log:
                logger.error('Instrument {0} is not supported yet.'
                             .format(instrument))
            self.instrument = None
            self.acquisitionMode = None
            self.columns = list()
            self.algorithm = None
            self.settings = dict()

    def getInstrument(self):
        """
        Get the current instrument.

        Returns:
            str: the instrument name
        """
        return self.instrument

    def setAcquisitionMode(self, mode):
        """
        Set the acquisition mode. The acquisition mode is modified only if it
        corresponds to the current used instrument. If success, the parameters
        controller is also setup.

        Args:
            mode (str): aquisition mode name
        """
        if ((self.instrument is None)
                or (mode not in RundexSettings.ACQUISITION_MODES[
                    self.instrument])):
            return
        self.rundexFile = None
        self.samples = list()
        self.acquisitionMode = mode
        self.columns = RundexSettings.COLUMNS[self.acquisitionMode]
        self.algorithm = RundexSettings.ALGORITHM[self.acquisitionMode]
        if self.acquisitionMode in RundexSettings.THREADS_NUMBER:
            nThreads = RundexSettings.THREADS_NUMBER[self.acquisitionMode]
        else:
            nThreads = QThread.idealThreadCount()
        self.tasksPool.setMaxThreadCount(nThreads)
        self.settings = dict.fromkeys(
                RundexSettings.SETTINGS[self.acquisitionMode])
        self._setDefaultSettings()
        self._initController()

    def getAcquisitionMode(self):
        """
        Get the current acquisition mode.

        Returns:
            str: the acquisition mode
        """
        return self.acquisitionMode

    def getAvailableAcquisitionModes(self):
        """
        Get the list of acquisition mode available for the current instrument.
        """
        if (self.instrument is None):
            return list()
        return RundexSettings.ACQUISITION_MODES[self.instrument]

    def setCycleAndExperiment(self, cycle, experiment):
        """
        Set the cycle number and the experiment ID. This method tries to add the
        usual data directory to the user directories list if it exists.

        Args:
            cycle (str): cycle number
            experiment (str): experiment ID
        """
        self.cycleNumber = cycle
        self.experimentId = experiment

        # platform
        if sys.platform.startswith("linux"):
            baseDir = self.LINUX_BASE_DATA_PATH
        elif sys.platform.startswith("darwin"):
            baseDir = self.MACOS_BASE_DATA_PATH
        elif sys.platform.startswith("win32"):
            baseDir = self.WIN_BASE_DATA_PATH
        else:
            return

        if not os.path.isdir(baseDir):
            return

        # data
        dataDir = os.path.join(baseDir, "{0}/{1}/{2}"
                                        .format(cycle,
                                                self.instrument.lower(),
                                                experiment))
        rawDataDir = os.path.join(dataDir, self.RAW_DATA_DIR)
        processedDataDir = os.path.join(dataDir, self.PROCESSED_DATA_DIR)
        if not os.path.isdir(dataDir):
            logger.warning("Cycle number and experiment ID do not lead to a "
                           "valid directory in the usual data directory ({0}): "
                           "{1} does not exist."
                           .format(baseDir, dataDir))
            return

        # add in user directories if needed
        userDirs = ConfigService.getDataSearchDirs()
        if ((os.path.isdir(rawDataDir)) and (rawDataDir not in userDirs)):
            ConfigService.appendDataSearchDir(rawDataDir)
        if ((os.path.isdir(processedDataDir))
                and (processedDataDir not in userDirs)):
            ConfigService.appendDataSearchDir(processedDataDir)

    def getCycleAndExperiment(self):
        """
        Get the cycle number and the experiment ID.

        Returns:
            str, str: cycle number, experiment ID
        """
        return self.cycleNumber, self.experimentId

    def _initController(self):
        """
        Initialize the parameter controller.
        """
        def onParamOk(p):
            if ((p.sample != -1) and (p.name not in self.columns)):
                self.paramOk.emit(p.sample, RundexSettings.CUSTOM_OPT_JSON_KEY)
            elif ((p.name in self.columns) or (p.name in self.settings)):
                self.paramOk.emit(p.sample, p.name)

        def onParamError(p):
            if ((p.sample != -1) and (p.name not in self.columns)):
                self.paramError.emit(p.sample,
                                     RundexSettings.CUSTOM_OPT_JSON_KEY,
                                     p.errorMsg)
            elif ((p.name in self.columns) or (p.name in self.settings)):
                self.paramError.emit(p.sample, p.name, p.errorMsg)

        if (self.algorithm is None):
            return
        self.controller = DrillParameterController(self.algorithm)
        self.controller.signals.okParam.connect(onParamOk)
        self.controller.signals.wrongParam.connect(onParamError)
        self.controller.start()

    def setSettings(self, settings):
        """
        Update the settings from a dictionnary.

        Args:
            settings (dict(str: any)): settings key,value pairs. Value can be
                                       str, int, float or bool
        """
        for (k, v) in settings.items():
            if k in self.settings:
                self.settings[k] = v

    def getSettings(self):
        """
        Get the settings.

        Returns:
            dict(str, any): the settings. Value can be str, int, float or bool
        """
        return self.settings

    def getSettingsTypes(self):
        """
        Get informations about the algorithm settings. For all settings that
        should appear in the settings dialog, the function will return their
        type, allowed values and documentation. This method is used to generate
        the settings dialog automatically.

        Returns:
            tuple(dict(str: str), dict(str: list(str)), dict(str: str)): three
                dictionnaries for type, allowed values and documentation. Each
                of them uses the setting name as key. The type is a str:
                "file", "workspace", "combobox", "bool" or "string".
        """
        types = dict()
        values = dict()
        docs = dict()
<<<<<<< HEAD
        if self.algorithm:
            alg = sapi.AlgorithmManager.createUnmanaged(self.algorithm)
            alg.initialize()
            for s in self.settings:
                p = alg.getProperty(s)
                if (isinstance(p, FileProperty)):
                    t = "file"
                elif (isinstance(p, MultipleFileProperty)):
                    t = "files"
                elif ((isinstance(p, WorkspaceGroupProperty))
                      or (isinstance(p, MatrixWorkspaceProperty))):
                    t = "workspace"
                elif (isinstance(p, StringPropertyWithValue)):
                    if (p.allowedValues):
                        t = "combobox"
                    else:
                        t = "string"
                elif (isinstance(p, BoolPropertyWithValue)):
                    t = "bool"
                elif (isinstance(p, FloatArrayProperty)):
                    t = "array"
=======

        if not self.algorithm:
            return types, values, docs

        alg = sapi.AlgorithmManager.createUnmanaged(self.algorithm)
        alg.initialize()

        for s in self.settings:
            p = alg.getProperty(s)
            if (isinstance(p, FileProperty)):
                t = "file"
            elif (isinstance(p, MultipleFileProperty)):
                t = "files"
            elif ((isinstance(p, WorkspaceGroupProperty))
                  or (isinstance(p, MatrixWorkspaceProperty))):
                t = "workspace"
            elif (isinstance(p, StringPropertyWithValue)):
                if (p.allowedValues):
                    t = "combobox"
>>>>>>> 26b30a77
                else:
                    t = "string"

                types[s] = t
                values[s] = p.allowedValues
                docs[s] = p.documentation

        return (types, values, docs)

    def _setDefaultSettings(self):
        """
        Set the settings to their defautl values. This method takes the default
        values directly from the algorithm.
        """
        if not self.algorithm:
            return
        alg = sapi.AlgorithmManager.createUnmanaged(self.algorithm)
        alg.initialize()

        for s in self.settings:
            p = alg.getProperty(s)
            self.settings[s] = p.value

    def checkParameter(self, param, value, sample=-1):
        """
        Check a parameter by giving it name and value. The sample index is a
        facultative parameter. This method pushes the parameter on the
        controller queue.

        Args:
            param (str): parameter name
            value (any): parameter value. Can be str, bool
            sample (int): sample index if it is a sample specific parameter
        """
        self.controller.addParameter(DrillParameter(param, value, sample))

    def checkAllParameters(self):
        """
        Check all the parameters.
        """
        for i in range(len(self.samples)):
            for (n, v) in self.samples[i].items():
                if n == "CustomOptions":
                    for (nn, vv) in v.items():
                        self.controller.addParameter(DrillParameter(nn, vv, i))
                else:
                    self.controller.addParameter(DrillParameter(n, v, i))
        for (n, v) in self.settings.items():
            self.controller.addParameter(DrillParameter(n, v, -1))

    def changeParameter(self, row, column, contents):
        """
        Change parameter value and update the model samples. The method is able
        to parse usual parameters (present in self.columns) and those coming
        from the custom options. It submits the new value to the parameters
        controller to check it. In case of empty value, the paramOk signal is
        sent without any submission to the controller.

        Args:
            row (int): index of the sample in self.samples
            column (int): index of the parameter in self.columns
            contents (str): new value
        """
        if (not contents):
            self.paramOk.emit(row, self.columns[column])
            if (self.columns[column] in self.samples[row]):
                del self.samples[row][self.columns[column]]
            return

        if (self.columns[column] == RundexSettings.CUSTOM_OPT_JSON_KEY):
            options = dict()
            for option in contents.split(';'):
                if ('=' not in option):
                    self.paramError.emit(row, self.columns[column],
                                         "Badly formatted custom options")
                    return
                name = option.split("=")[0]
                value = option.split("=")[1]
                # everything is a str, we try to find bool
                if value in ['true', 'True', 'TRUE']:
                    value = True
                if value in ['false', 'False', 'FALSE']:
                    value = False
                options[name] = value
            for (k, v) in options.items():
                self.checkParameter(k, v, row)
            self.samples[row][RundexSettings.CUSTOM_OPT_JSON_KEY] = options
        else:
            self.samples[row][self.columns[column]] = contents
            self.checkParameter(self.columns[column], contents, row)

    def getProcessingParameters(self, sample):
        """
        Get the keyword arguments to be provided to an algorithm. This will
        merge the global settings and the row specific settings in a single
        dictionnary. It will also remove all the empty parameters.

        Args:
            sample (int): sample index

        Returns:
            dict(str, any): key, value pairs of parameters. Value can be str,
                            int, float, bool
        """
        params = dict()
        if self.acquisitionMode in RundexSettings.FLAGS:
            params.update(RundexSettings.FLAGS[self.acquisitionMode])
        params.update(self.settings)
        params.update(self.samples[sample])
        # override global params with custom ones
        if "CustomOptions" in params:
            params.update(params["CustomOptions"])
            del params["CustomOptions"]
        # remove empty params
        for (k, v) in list(params.items()):
            if v is None:
                del params[k]
        # add the output workspace param
        if "OutputWorkspace" not in params:
            params["OutputWorkspace"] = "sample_" + str(sample + 1)
        return params

    def process(self, elements):
        """
        Start samples processing.

        Args:
            elements (list(int)): list of sample indexes to be processed
        """
        tasks = list()
        for e in elements:
            if (e >= len(self.samples)) or (not self.samples[e]):
                continue
            kwargs = self.getProcessingParameters(e)
            tasks.append(DrillTask(e, self.algorithm, **kwargs))
        self.tasksPool.addProcesses(tasks)

    def _onTaskStarted(self, ref):
        """
        Called each time a task starts.

        Args:
            ref (int): sample index
        """
        name = str(ref + 1)
        logger.information("Starting of sample {0} processing"
                           .format(name))
        self.processStarted.emit(ref)

    def _onTaskSuccess(self, ref):
        """
        Called when a task finished with success.

        Args:
            ref (int): sample index
        """
        name = str(ref + 1)
        logger.information("Processing of sample {0} finished with sucess"
                           .format(name))
        self.processSuccess.emit(ref)

    def _onTaskError(self, ref, msg):
        """
        Called when a processing fails. This method logs a message and fires the
        corresponding signal.

        Args:
            ref (int): sample index
            msg (str): error msg
        """
        name = str(ref + 1)
        logger.error("Error while processing sample {0}: {1}"
                     .format(name, msg))
        self.processError.emit(ref)

    def _onProcessingProgress(self, progress):
        """
        Called each time a processing updates its progress.

        Args:
            ref (int): sample index
            progress (float): progress value (between 0.0 and 1.0)
        """
        self.progressUpdate.emit(progress)

    def _onProcessingDone(self):
        """
        Called when the processing is done.
        """
        self.processingDone.emit()

    def stopProcess(self):
        """
        Stop current processing.
        """
        self.tasksPool.abortProcessing()

    def importRundexData(self, filename):
        """
        Import data contained in a Json rundex file.

        Args:
            filename(str): rundex file path
        """
        with open(filename) as json_file:
            try:
                json_data = json.load(json_file)
            except Exception as ex:
                logger.error("Wrong file format for: {0}".format(filename))
                logger.error(str(ex))
                raise ex

        if ((RundexSettings.MODE_JSON_KEY not in json_data)
                or (RundexSettings.INSTRUMENT_JSON_KEY not in json_data)):
            logger.error("Unable to load {0}".format(filename))
            raise ValueError("Json mandatory fields '{0}' or '{1}' not found."
                             .format(RundexSettings.CYCLE_JSON_KEY,
                                     RundexSettings.INSTRUMENT_JSON_KEY))

        self.setInstrument(json_data[RundexSettings.INSTRUMENT_JSON_KEY])
        self.setAcquisitionMode(json_data[RundexSettings.MODE_JSON_KEY])

        # cycle number and experiment id
        if ((RundexSettings.CYCLE_JSON_KEY in json_data)
                and (RundexSettings.EXPERIMENT_JSON_KEY in json_data)):
            self.cycleNumber = json_data[RundexSettings.CYCLE_JSON_KEY]
            self.experimentId = json_data[RundexSettings.EXPERIMENT_JSON_KEY]

        # visual setings
        if RundexSettings.VISUAL_SETTINGS_JSON_KEY in json_data:
            self.visualSettings = json_data[
                    RundexSettings.VISUAL_SETTINGS_JSON_KEY]
        else:
            self.visualSettings = None

        # global settings
        if (RundexSettings.SETTINGS_JSON_KEY in json_data):
            self.settings.update(json_data[RundexSettings.SETTINGS_JSON_KEY])
        else:
            logger.warning("No global settings found when importing {0}. "
                           "Default settings will be used."
                           .format(filename))

        # samples
        self.samples = list()
        if ((RundexSettings.SAMPLES_JSON_KEY in json_data)
                and (json_data[RundexSettings.SAMPLES_JSON_KEY])):
            for sample in json_data[RundexSettings.SAMPLES_JSON_KEY]:
                self.samples.append(sample)
        else:
            logger.warning("No sample found when importing {0}."
                           .format(filename))

        self.rundexFile = filename

    def exportRundexData(self, filename, visualSettings=None):
        """
        Export the data in a Json rundex file.

        Args:
            filename (str): rundex file path
            visualSettings (dict): settings that the view produced and can read
        """
        json_data = dict()
        json_data[RundexSettings.INSTRUMENT_JSON_KEY] = self.instrument
        json_data[RundexSettings.MODE_JSON_KEY] = self.acquisitionMode

        # experiment
        if self.cycleNumber:
            json_data[RundexSettings.CYCLE_JSON_KEY] = self.cycleNumber
        if self.experimentId:
            json_data[RundexSettings.EXPERIMENT_JSON_KEY] = self.experimentId

        # visual setings
        if visualSettings:
            json_data[RundexSettings.VISUAL_SETTINGS_JSON_KEY] = visualSettings

        # global settings
        json_data[RundexSettings.SETTINGS_JSON_KEY] = self.settings

        # samples
        json_data[RundexSettings.SAMPLES_JSON_KEY] = list()
        for sample in self.samples:
            json_data[RundexSettings.SAMPLES_JSON_KEY].append(sample)

        with open(filename, 'w') as json_file:
            json.dump(json_data, json_file, indent=4)
        self.rundexFile = filename

    def getRundexFile(self):
        """
        Get the current rundex file.

        Returns:
            str: rundex file
        """
        return self.rundexFile

    def getVisualSettings(self):
        """
        Get the saved visual settings

        Returns:
            dict: visual settings that the view understands
        """
        return self.visualSettings

    def getColumnHeaderData(self):
        """
        Get the column names and tooltips in two lists with same length.

        Returns:
            list(str): list of column names
            list(str): list of column tooltips
        """
        if not self.columns:
            return [], []

        alg = sapi.AlgorithmManager.createUnmanaged(self.algorithm)
        alg.initialize()

        tooltips = list()
        for c in self.columns:
            try:
                p = alg.getProperty(c)
                tooltips.append(p.documentation)
            except:
                tooltips.append(c)

        return self.columns, tooltips

    def addSample(self, ref):
        """
        Add an empty sample. This method adds an empty space for a new sample.

        Args:
            ref (int): sample index
        """
        self.samples.insert(ref, dict())

    def deleteSample(self, ref):
        """
        Remove a sample.

        Args:
            ref (int): sample index
        """
        del self.samples[ref]

    def getRowsContents(self):
        """
        Get all the samples as a table, 1 sample per row.

        Returns:
            list(list(str)): table contents
        """
        rows = list()
        for sample in self.samples:
            row = list()
            for column in self.columns[:-1]:
                if column in sample:
                    row.append(str(sample[column]))
                else:
                    row.append("")
            if self.columns[-1] in sample:
                options = list()
                for (k, v) in sample[self.columns[-1]].items():
                    options.append(str(k) + "=" + str(v))
                row.append(';'.join(options))
            rows.append(row)
        return rows<|MERGE_RESOLUTION|>--- conflicted
+++ resolved
@@ -341,36 +341,11 @@
         types = dict()
         values = dict()
         docs = dict()
-<<<<<<< HEAD
-        if self.algorithm:
-            alg = sapi.AlgorithmManager.createUnmanaged(self.algorithm)
-            alg.initialize()
-            for s in self.settings:
-                p = alg.getProperty(s)
-                if (isinstance(p, FileProperty)):
-                    t = "file"
-                elif (isinstance(p, MultipleFileProperty)):
-                    t = "files"
-                elif ((isinstance(p, WorkspaceGroupProperty))
-                      or (isinstance(p, MatrixWorkspaceProperty))):
-                    t = "workspace"
-                elif (isinstance(p, StringPropertyWithValue)):
-                    if (p.allowedValues):
-                        t = "combobox"
-                    else:
-                        t = "string"
-                elif (isinstance(p, BoolPropertyWithValue)):
-                    t = "bool"
-                elif (isinstance(p, FloatArrayProperty)):
-                    t = "array"
-=======
-
         if not self.algorithm:
             return types, values, docs
 
         alg = sapi.AlgorithmManager.createUnmanaged(self.algorithm)
         alg.initialize()
-
         for s in self.settings:
             p = alg.getProperty(s)
             if (isinstance(p, FileProperty)):
@@ -383,13 +358,18 @@
             elif (isinstance(p, StringPropertyWithValue)):
                 if (p.allowedValues):
                     t = "combobox"
->>>>>>> 26b30a77
                 else:
                     t = "string"
-
-                types[s] = t
-                values[s] = p.allowedValues
-                docs[s] = p.documentation
+            elif (isinstance(p, BoolPropertyWithValue)):
+                t = "bool"
+            elif (isinstance(p, FloatArrayProperty)):
+                t = "array"
+            else:
+                t = "string"
+
+            types[s] = t
+            values[s] = p.allowedValues
+            docs[s] = p.documentation
 
         return (types, values, docs)
 
