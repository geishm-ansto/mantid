# -*- coding: utf-8 -*-
# Mantid Repository : https://github.com/mantidproject/mantid
#
# Copyright &copy; 2018 ISIS Rutherford Appleton Laboratory UKRI,
#     NScD Oak Ridge National Laboratory, European Spallation Source
#     & Institut Laue - Langevin
# SPDX - License - Identifier: GPL - 3.0 +
""" Main view for the ISIS SANS reduction interface.
"""

from __future__ import (absolute_import, division, print_function)

from abc import ABCMeta, abstractmethod
from inspect import isclass

from six import with_metaclass
from qtpy.QtWidgets import (QListWidgetItem, QMainWindow, QMessageBox)  # noqa
from qtpy.QtCore import (QRegExp, QSettings)  # noqa
from qtpy.QtGui import (QDoubleValidator, QIcon, QIntValidator, QRegExpValidator)  # noqa

from mantid.kernel import (Logger)
from mantidqtpython import MantidQt

try:
    from mantidplot import *

    canMantidPlot = True
except ImportError:
    canMantidPlot = False
from reduction_gui.reduction.scripter import execute_script

from . import ui_sans_data_processor_window as ui_sans_data_processor_window
from sans.common.enums import (ReductionDimensionality, OutputMode, SaveType, SANSInstrument,
                               RangeStepType, ReductionMode, FitType)
from sans.common.file_information import SANSFileInformationFactory
from sans.gui_logic.gui_common import (get_reduction_mode_from_gui_selection,
                                       get_reduction_mode_strings_for_gui,
                                       get_string_for_gui_from_reduction_mode, GENERIC_SETTINGS,
                                       load_file, load_default_file, set_setting,
                                       get_instrument_from_gui_selection)
from sans.gui_logic.models.run_summation import RunSummation
from sans.gui_logic.models.run_selection import RunSelection
from sans.gui_logic.models.run_finder import SummableRunFinder
from sans.gui_logic.models.summation_settings import SummationSettings
from sans.gui_logic.models.binning_type import BinningType

from sans.gui_logic.presenter.add_runs_presenter import AddRunsPagePresenter
from sans.gui_logic.presenter.run_selector_presenter import RunSelectorPresenter
from sans.gui_logic.presenter.summation_settings_presenter import SummationSettingsPresenter
from ui.sans_isis.work_handler import WorkHandler
from ui.sans_isis.SANSSaveOtherWindow import SANSSaveOtherDialog

DEFAULT_BIN_SETTINGS = \
    '5.5,45.5,50.0, 50.0,1000.0, 500.0,1500.0, 750.0,99750.0, 255.0,100005.0'


class RunSelectorPresenterFactory(object):
    def __init__(self, title, run_finder):
        self._title = title
        self._run_finder = run_finder

    def __call__(self,
                 run_selector_view,
                 on_selection_change,
                 parent_view):
        return RunSelectorPresenter(self._title,
                                    RunSelection(on_selection_change),
                                    self._run_finder,
                                    run_selector_view,
                                    parent_view)


def _make_run_summation_settings_presenter(summation_settings_view, parent_view):
    summation_settings = SummationSettings(BinningType.Custom)
    summation_settings.bin_settings = DEFAULT_BIN_SETTINGS
    return SummationSettingsPresenter(summation_settings,
                                      summation_settings_view,
                                      parent_view)


# ----------------------------------------------------------------------------------------------------------------------
# Gui Classes
# ----------------------------------------------------------------------------------------------------------------------
class SANSDataProcessorGui(QMainWindow,
                           ui_sans_data_processor_window.Ui_SansDataProcessorWindow):
    data_processor_table = None
    INSTRUMENTS = None
    VARIABLE = "Variable"

    MULTI_PERIOD_COLUMNS = [1, 3, 5, 7, 9, 11]

    class RunTabListener(with_metaclass(ABCMeta, object)):
        """
        Defines the elements which a presenter can listen to in this View
        """

        @abstractmethod
        def on_user_file_load(self):
            pass

        @abstractmethod
        def on_batch_file_load(self):
            pass

        @abstractmethod
        def on_mask_file_add(self):
            pass

        @abstractmethod
        def on_process_selected_clicked(self):
            pass

        @abstractmethod
        def on_process_all_clicked(self):
            pass

        @abstractmethod
        def on_load_clicked(self):
            pass

        @abstractmethod
        def on_multi_period_selection(self, show_periods):
            pass

        @abstractmethod
        def on_sample_geometry_selection(self, show_geometry):
            pass

        @abstractmethod
        def on_data_changed(self, row, column, new_value, old_value):
            pass

        @abstractmethod
        def on_manage_directories(self):
            pass

        @abstractmethod
        def on_instrument_changed(self):
            pass

        @abstractmethod
        def on_row_inserted(self):
            pass

        @abstractmethod
        def on_rows_removed(self):
            pass

        @abstractmethod
        def on_copy_rows_requested(self):
            pass

        @abstractmethod
        def on_paste_rows_requested(self):
            pass

        @abstractmethod
        def on_insert_row(self):
            pass

        @abstractmethod
        def on_erase_rows(self):
            pass

        @abstractmethod
        def on_cut_rows(self):
            pass

        @abstractmethod
<<<<<<< HEAD
        def on_save_other(self):
=======
        def on_compatibility_unchecked(self):
>>>>>>> bfcd134c
            pass

    def __init__(self):
        """
        Initialise the interface
        """
        super(QMainWindow, self).__init__()
        self.setupUi(self)

        # Listeners allow us to to notify all presenters
        self._settings_listeners = []

        # Q Settings
        self.__generic_settings = GENERIC_SETTINGS
        self.__path_key = "sans_path"
        self.__user_file_key = "user_file"
        self.__mask_file_input_path_key = "mask_files"

        # Logger
        self.gui_logger = Logger("SANS GUI LOGGER")

        # Instrument
        SANSDataProcessorGui.INSTRUMENTS = ",".join([SANSInstrument.to_string(item)
                                                     for item in [SANSInstrument.SANS2D,
                                                                  SANSInstrument.LOQ,
                                                                  SANSInstrument.LARMOR,
                                                                  SANSInstrument.ZOOM]])

        self.instrument = SANSInstrument.NoInstrument

        self.paste_button.setIcon(QIcon(":/paste.png"))
        self.copy_button.setIcon(QIcon(":/copy.png"))
        self.cut_button.setIcon(QIcon(":/cut.png"))
        self.erase_button.setIcon(QIcon(":/erase.png"))
        self.delete_row_button.setIcon(QIcon(":/delete_row.png"))
        self.insert_row_button.setIcon(QIcon(":/insert_row.png"))

        self.paste_button.clicked.connect(self._paste_rows_requested)
        self.copy_button.clicked.connect(self._copy_rows_requested)
        self.erase_button.clicked.connect(self._erase_rows)
        self.cut_button.clicked.connect(self._cut_rows)

        self.delete_row_button.clicked.connect(self._remove_rows_requested_from_button)
        self.insert_row_button.clicked.connect(self._on_insert_button_pressed)
        self.save_other_pushButton.clicked.connect(self._on_save_other_button_pressed)

        # Attach validators
        self._attach_validators()

        self._setup_progress_bar()

    def _setup_progress_bar(self):
        self.batch_progress_bar.setMinimum(0)
        self.batch_progress_bar.setMaximum(1)
        self.batch_progress_bar.setValue(0)

    def add_listener(self, listener):
        if not isinstance(listener, SANSDataProcessorGui.RunTabListener):
            raise ValueError(
                "The listener is not of type RunTabListener but rather {}".format(type(listener)))
        self._settings_listeners.append(listener)

    def clear_listeners(self):
        self._settings_listeners = []

    def _call_settings_listeners(self, target):
        for listener in self._settings_listeners:
            target(listener)

    def set_current_page(self, index):
        self.main_stacked_widget.setCurrentIndex(index)

    def _setup_add_runs_page(self):
        self.add_runs_presenter = AddRunsPagePresenter(RunSummation(WorkHandler(), self.add_runs_page),
                                                       RunSelectorPresenterFactory('Runs To Sum',
                                                                                   SummableRunFinder(
                                                                                       SANSFileInformationFactory())),
                                                       _make_run_summation_settings_presenter,
                                                       self.add_runs_page, self)

    def setup_layout(self):
        """
        Do further setup that could not be done in the designer.
        So far only two menus have been added, we need to add the processing table manually.
        """
        # --------------------------------------------------------------------------------------------------------------
        # Tab selection
        # --------------------------------------------------------------------------------------------------------------
        self.tab_choice_list.setAlternatingRowColors(True)
        self.tab_choice_list.setSpacing(10)
        self.tab_choice_list.currentRowChanged.connect(self.set_current_page)
        self.set_current_page(0)

        path = os.path.dirname(__file__)
        runs_icon_path = os.path.join(path, "icons", "run.png")
        runs_icon = QIcon(runs_icon_path)
        _ = QListWidgetItem(runs_icon, "Runs", self.tab_choice_list)  # noqa

        settings_icon_path = os.path.join(path, "icons", "settings.png")
        settings_icon = QIcon(settings_icon_path)
        _ = QListWidgetItem(settings_icon, "Settings", self.tab_choice_list)  # noqa

        centre_icon_path = os.path.join(path, "icons", "centre.png")
        centre_icon = QIcon(centre_icon_path)
        _ = QListWidgetItem(centre_icon, "Beam Centre", self.tab_choice_list)  # noqa

        add_runs_page_icon_path = os.path.join(path, "icons", "sum.png")
        add_runs_page_icon = QIcon(add_runs_page_icon_path)
        _ = QListWidgetItem(add_runs_page_icon, "Sum Runs", self.tab_choice_list)  # noqa

        diagnostic_icon_path = os.path.join(path, "icons", "diagnostic.png")
        diagnostic_icon = QIcon(diagnostic_icon_path)
        _ = QListWidgetItem(diagnostic_icon, "Diagnostic Page", self.tab_choice_list)  # noqa

        # Set the 0th row enabled
        self.tab_choice_list.setCurrentRow(0)

        # --------------------------------------------------------------------------------------------------------------
        # Main Tab
        # --------------------------------------------------------------------------------------------------------------
        self.create_data_table(show_periods=False)

        self._setup_main_tab()

        self.multi_period_check_box.stateChanged.connect(self._on_multi_period_selection)
        self.sample_geometry_checkbox.stateChanged.connect(self._on_sample_geometry_selection)

        self.wavelength_step_type_combo_box.currentIndexChanged.connect(
            self._on_wavelength_step_type_changed)

        self.process_selected_button.clicked.connect(self._process_selected_clicked)
        self.process_all_button.clicked.connect(self._process_all_clicked)

        self.load_button.clicked.connect(self._load_clicked)

        self.help_button.clicked.connect(self._on_help_button_clicked)

        # --------------------------------------------------------------------------------------------------------------
        # Settings tabs
        # --------------------------------------------------------------------------------------------------------------
        self.reset_all_fields_to_default()
        self.pixel_adjustment_det_1_push_button.clicked.connect(
            self._on_load_pixel_adjustment_det_1)
        self.pixel_adjustment_det_2_push_button.clicked.connect(
            self._on_load_pixel_adjustment_det_2)
        self.wavelength_adjustment_det_1_push_button.clicked.connect(
            self._on_load_wavelength_adjustment_det_1)
        self.wavelength_adjustment_det_2_push_button.clicked.connect(
            self._on_load_wavelength_adjustment_det_2)

        # Set the merge settings
        self.reduction_mode_combo_box.currentIndexChanged.connect(
            self._on_reduction_mode_selection_has_changed)
        self._on_reduction_mode_selection_has_changed()  # Disable the merge settings initially

        # Mask file input settings
        self.mask_file_browse_push_button.clicked.connect(self._on_load_mask_file)
        self.mask_file_add_push_button.clicked.connect(self._on_mask_file_add)

        self.manage_directories_button.clicked.connect(self._on_manage_directories)

        # Set the q step type settings
        self.q_1d_step_type_combo_box.currentIndexChanged.connect(
            self._on_q_1d_step_type_has_changed)
        self._on_q_1d_step_type_has_changed()

        # Set the q resolution aperture shape settings
        self.q_resolution_shape_combo_box.currentIndexChanged.connect(
            self._on_q_resolution_shape_has_changed)
        self.q_resolution_group_box.toggled.connect(self._on_q_resolution_shape_has_changed)
        self._on_q_resolution_shape_has_changed()

        # Set the transmission fit selection
        self.fit_selection_combo_box.currentIndexChanged.connect(self._on_fit_selection_has_changed)
        self._on_fit_selection_has_changed()

        # Set the transmission polynomial order
        self.fit_sample_fit_type_combo_box.currentIndexChanged.connect(
            self._on_transmission_fit_type_has_changed)
        self.fit_can_fit_type_combo_box.currentIndexChanged.connect(
            self._on_transmission_fit_type_has_changed)
        self._on_transmission_fit_type_has_changed()

        # Set the transmission target
        self.transmission_target_combo_box.currentIndexChanged.connect(
            self._on_transmission_target_has_changed)
        self._on_transmission_target_has_changed()

        # Roi and Mask files
        self.transmission_roi_files_push_button.clicked.connect(
            self._on_load_transmission_roi_files)
        self.transmission_mask_files_push_button.clicked.connect(
            self._on_load_transmission_mask_files)

        # Q Resolution
        self.q_resolution_moderator_file_push_button.clicked.connect(self._on_load_moderator_file)

        self.wavelength_stacked_widget.setCurrentIndex(0)
        self.hide_geometry()

        return True

    def _on_wavelength_step_type_changed(self):
        if self.wavelength_step_type == RangeStepType.RangeLin:
            self.wavelength_stacked_widget.setCurrentIndex(1)
            self.wavelength_step_label.setText(u'Step [\u00c5^-1]')
        elif self.wavelength_step_type == RangeStepType.RangeLog:
            self.wavelength_stacked_widget.setCurrentIndex(1)
            self.wavelength_step_label.setText(u'Step [d\u03BB/\u03BB]')
        elif self.wavelength_step_type == RangeStepType.Log:
            self.wavelength_stacked_widget.setCurrentIndex(0)
            self.wavelength_step_label.setText(u'Step [d\u03BB/\u03BB]')
        elif self.wavelength_step_type == RangeStepType.Lin:
            self.wavelength_stacked_widget.setCurrentIndex(0)
            self.wavelength_step_label.setText(u'Step [\u00c5^-1]')

    def create_data_table(self, show_periods):
        # Delete an already existing table
        if self.data_processor_table:
            self.data_processor_table.setParent(None)

        self.data_processor_table = MantidQt.MantidWidgets.Batch.JobTreeView(
            ["Sample Scatter", "ssp", "Sample Transmission", "stp", "Sample Direct", "sdp",
             "Can Scatter", "csp",
             "Can Transmission", "ctp", "Can Direct", "cdp", "Output Name", "User File",
             "Sample Thickness", "Sample Height", "Sample Width", "Sample Shape",
             "Options"]
            , self.cell(""), self)

        self.data_processor_table.setRootIsDecorated(False)

        row_entry = [''] * 16
        self.add_row(row_entry)
        self._call_settings_listeners(lambda listener: listener.on_row_inserted(0, row_entry))

        self.table_signals = \
            MantidQt.MantidWidgets.Batch.JobTreeViewSignalAdapter(self.data_processor_table, self)
        # The signal adapter subscribes to events from the table
        # and emits signals whenever it is notified.

        if show_periods:
            self.show_period_columns()
        else:
            self.hide_period_columns()

        self.data_processor_widget_layout.addWidget(self.data_processor_table)
        self.table_signals.cellTextChanged.connect(self._data_changed)
        self.table_signals.rowInserted.connect(self._row_inserted)
        self.table_signals.removeRowsRequested.connect(self._remove_rows_requested)
        self.table_signals.copyRowsRequested.connect(self._copy_rows_requested)
        self.table_signals.pasteRowsRequested.connect(self._paste_rows_requested)

    def cell(self, text):
        background_color = 'white'
        border_thickness = 1
        border_color = "black"
        border_opacity = 255
        is_editable = True
        return MantidQt.MantidWidgets.Batch.Cell(text, background_color, border_thickness,
                                                 border_color, border_opacity, is_editable)

    def row(self, path):
        return MantidQt.MantidWidgets.Batch.RowLocation(path)

    def _setup_main_tab(self):
        self.user_file_button.clicked.connect(self._on_user_file_load)
        self.batch_button.clicked.connect(self._on_batch_file_load)

        # Disable the line edit fields. The user should not edit the paths manually.
        # They have to use the button.
        self.user_file_line_edit.setDisabled(True)
        self.batch_line_edit.setDisabled(True)

    def _process_selected_clicked(self):
        """
        Process runs
        """
        self._call_settings_listeners(lambda listener: listener.on_process_selected_clicked())

    def _process_all_clicked(self):
        """
        Process All button clicked
        """
        self._call_settings_listeners(lambda listener: listener.on_process_all_clicked())

    def _load_clicked(self):
        self._call_settings_listeners(lambda listener: listener.on_load_clicked())

    def _processing_finished(self):
        """
        Clean up
        """
        self._call_settings_listeners(lambda listener: listener.on_processing_finished())

    def _data_changed(self, row_location, column, old_value, new_value):
        row = row_location.rowRelativeToParent()
        self._call_settings_listeners(
            lambda listener: listener.on_data_changed(row, column, str(new_value), (old_value)))

    def _row_inserted(self, row_location):
        if row_location.depth() > 1:
            self.data_processor_table.removeRowAt(row_location)
        else:
            index = row_location.rowRelativeToParent()
            row = self.get_row(row_location)
            self._call_settings_listeners(lambda listener: listener.on_row_inserted(index, row))

    def _remove_rows_requested(self, rows):
        rows = [item.rowRelativeToParent() for item in rows]
        self._call_settings_listeners(lambda listener: listener.on_rows_removed(rows))

    def _remove_rows_requested_from_button(self):
        rows = self.get_selected_rows()
        self._call_settings_listeners(lambda listener: listener.on_rows_removed(rows))

    def _copy_rows_requested(self):
        self._call_settings_listeners(lambda listener: listener.on_copy_rows_requested())

    def _erase_rows(self):
        self._call_settings_listeners(lambda listener: listener.on_erase_rows())

    def _cut_rows(self):
        self._call_settings_listeners(lambda listener: listener.on_cut_rows())

    def _paste_rows_requested(self):
        self._call_settings_listeners(lambda listener: listener.on_paste_rows_requested())

    def _instrument_changed(self):
        self._call_settings_listeners(lambda listener: listener.on_instrument_changed())

    def _on_insert_button_pressed(self):
        self._call_settings_listeners(lambda listener: listener.on_insert_row())

<<<<<<< HEAD
    def _on_save_other_button_pressed(self):
        self._call_settings_listeners(lambda listener: listener.on_save_other())
=======
    def _on_compatibility_unchecked(self):
        self._call_settings_listeners(lambda listener: listener.on_compatibility_unchecked())
>>>>>>> bfcd134c

    def _on_help_button_clicked(self):
        pymantidplot.proxies.showCustomInterfaceHelp('ISIS SANS v2')

    def _on_user_file_load(self):
        """
        Load the user file
        """
        # Load the user file
        load_file(self.user_file_line_edit, "*.*", self.__generic_settings, self.__path_key,
                  self.get_user_file_path)

        # Set full user file path for default loading
        set_setting(self.__generic_settings, self.__user_file_key, self.get_user_file_path())

        # Notify presenters
        self._call_settings_listeners(lambda listener: listener.on_user_file_load())

    def set_out_default_user_file(self):
        """
        Load a default user file, called on view set-up
        """
        load_default_file(self.user_file_line_edit, self.__generic_settings, self.__user_file_key)

        if self.get_user_file_path() != "":
            self._call_settings_listeners(lambda listener: listener.on_user_file_load())

    def _on_batch_file_load(self):
        """
        Load the batch file
        """
        load_file(self.batch_line_edit, "*.*", self.__generic_settings, self.__path_key,
                  self.get_batch_file_path)
        self._call_settings_listeners(lambda listener: listener.on_batch_file_load())

    def disable_buttons(self):

        self.process_selected_button.setEnabled(False)
        self.process_all_button.setEnabled(False)
        self.batch_button.setEnabled(False)
        self.user_file_button.setEnabled(False)
        self.manage_directories_button.setEnabled(False)
        self.load_button.setEnabled(False)

    def enable_buttons(self):
        self.process_selected_button.setEnabled(True)
        self.process_all_button.setEnabled(True)
        self.batch_button.setEnabled(True)
        self.user_file_button.setEnabled(True)
        self.manage_directories_button.setEnabled(True)
        self.load_button.setEnabled(True)

    def disable_process_buttons(self):
        self.process_selected_button.setEnabled(False)
        self.process_all_button.setEnabled(False)
        self.load_button.setEnabled(False)

    def enable_process_buttons(self):
        self.process_selected_button.setEnabled(True)
        self.process_all_button.setEnabled(True)
        self.load_button.setEnabled(True)

    def display_message_box(self, title, message, details):
        msg = QMessageBox()
        msg.setIcon(QMessageBox.Warning)

        message_length = len(message)

        # This is to ensure that the QMessage box if wide enough to display nicely.
        msg.setText(10 * ' ' + message + ' ' * (30 - message_length))
        msg.setWindowTitle(title)
        msg.setDetailedText(details)
        msg.setStandardButtons(QMessageBox.Ok)
        msg.setDefaultButton(QMessageBox.Ok)
        msg.setEscapeButton(QMessageBox.Ok)
        msg.exec_()

    def get_user_file_path(self):
        return str(self.user_file_line_edit.text())

    def get_batch_file_path(self):
        return str(self.batch_line_edit.text())

    def set_out_file_directory(self, out_file_directory):
        self.output_directory_location.setText("{}".format(out_file_directory))

    def _on_load_pixel_adjustment_det_1(self):
        load_file(self.pixel_adjustment_det_1_line_edit, "*.*", self.__generic_settings,
                  self.__path_key, self.get_pixel_adjustment_det_1)

    def get_pixel_adjustment_det_1(self):
        return str(self.pixel_adjustment_det_1_line_edit.text())

    def _on_load_pixel_adjustment_det_2(self):
        load_file(self.pixel_adjustment_det_2_line_edit, "*.*", self.__generic_settings,
                  self.__path_key, self.get_pixel_adjustment_det_2)

    def get_pixel_adjustment_det_2(self):
        return str(self.pixel_adjustment_det_2_line_edit.text())

    def _on_load_wavelength_adjustment_det_1(self):
        load_file(self.wavelength_adjustment_det_1_line_edit, "*.*", self.__generic_settings,
                  self.__path_key, self.get_wavelength_adjustment_det_1)

    def get_wavelength_adjustment_det_1(self):
        return str(self.wavelength_adjustment_det_1_line_edit.text())

    def _on_load_wavelength_adjustment_det_2(self):
        load_file(self.wavelength_adjustment_det_2_line_edit, "*.*", self.__generic_settings,
                  self.__path_key, self.get_wavelength_adjustment_det_2)

    def get_wavelength_adjustment_det_2(self):
        return str(self.wavelength_adjustment_det_2_line_edit.text())

    def _on_reduction_mode_selection_has_changed(self):
        selection = self.reduction_mode_combo_box.currentText()
        is_merged = selection == ReductionMode.to_string(ReductionMode.Merged)
        self.merged_settings.setEnabled(is_merged)

    def _on_q_resolution_shape_has_changed(self):
        shape_selection = self.q_resolution_shape_combo_box.currentIndex()
        use_q_resolution = self.q_resolution_group_box.isChecked()
        has_circular_aperture_been_selected = shape_selection == 0

        enable_circular = has_circular_aperture_been_selected and use_q_resolution
        enable_rectangular = not has_circular_aperture_been_selected and use_q_resolution

        self.q_resolution_source_a_line_edit.setEnabled(enable_circular)
        self.q_resolution_sample_a_line_edit.setEnabled(enable_circular)
        self.q_resolution_source_a_label.setEnabled(enable_circular)
        self.q_resolution_sample_a_label.setEnabled(enable_circular)

        self.q_resolution_source_h_line_edit.setEnabled(enable_rectangular)
        self.q_resolution_sample_h_line_edit.setEnabled(enable_rectangular)
        self.q_resolution_source_w_line_edit.setEnabled(enable_rectangular)
        self.q_resolution_sample_w_line_edit.setEnabled(enable_rectangular)
        self.q_resolution_source_h_label.setEnabled(enable_rectangular)
        self.q_resolution_sample_h_label.setEnabled(enable_rectangular)
        self.q_resolution_source_w_label.setEnabled(enable_rectangular)
        self.q_resolution_sample_w_label.setEnabled(enable_rectangular)

    def _on_q_1d_step_type_has_changed(self):
        selection = self.q_1d_step_type_combo_box.currentText()
        is_variable = selection == self.VARIABLE
        self.q_1d_max_line_edit.setEnabled(not is_variable)
        self.q_1d_step_line_edit.setEnabled(not is_variable)
        if is_variable:
            comma_separated_floats_regex_string = "^(\s*[-+]?[0-9]*\.?[0-9]*)(\s*,\s*[-+]?[0-9]*\.?[0-9]*)+\s*$"
            reg_ex = QRegExp(comma_separated_floats_regex_string)
            validator = QRegExpValidator(reg_ex)
            self.q_1d_min_line_edit.setValidator(validator)

            self.q_min_label.setText("Rebin String")
            self.q_step_label.setText(u'Step [\u00c5^-1]')
        else:
            # If rebin string data
            data_q_min = str(self.q_1d_min_line_edit.text())
            if "," in data_q_min:
                self.q_1d_min_line_edit.setText("")
            validator = QDoubleValidator()
            validator.setBottom(0.0)
            self.q_1d_min_line_edit.setValidator(validator)

            label = u"Min [\u00c5^-1]"
            self.q_min_label.setText(label)

            step_label = u'dQ/Q' if u'Log' in selection else u'Step [\u00c5^-1]'
            self.q_step_label.setText(step_label)

    def set_q_resolution_shape_to_rectangular(self, is_rectangular):
        index = 1 if is_rectangular else 0
        self.q_resolution_shape_combo_box.setCurrentIndex(index)

    def _on_fit_selection_has_changed(self):
        fit_selection = self.fit_selection_combo_box.currentIndex()
        use_settings_for_sample_and_can = fit_selection == 0
        # If we use the same settings for the sample and the can, then we don't need the inputs for the can, hence
        # we can hide them, else we need to make sure they are shown.
        if use_settings_for_sample_and_can:
            self.fit_sample_label.setText("Sample and Can")
        else:
            self.fit_sample_label.setText("Sample               ")

        show_can = not use_settings_for_sample_and_can
        self.fit_can_label.setVisible(show_can)
        self.fit_can_use_fit_check_box.setVisible(show_can)
        self.fit_can_fit_type_combo_box.setVisible(show_can)
        self.fit_can_wavelength_combo_box.setVisible(show_can)
        self.fit_can_polynomial_order_spin_box.setVisible(show_can)

    def set_fit_selection(self, use_separate):
        index = 1 if use_separate else 0
        self.fit_selection_combo_box.setCurrentIndex(index)

    def use_same_transmission_fit_setting_for_sample_and_can(self):
        return self.fit_selection_combo_box.currentIndex() == 0

    def _on_transmission_fit_type_has_changed(self):
        # Check the sample settings
        fit_type_sample_as_string = self.fit_sample_fit_type_combo_box.currentText().encode('utf-8')
        fit_type_sample = FitType.from_string(fit_type_sample_as_string)
        is_sample_polynomial = fit_type_sample is FitType.Polynomial
        self.fit_sample_polynomial_order_spin_box.setEnabled(is_sample_polynomial)

        # Check the can settings
        fit_type_can_as_string = self.fit_can_fit_type_combo_box.currentText().encode('utf-8')
        fit_type_can = FitType.from_string(fit_type_can_as_string)
        is_can_polynomial = fit_type_can is FitType.Polynomial
        self.fit_can_polynomial_order_spin_box.setEnabled(is_can_polynomial)

    def _on_transmission_target_has_changed(self):
        use_monitor = self.transmission_target_combo_box.currentIndex() == 0
        use_roi = not use_monitor

        self.transmission_monitor_label.setEnabled(use_monitor)
        self.transmission_monitor_line_edit.setEnabled(use_monitor)
        self.transmission_mn_shift_label.setEnabled(use_monitor)
        self.transmission_mn_shift_line_edit.setEnabled(use_monitor)

        self.transmission_radius_label.setEnabled(use_roi)
        self.transmission_radius_line_edit.setEnabled(use_roi)
        self.transmission_roi_files_label.setEnabled(use_roi)
        self.transmission_roi_files_line_edit.setEnabled(use_roi)
        self.transmission_roi_files_push_button.setEnabled(use_roi)
        self.transmission_mask_files_label.setEnabled(use_roi)
        self.transmission_mask_files_line_edit.setEnabled(use_roi)
        self.transmission_mask_files_push_button.setEnabled(use_roi)

    def get_transmission_roi_files(self):
        return str(self.transmission_roi_files_line_edit.text())

    def _on_load_transmission_roi_files(self):
        load_file(self.transmission_roi_files_line_edit, "*.*", self.__generic_settings,
                  self.__path_key, self.get_transmission_roi_files)

    def get_transmission_mask_files(self):
        return str(self.transmission_mask_files_line_edit.text())

    def _on_load_transmission_mask_files(self):
        load_file(self.transmission_mask_files_line_edit, "*.*", self.__generic_settings,
                  self.__path_key, self.get_transmission_mask_files)

    def get_moderator_file(self):
        return str(self.q_resolution_moderator_file_line_edit.text())

    def _on_load_moderator_file(self):
        load_file(self.q_resolution_moderator_file_line_edit, "*.*", self.__generic_settings,
                  self.__path_key, self.get_moderator_file)

    def get_mask_file(self):
        return str(self.mask_file_input_line_edit.text())

    def show_directory_manager(self):
        MantidQt.API.ManageUserDirectories.openUserDirsDialog(self)

    def _on_load_mask_file(self):
        load_file(self.mask_file_input_line_edit, "*.*", self.__generic_settings,
                  self.__mask_file_input_path_key, self.get_mask_file)

    def _on_mask_file_add(self):
        self._call_settings_listeners(lambda listener: listener.on_mask_file_add())

    def _on_multi_period_selection(self):
        self._call_settings_listeners(
            lambda listener: listener.on_multi_period_selection(self.is_multi_period_view()))

    def _on_sample_geometry_selection(self):
        self._call_settings_listeners(lambda listener: listener.on_sample_geometry_selection(self.is_sample_geometry()))

    def _on_manage_directories(self):
        self._call_settings_listeners(lambda listener: listener.on_manage_directories())

    # ------------------------------------------------------------------------------------------------------------------
    # Elements which can be set and read by the model
    # ------------------------------------------------------------------------------------------------------------------
    def set_instrument_settings(self, instrument):
        if instrument:
            reduction_mode_list = get_reduction_mode_strings_for_gui(instrument)
            self.set_reduction_modes(reduction_mode_list)

            if instrument != SANSInstrument.NoInstrument:
                self._setup_add_runs_page()

    def update_gui_combo_box(self, value, expected_type, combo_box):
        # There are two types of values that can be passed:
        # Lists: we set the combo box to the values in the list
        # expected_type: we set the expected type
        if isinstance(value, list):
            gui_element = getattr(self, combo_box)
            gui_element.clear()
            for element in value:
                self._add_list_element_to_combo_box(gui_element=gui_element, element=element,
                                                    expected_type=expected_type)
        else:
            # Convert the value to the correct GUI string
            if issubclass(value, expected_type):
                gui_element = getattr(self, combo_box)
                self._set_enum_as_element_in_combo_box(gui_element=gui_element, element=value,
                                                       expected_type=expected_type)
            else:
                raise RuntimeError(
                    "Expected an input of type {}, but got {}".format(expected_type, type(value)))

    def _add_list_element_to_combo_box(self, gui_element, element, expected_type=None):
        if expected_type is not None and isclass(element) and issubclass(element, expected_type):
            self._add_enum_as_element_in_combo_box(gui_element=gui_element, element=element,
                                                   expected_type=expected_type)
        else:
            gui_element.addItem(element)

    @staticmethod
    def _set_enum_as_element_in_combo_box(gui_element, element, expected_type):
        value_as_string = expected_type.to_string(element)
        index = gui_element.findText(value_as_string)
        if index != -1:
            gui_element.setCurrentIndex(index)

    def _add_enum_as_element_in_combo_box(self, gui_element, element, expected_type):
        value_as_string = expected_type.to_string(element)
        gui_element.addItem(value_as_string)

    def get_simple_line_edit_field(self, expected_type, line_edit):
        gui_element = getattr(self, line_edit)
        value_as_string = gui_element.text()
        return expected_type(value_as_string) if value_as_string else None

    def update_simple_line_edit_field(self, line_edit, value):
        if value:
            gui_element = getattr(self, line_edit)
            gui_element.setText(str(value))

    def is_multi_period_view(self):
        return self.multi_period_check_box.isChecked()

    def set_multi_period_view_mode(self, mode):
        self.multi_period_check_box.setChecked(mode)

    def is_sample_geometry(self):
        return self.sample_geometry_checkbox.isChecked()

    def set_sample_geometry_mode(self, mode):
        self.sample_geometry_checkbox.setChecked(mode)

    # $$$$$$$$$$$$$$$$$$$$$$$$$$$$$$$$$$$$$$$$$$$$$$$$$$$$$$$$$$$$$$$$$$$$$$$$$$$$$$$$$$$$$$$$$$$$$$$$$$$$$$$$$$$$$$$$$$
    # $$$$$$$$$$$$$$$$$$$$$$$$$$$$$$$$$$$$$$$$$$$$$$$$$$$$$$$$$$$$$$$$$$$$$$$$$$$$$$$$$$$$$$$$$$$$$$$$$$$$$$$$$$$$$$$$$$
    # START ACCESSORS
    # $$$$$$$$$$$$$$$$$$$$$$$$$$$$$$$$$$$$$$$$$$$$$$$$$$$$$$$$$$$$$$$$$$$$$$$$$$$$$$$$$$$$$$$$$$$$$$$$$$$$$$$$$$$$$$$$$$
    # $$$$$$$$$$$$$$$$$$$$$$$$$$$$$$$$$$$$$$$$$$$$$$$$$$$$$$$$$$$$$$$$$$$$$$$$$$$$$$$$$$$$$$$$$$$$$$$$$$$$$$$$$$$$$$$$$$

    # ==================================================================================================================
    # ==================================================================================================================
    # FRONT TAB
    # ==================================================================================================================
    # ==================================================================================================================

    # -----------------------------------------------------------------
    # Save Options
    # -----------------------------------------------------------------
    @property
    def save_types(self):
        checked_save_types = []
        if self.can_sas_checkbox.isChecked():
            checked_save_types.append(SaveType.CanSAS)
        if self.nx_can_sas_checkbox.isChecked():
            checked_save_types.append(SaveType.NXcanSAS)
        if self.rkh_checkbox.isChecked():
            checked_save_types.append(SaveType.RKH)
        return checked_save_types

    @save_types.setter
    def save_types(self, values):
        for value in values:
            if value is SaveType.CanSAS:
                self.can_sas_checkbox.setChecked(True)
            elif value is SaveType.NXcanSAS:
                self.nx_can_sas_checkbox.setChecked(True)
            elif value is SaveType.RKH:
                self.rkh_checkbox.setChecked(True)

    @property
    def zero_error_free(self):
        return self.save_zero_error_free.isChecked()

    @zero_error_free.setter
    def zero_error_free(self, value):
        self.save_zero_error_free.setChecked(value)

    @property
    def save_can(self):
        return self.save_can_checkBox.isChecked()

    @save_can.setter
    def save_can(self, value):
        self.save_can_checkBox.setChecked(value)

    @property
    def progress_bar_minimum(self):
        return self.batch_progress_bar.minimum()

    @progress_bar_minimum.setter
    def progress_bar_minimum(self, value):
        self.batch_progress_bar.setMinimum(value)

    @property
    def progress_bar_maximum(self):
        return self.batch_progress_bar.maximum()

    @progress_bar_maximum.setter
    def progress_bar_maximum(self, value):
        self.batch_progress_bar.setMaximum(value)

    @property
    def progress_bar_value(self):
        return self.batch_progress_bar.value()

    @progress_bar_value.setter
    def progress_bar_value(self, progress):
        self.batch_progress_bar.setValue(progress)

    # -----------------------------------------------------------------
    # Global options
    # -----------------------------------------------------------------
    @property
    def use_optimizations(self):
        return self.use_optimizations_checkbox.isChecked()

    @use_optimizations.setter
    def use_optimizations(self, value):
        self.use_optimizations_checkbox.setChecked(value)

    @property
    def plot_results(self):
        return self.plot_results_checkbox.isChecked()

    @plot_results.setter
    def plot_results(self, value):
        self.plot_results_checkbox.setChecked(value)

    @property
    def output_mode(self):
        if self.output_mode_memory_radio_button.isChecked():
            return OutputMode.PublishToADS
        elif self.output_mode_file_radio_button.isChecked():
            return OutputMode.SaveToFile
        elif self.output_mode_both_radio_button.isChecked():
            return OutputMode.Both
        else:
            self.gui_logger.warning(
                "The output format was not specified. Defaulting to saving to memory only.")
            return OutputMode.PublishToADS

    @output_mode.setter
    def output_mode(self, value):
        if value is OutputMode.PublishToADS:
            self.output_mode_memory_radio_button.setChecked(True)
        elif value is OutputMode.SaveToFile:
            self.output_mode_file_radio_button.setChecked(True)
        elif value is OutputMode.Both:
            self.output_mode_both_radio_button.setCheck(True)

    @property
    def compatibility_mode(self):
        return self.event_binning_group_box.isChecked()

    @compatibility_mode.setter
    def compatibility_mode(self, value):
        self.event_binning_group_box.setChecked(value)
        if not value:
            self._on_compatibility_unchecked()

    @property
    def show_transmission(self):
        return self.show_transmission_view.isChecked()

    @show_transmission.setter
    def show_transmission(self, value):
        self.show_transmission_view.setChecked(value)

    @property
    def instrument(self):
        return get_instrument_from_gui_selection(self.instrument_type.text())

    @instrument.setter
    def instrument(self, value):
        instrument_string = SANSInstrument.to_string(value)
        self.instrument_type.setText("{}".format(instrument_string))
        self._instrument_changed()

    # ==================================================================================================================
    # ==================================================================================================================
    # General TAB
    # ==================================================================================================================
    # ==================================================================================================================

    # ------------------------------------------------------------------------------------------------------------------
    # General group
    # ------------------------------------------------------------------------------------------------------------------
    @property
    def reduction_dimensionality(self):
        return ReductionDimensionality.OneDim if self.reduction_dimensionality_1D.isChecked() \
            else ReductionDimensionality.TwoDim

    @reduction_dimensionality.setter
    def reduction_dimensionality(self, value):
        is_1d = value is ReductionDimensionality.OneDim
        self.reduction_dimensionality_1D.setChecked(is_1d)
        self.reduction_dimensionality_2D.setChecked(not is_1d)

    @property
    def reduction_mode(self):
        reduction_mode_as_string = self.reduction_mode_combo_box.currentText()
        return get_reduction_mode_from_gui_selection(reduction_mode_as_string)

    @reduction_mode.setter
    def reduction_mode(self, value):
        # There are two types of values that can be passed:
        # String: we look for string and we set it
        # Convert the value to the correct GUI string

        # Set the correct selection of reduction modes which are available
        reduction_mode_list = get_reduction_mode_strings_for_gui(self.instrument)
        self.set_reduction_modes(reduction_mode_list)

        reduction_mode_as_string = get_string_for_gui_from_reduction_mode(value, self.instrument)
        if reduction_mode_as_string:
            index = self.reduction_mode_combo_box.findText(reduction_mode_as_string)
            if index != -1:
                self.reduction_mode_combo_box.setCurrentIndex(index)

    def set_reduction_modes(self, reduction_mode_list):
        current_index = self.reduction_mode_combo_box.currentIndex()
        self.reduction_mode_combo_box.clear()
        for element in reduction_mode_list:
            self.reduction_mode_combo_box.addItem(element)
        if current_index != -1:
            self.reduction_mode_combo_box.setCurrentIndex(current_index)

    @property
    def merge_scale(self):
        return self.get_simple_line_edit_field(line_edit="merged_scale_line_edit",
                                               expected_type=float)

    @merge_scale.setter
    def merge_scale(self, value):
        if value is not None:
            self.update_simple_line_edit_field(line_edit="merged_scale_line_edit", value=value)

    @property
    def merge_shift(self):
        return self.get_simple_line_edit_field(line_edit="merged_shift_line_edit",
                                               expected_type=float)

    @merge_shift.setter
    def merge_shift(self, value):
        if value is not None:
            self.update_simple_line_edit_field(line_edit="merged_shift_line_edit", value=value)

    @property
    def merge_scale_fit(self):
        return self.merged_scale_use_fit_check_box.isChecked()

    @merge_scale_fit.setter
    def merge_scale_fit(self, value):
        self.merged_scale_use_fit_check_box.setChecked(value)

    @property
    def merge_shift_fit(self):
        return self.merged_shift_use_fit_check_box.isChecked()

    @merge_shift_fit.setter
    def merge_shift_fit(self, value):
        self.merged_shift_use_fit_check_box.setChecked(value)

    @property
    def merge_q_range_start(self):
        return self.get_simple_line_edit_field(line_edit="merged_q_range_start_line_edit",
                                               expected_type=float)

    @merge_q_range_start.setter
    def merge_q_range_start(self, value):
        if value is not None:
            self.update_simple_line_edit_field(line_edit="merged_q_range_start_line_edit",
                                               value=value)

    @property
    def merge_q_range_stop(self):
        return self.get_simple_line_edit_field(line_edit="merged_q_range_stop_line_edit",
                                               expected_type=float)

    @merge_q_range_stop.setter
    def merge_q_range_stop(self, value):
        if value is not None:
            self.update_simple_line_edit_field(line_edit="merged_q_range_stop_line_edit",
                                               value=value)

    @property
    def merge_mask(self):
        return self.merge_mask_check_box.isChecked()

    @merge_mask.setter
    def merge_mask(self, value):
        self.merge_mask_check_box.setChecked(value)

    @property
    def merge_max(self):
        return self.get_simple_line_edit_field(line_edit="merged_max_line_edit",
                                               expected_type=float)

    @merge_max.setter
    def merge_max(self, value):
        if value is not None:
            self.update_simple_line_edit_field(line_edit="merged_max_line_edit", value=value)

    @property
    def merge_min(self):
        return self.get_simple_line_edit_field(line_edit="merged_min_line_edit",
                                               expected_type=float)

    @merge_min.setter
    def merge_min(self, value):
        if value is not None:
            self.update_simple_line_edit_field(line_edit="merged_min_line_edit", value=value)

    # ------------------------------------------------------------------------------------------------------------------
    # Event slices group
    # ------------------------------------------------------------------------------------------------------------------
    @property
    def event_slices(self):
        return str(self.slice_event_line_edit.text())

    @event_slices.setter
    def event_slices(self, value):
        self.slice_event_line_edit.setText(value)

    # ------------------------------------------------------------------------------------------------------------------
    # Event slices group
    # ------------------------------------------------------------------------------------------------------------------
    @property
    def event_binning(self):
        return str(self.event_binning_line_edit.text())

    @event_binning.setter
    def event_binning(self, value):
        self.event_binning_line_edit.setText(value)

    # ------------------------------------------------------------------------------------------------------------------
    # Wavelength Group
    # ------------------------------------------------------------------------------------------------------------------
    @property
    def wavelength_step_type(self):
        step_type_as_string = self.wavelength_step_type_combo_box.currentText().encode('utf-8')
        return RangeStepType.from_string(step_type_as_string)

    @wavelength_step_type.setter
    def wavelength_step_type(self, value):
        self.update_gui_combo_box(value=value, expected_type=RangeStepType,
                                  combo_box="wavelength_step_type_combo_box")

    @property
    def wavelength_min(self):
        return self.get_simple_line_edit_field(line_edit="wavelength_min_line_edit",
                                               expected_type=float)

    @wavelength_min.setter
    def wavelength_min(self, value):
        self.update_simple_line_edit_field(line_edit="wavelength_min_line_edit", value=value)

    @property
    def wavelength_max(self):
        return self.get_simple_line_edit_field(line_edit="wavelength_max_line_edit",
                                               expected_type=float)

    @wavelength_max.setter
    def wavelength_max(self, value):
        self.update_simple_line_edit_field(line_edit="wavelength_max_line_edit", value=value)

    @property
    def wavelength_step(self):
        return self.get_simple_line_edit_field(line_edit="wavelength_step_line_edit",
                                               expected_type=float)

    @wavelength_step.setter
    def wavelength_step(self, value):
        self.update_simple_line_edit_field(line_edit="wavelength_step_line_edit", value=value)

    @property
    def wavelength_range(self):
        return str(self.wavelength_slices_line_edit.text())

    @wavelength_range.setter
    def wavelength_range(self, value):
        self.wavelength_slices.setText(value)

    # ------------------------------------------------------------------------------------------------------------------
    # Scale Group
    # ------------------------------------------------------------------------------------------------------------------
    @property
    def absolute_scale(self):
        return self.get_simple_line_edit_field(line_edit="absolute_scale_line_edit",
                                               expected_type=float)

    @absolute_scale.setter
    def absolute_scale(self, value):
        self.update_simple_line_edit_field(line_edit="absolute_scale_line_edit", value=value)

    @property
    def z_offset(self):
        return self.get_simple_line_edit_field(line_edit="z_offset_line_edit", expected_type=float)

    @z_offset.setter
    def z_offset(self, value):
        self.update_simple_line_edit_field(line_edit="z_offset_line_edit", value=value)

    # ==================================================================================================================
    # ==================================================================================================================
    # ADJUSTMENT TAB
    # ==================================================================================================================
    # ==================================================================================================================

    # ------------------------------------------------------------------------------------------------------------------
    # Monitor normalization
    # ------------------------------------------------------------------------------------------------------------------
    @property
    def normalization_incident_monitor(self):
        return self.get_simple_line_edit_field(line_edit="monitor_normalization_line_edit",
                                               expected_type=int)

    @normalization_incident_monitor.setter
    def normalization_incident_monitor(self, value):
        self.update_simple_line_edit_field(line_edit="monitor_normalization_line_edit", value=value)

    @property
    def normalization_interpolate(self):
        return self.monitor_normalization_interpolating_rebin_check_box.isChecked()

    @normalization_interpolate.setter
    def normalization_interpolate(self, value):
        self.monitor_normalization_interpolating_rebin_check_box.setChecked(value)

    # ------------------------------------------------------------------------------------------------------------------
    # Transmission
    # ------------------------------------------------------------------------------------------------------------------
    @property
    def transmission_incident_monitor(self):
        return self.get_simple_line_edit_field(line_edit="transmission_line_edit",
                                               expected_type=int)

    @transmission_incident_monitor.setter
    def transmission_incident_monitor(self, value):
        self.update_simple_line_edit_field(line_edit="transmission_line_edit", value=value)

    @property
    def transmission_interpolate(self):
        return self.transmission_interpolating_rebin_check_box.isChecked()

    @transmission_interpolate.setter
    def transmission_interpolate(self, value):
        self.transmission_interpolating_rebin_check_box.setChecked(value)

    @property
    def transmission_roi_files(self):
        return self.get_simple_line_edit_field(line_edit="transmission_roi_files_line_edit",
                                               expected_type=str)

    @transmission_roi_files.setter
    def transmission_roi_files(self, value):
        self.update_simple_line_edit_field(line_edit="transmission_roi_files_line_edit",
                                           value=value)

    @property
    def transmission_mask_files(self):
        return self.get_simple_line_edit_field(line_edit="transmission_mask_files_line_edit",
                                               expected_type=str)

    @transmission_mask_files.setter
    def transmission_mask_files(self, value):
        self.update_simple_line_edit_field(line_edit="transmission_mask_files_line_edit",
                                           value=value)

    @property
    def transmission_radius(self):
        return self.get_simple_line_edit_field(line_edit="transmission_radius_line_edit",
                                               expected_type=float)

    @transmission_radius.setter
    def transmission_radius(self, value):
        self.update_simple_line_edit_field(line_edit="transmission_radius_line_edit", value=value)

    @property
    def transmission_monitor(self):
        return self.get_simple_line_edit_field(line_edit="transmission_monitor_line_edit",
                                               expected_type=int)

    @transmission_monitor.setter
    def transmission_monitor(self, value):
        self.update_simple_line_edit_field(line_edit="transmission_monitor_line_edit", value=value)

    @property
    def transmission_mn_shift(self):
        return self.get_simple_line_edit_field(line_edit="transmission_mn_shift_line_edit",
                                               expected_type=float)

    @transmission_mn_shift.setter
    def transmission_mn_shift(self, value):
        self.update_simple_line_edit_field(line_edit="transmission_mn_shift_line_edit", value=value)

    # ------------------------------------------------------------------------------------------------------------------
    # Transmission fit
    # ------------------------------------------------------------------------------------------------------------------
    @property
    def transmission_sample_use_fit(self):
        return self.fit_sample_use_fit_check_box.isChecked()

    @transmission_sample_use_fit.setter
    def transmission_sample_use_fit(self, value):
        self.fit_sample_use_fit_check_box.setChecked(value)

    @property
    def transmission_can_use_fit(self):
        return self.fit_can_use_fit_check_box.isChecked()

    @transmission_can_use_fit.setter
    def transmission_can_use_fit(self, value):
        self.fit_can_use_fit_check_box.setChecked(value)

    @property
    def transmission_sample_fit_type(self):
        fit_type_as_string = self.fit_sample_fit_type_combo_box.currentText().encode('utf-8')
        return FitType.from_string(fit_type_as_string)

    @transmission_sample_fit_type.setter
    def transmission_sample_fit_type(self, value):
        if value is None:
            self.fit_sample_fit_type_combo_box.setCurrentIndex(0)
        else:
            self.update_gui_combo_box(value=value, expected_type=FitType,
                                      combo_box="fit_sample_fit_type_combo_box")

    @property
    def transmission_can_fit_type(self):
        fit_type_as_string = self.fit_can_fit_type_combo_box.currentText().encode('utf-8')
        return FitType.from_string(fit_type_as_string)

    @transmission_can_fit_type.setter
    def transmission_can_fit_type(self, value):
        if value is None:
            self.fit_sample_fit_type_combo_box.setCurrentIndex(0)
        else:
            self.update_gui_combo_box(value=value, expected_type=FitType,
                                      combo_box="fit_can_fit_type_combo_box")

    @staticmethod
    def _set_polynomial_order(spin_box, value):
        minimum = spin_box.minimum()
        maximum = spin_box.maximum()
        if value < minimum or value > maximum:
            raise ValueError("The value for the polynomial order {} has "
                             "to be in the range of {} and {}".format(value, minimum, maximum))
        spin_box.setValue(value)

    @property
    def transmission_sample_polynomial_order(self):
        return self.fit_sample_polynomial_order_spin_box.value()

    @transmission_sample_polynomial_order.setter
    def transmission_sample_polynomial_order(self, value):
        self._set_polynomial_order(spin_box=self.fit_sample_polynomial_order_spin_box, value=value)

    @property
    def transmission_can_polynomial_order(self):
        return self.fit_can_polynomial_order_spin_box.value()

    @transmission_can_polynomial_order.setter
    def transmission_can_polynomial_order(self, value):
        self._set_polynomial_order(spin_box=self.fit_can_polynomial_order_spin_box, value=value)

    @property
    def transmission_sample_wavelength_min(self):
        return self.get_simple_line_edit_field(line_edit="fit_sample_wavelength_min_line_edit",
                                               expected_type=float)

    @transmission_sample_wavelength_min.setter
    def transmission_sample_wavelength_min(self, value):
        self.update_simple_line_edit_field(line_edit="fit_sample_wavelength_min_line_edit",
                                           value=value)

    @property
    def transmission_sample_wavelength_max(self):
        return self.get_simple_line_edit_field(line_edit="fit_sample_wavelength_max_line_edit",
                                               expected_type=float)

    @transmission_sample_wavelength_max.setter
    def transmission_sample_wavelength_max(self, value):
        self.update_simple_line_edit_field(line_edit="fit_sample_wavelength_max_line_edit",
                                           value=value)

    @property
    def transmission_can_wavelength_min(self):
        return self.get_simple_line_edit_field(line_edit="fit_can_wavelength_min_line_edit",
                                               expected_type=float)

    @transmission_can_wavelength_min.setter
    def transmission_can_wavelength_min(self, value):
        self.update_simple_line_edit_field(line_edit="fit_can_wavelength_min_line_edit",
                                           value=value)

    @property
    def transmission_can_wavelength_max(self):
        return self.get_simple_line_edit_field(line_edit="fit_can_wavelength_max_line_edit",
                                               expected_type=float)

    @transmission_can_wavelength_max.setter
    def transmission_can_wavelength_max(self, value):
        self.update_simple_line_edit_field(line_edit="fit_can_wavelength_max_line_edit",
                                           value=value)

    @property
    def transmission_sample_use_wavelength(self):
        return self.fit_sample_wavelength_combo_box.isChecked()

    @transmission_sample_use_wavelength.setter
    def transmission_sample_use_wavelength(self, value):
        self.fit_sample_wavelength_combo_box.setChecked(value)

    @property
    def transmission_can_use_wavelength(self):
        return self.fit_can_wavelength_combo_box.isChecked()

    @transmission_can_use_wavelength.setter
    def transmission_can_use_wavelength(self, value):
        self.fit_can_wavelength_combo_box.setChecked(value)

    # ------------------------------------------------------------------------------------------------------------------
    # Wavelength- and pixel-adjustment files
    # ------------------------------------------------------------------------------------------------------------------
    @property
    def pixel_adjustment_det_1(self):
        return self.get_simple_line_edit_field(line_edit="pixel_adjustment_det_1_line_edit",
                                               expected_type=str)

    @pixel_adjustment_det_1.setter
    def pixel_adjustment_det_1(self, value):
        self.update_simple_line_edit_field(line_edit="pixel_adjustment_det_1_line_edit",
                                           value=value)

    @property
    def pixel_adjustment_det_2(self):
        return self.get_simple_line_edit_field(line_edit="pixel_adjustment_det_2_line_edit",
                                               expected_type=str)

    @pixel_adjustment_det_2.setter
    def pixel_adjustment_det_2(self, value):
        self.update_simple_line_edit_field(line_edit="pixel_adjustment_det_2_line_edit",
                                           value=value)

    @property
    def wavelength_adjustment_det_1(self):
        return self.get_simple_line_edit_field(line_edit="wavelength_adjustment_det_1_line_edit",
                                               expected_type=str)

    @wavelength_adjustment_det_1.setter
    def wavelength_adjustment_det_1(self, value):
        self.update_simple_line_edit_field(line_edit="wavelength_adjustment_det_1_line_edit",
                                           value=value)

    @property
    def wavelength_adjustment_det_2(self):
        return self.get_simple_line_edit_field(line_edit="wavelength_adjustment_det_2_line_edit",
                                               expected_type=str)

    @wavelength_adjustment_det_2.setter
    def wavelength_adjustment_det_2(self, value):
        self.update_simple_line_edit_field(line_edit="wavelength_adjustment_det_2_line_edit",
                                           value=value)

    # ==================================================================================================================
    # ==================================================================================================================
    # Q TAB
    # ==================================================================================================================
    # ==================================================================================================================

    # ------------------------------------------------------------------------------------------------------------------
    # Q limit
    # ------------------------------------------------------------------------------------------------------------------
    @property
    def q_1d_min_or_rebin_string(self):
        gui_element = self.q_1d_min_line_edit
        value_as_string = gui_element.text()
        if not value_as_string:
            return None
        try:
            value = float(value_as_string)
        except ValueError:
            value = value_as_string.encode('utf-8')
        return value

    @q_1d_min_or_rebin_string.setter
    def q_1d_min_or_rebin_string(self, value):
        self.update_simple_line_edit_field(line_edit="q_1d_min_line_edit", value=value)

    @property
    def q_1d_max(self):
        return self.get_simple_line_edit_field(line_edit="q_1d_max_line_edit", expected_type=float)

    @q_1d_max.setter
    def q_1d_max(self, value):
        self.update_simple_line_edit_field(line_edit="q_1d_max_line_edit", value=value)

    @property
    def q_1d_step(self):
        return self.get_simple_line_edit_field(line_edit="q_1d_step_line_edit", expected_type=float)

    @q_1d_step.setter
    def q_1d_step(self, value):
        self.update_simple_line_edit_field(line_edit="q_1d_step_line_edit", value=value)

    @property
    def q_1d_step_type(self):
        q_1d_step_type_as_string = self.q_1d_step_type_combo_box.currentText().encode('utf-8')
        # Hedge for trying to read out
        try:
            return RangeStepType.from_string(q_1d_step_type_as_string)
        except RuntimeError:
            return None

    @q_1d_step_type.setter
    def q_1d_step_type(self, value):
        if value is None:
            # Set to the default
            self.q_1d_step_type_combo_box.setCurrentIndex(0)
        else:
            self.update_gui_combo_box(value=value, expected_type=RangeStepType,
                                      combo_box="q_1d_step_type_combo_box")
            # Set the list
            if isinstance(value, list):
                gui_element = self.q_1d_step_type_combo_box
                gui_element.clear()
                value.append(self.VARIABLE)
                for element in value:
                    self._add_list_element_to_combo_box(gui_element=gui_element, element=element,
                                                        expected_type=RangeStepType)
            else:
                gui_element = getattr(self, "q_1d_step_type_combo_box")
                if issubclass(value, RangeStepType):
                    self._set_enum_as_element_in_combo_box(gui_element=gui_element, element=value,
                                                           expected_type=RangeStepType)
                else:
                    index = gui_element.findText(value)
                    if index != -1:
                        gui_element.setCurrentIndex(index)

    @property
    def q_xy_max(self):
        return self.get_simple_line_edit_field(line_edit="q_xy_max_line_edit", expected_type=float)

    @q_xy_max.setter
    def q_xy_max(self, value):
        self.update_simple_line_edit_field(line_edit="q_xy_max_line_edit", value=value)

    @property
    def q_xy_step(self):
        return self.get_simple_line_edit_field(line_edit="q_xy_step_line_edit", expected_type=float)

    @q_xy_step.setter
    def q_xy_step(self, value):
        self.update_simple_line_edit_field(line_edit="q_xy_step_line_edit", value=value)

    @property
    def q_xy_step_type(self):
        q_xy_step_type_as_string = self.q_xy_step_type_combo_box.currentText().encode('utf-8')
        try:
            return RangeStepType.from_string(q_xy_step_type_as_string)
        except RuntimeError:
            return None

    @q_xy_step_type.setter
    def q_xy_step_type(self, value):
        if value is None:
            # Set to the default
            self.q_xy_step_type_combo_box.setCurrentIndex(0)
        else:
            self.update_gui_combo_box(value=value, expected_type=RangeStepType,
                                      combo_box="q_xy_step_type_combo_box")

    # ------------------------------------------------------------------------------------------------------------------
    # Gravity
    # ------------------------------------------------------------------------------------------------------------------
    @property
    def gravity_extra_length(self):
        return self.get_simple_line_edit_field(line_edit="gravity_extra_length_line_edit",
                                               expected_type=float)

    @gravity_extra_length.setter
    def gravity_extra_length(self, value):
        self.update_simple_line_edit_field(line_edit="gravity_extra_length_line_edit", value=value)

    @property
    def gravity_on_off(self):
        return self.gravity_group_box.isChecked()

    @gravity_on_off.setter
    def gravity_on_off(self, value):
        self.gravity_group_box.setChecked(value)

    # ------------------------------------------------------------------------------------------------------------------
    # Q Resolution
    # ------------------------------------------------------------------------------------------------------------------
    def _get_q_resolution_aperture(self, current_index, line_edit):
        if self.q_resolution_shape_combo_box.currentIndex() == current_index:
            return self.get_simple_line_edit_field(line_edit=line_edit, expected_type=float)
        else:
            return ""

    @property
    def use_q_resolution(self):
        return self.q_resolution_group_box.isChecked()

    @use_q_resolution.setter
    def use_q_resolution(self, value):
        self.q_resolution_group_box.setChecked(value)

    @property
    def q_resolution_source_a(self):
        # We expected a current index 0 (since this is a circular aperture)
        return self._get_q_resolution_aperture(current_index=0,
                                               line_edit="q_resolution_source_a_line_edit")

    @q_resolution_source_a.setter
    def q_resolution_source_a(self, value):
        self.update_simple_line_edit_field(line_edit="q_resolution_source_a_line_edit", value=value)

    @property
    def q_resolution_sample_a(self):
        return self._get_q_resolution_aperture(current_index=0,
                                               line_edit="q_resolution_sample_a_line_edit")

    @q_resolution_sample_a.setter
    def q_resolution_sample_a(self, value):
        self.update_simple_line_edit_field(line_edit="q_resolution_sample_a_line_edit", value=value)

    @property
    def q_resolution_source_h(self):
        return self._get_q_resolution_aperture(current_index=1,
                                               line_edit="q_resolution_source_h_line_edit")

    @q_resolution_source_h.setter
    def q_resolution_source_h(self, value):
        self.update_simple_line_edit_field(line_edit="q_resolution_source_h_line_edit", value=value)

    @property
    def q_resolution_sample_h(self):
        return self._get_q_resolution_aperture(current_index=1,
                                               line_edit="q_resolution_sample_h_line_edit")

    @q_resolution_sample_h.setter
    def q_resolution_sample_h(self, value):
        self.update_simple_line_edit_field(line_edit="q_resolution_sample_h_line_edit", value=value)

    @property
    def q_resolution_source_w(self):
        return self._get_q_resolution_aperture(current_index=1,
                                               line_edit="q_resolution_source_w_line_edit")

    @q_resolution_source_w.setter
    def q_resolution_source_w(self, value):
        self.update_simple_line_edit_field(line_edit="q_resolution_source_w_line_edit", value=value)

    @property
    def q_resolution_sample_w(self):
        return self._get_q_resolution_aperture(current_index=1,
                                               line_edit="q_resolution_sample_w_line_edit")

    @q_resolution_sample_w.setter
    def q_resolution_sample_w(self, value):
        self.update_simple_line_edit_field(line_edit="q_resolution_sample_w_line_edit", value=value)

    @property
    def q_resolution_delta_r(self):
        return self.get_simple_line_edit_field(line_edit="q_resolution_delta_r_line_edit",
                                               expected_type=float)

    @q_resolution_delta_r.setter
    def q_resolution_delta_r(self, value):
        self.update_simple_line_edit_field(line_edit="q_resolution_delta_r_line_edit", value=value)

    @property
    def q_resolution_collimation_length(self):
        return self.get_simple_line_edit_field(
            line_edit="q_resolution_collimation_length_line_edit",
            expected_type=float)

    @q_resolution_collimation_length.setter
    def q_resolution_collimation_length(self, value):
        self.update_simple_line_edit_field(line_edit="q_resolution_collimation_length_line_edit",
                                           value=value)

    @property
    def q_resolution_moderator_file(self):
        return self.get_simple_line_edit_field(line_edit="q_resolution_moderator_file_line_edit",
                                               expected_type=str)

    @q_resolution_moderator_file.setter
    def q_resolution_moderator_file(self, value):
        self.update_simple_line_edit_field(line_edit="q_resolution_moderator_file_line_edit",
                                           value=value)

    @property
    def r_cut(self):
        return self.get_simple_line_edit_field(line_edit="r_cut_line_edit",
                                               expected_type=float)

    @r_cut.setter
    def r_cut(self, value):
        self.update_simple_line_edit_field(line_edit="r_cut_line_edit", value=value)

    @property
    def w_cut(self):
        return self.get_simple_line_edit_field(line_edit="w_cut_line_edit",
                                               expected_type=float)

    @w_cut.setter
    def w_cut(self, value):
        self.update_simple_line_edit_field(line_edit="w_cut_line_edit", value=value)

    # ==================================================================================================================
    # ==================================================================================================================
    # MASK TAB
    # ==================================================================================================================
    # ==================================================================================================================

    # ------------------------------------------------------------------------------------------------------------------
    # Phi Limit
    # ------------------------------------------------------------------------------------------------------------------
    @property
    def phi_limit_min(self):
        return self.get_simple_line_edit_field(line_edit="phi_limit_min_line_edit",
                                               expected_type=float)

    @phi_limit_min.setter
    def phi_limit_min(self, value):
        self.update_simple_line_edit_field(line_edit="phi_limit_min_line_edit", value=value)

    @property
    def phi_limit_max(self):
        return self.get_simple_line_edit_field(line_edit="phi_limit_max_line_edit",
                                               expected_type=float)

    @phi_limit_max.setter
    def phi_limit_max(self, value):
        self.update_simple_line_edit_field(line_edit="phi_limit_max_line_edit", value=value)

    @property
    def phi_limit_use_mirror(self):
        return self.phi_limit_use_mirror_check_box.isChecked()

    @phi_limit_use_mirror.setter
    def phi_limit_use_mirror(self, value):
        self.phi_limit_use_mirror_check_box.setChecked(value)

    # ------------------------------------------------------------------------------------------------------------------
    # Radius Limit
    # ------------------------------------------------------------------------------------------------------------------
    @property
    def radius_limit_min(self):
        return self.get_simple_line_edit_field(line_edit="radius_limit_min_line_edit",
                                               expected_type=float)

    @radius_limit_min.setter
    def radius_limit_min(self, value):
        self.update_simple_line_edit_field(line_edit="radius_limit_min_line_edit", value=value)

    @property
    def radius_limit_max(self):
        return self.get_simple_line_edit_field(line_edit="radius_limit_max_line_edit",
                                               expected_type=float)

    @radius_limit_max.setter
    def radius_limit_max(self, value):
        self.update_simple_line_edit_field(line_edit="radius_limit_max_line_edit", value=value)

    # $$$$$$$$$$$$$$$$$$$$$$$$$$$$$$$$$$$$$$$$$$$$$$$$$$$$$$$$$$$$$$$$$$$$$$$$$$$$$$$$$$$$$$$$$$$$$$$$$$$$$$$$$$$$$$$$$$
    # $$$$$$$$$$$$$$$$$$$$$$$$$$$$$$$$$$$$$$$$$$$$$$$$$$$$$$$$$$$$$$$$$$$$$$$$$$$$$$$$$$$$$$$$$$$$$$$$$$$$$$$$$$$$$$$$$$
    # END ACCESSORS
    # $$$$$$$$$$$$$$$$$$$$$$$$$$$$$$$$$$$$$$$$$$$$$$$$$$$$$$$$$$$$$$$$$$$$$$$$$$$$$$$$$$$$$$$$$$$$$$$$$$$$$$$$$$$$$$$$$$
    # $$$$$$$$$$$$$$$$$$$$$$$$$$$$$$$$$$$$$$$$$$$$$$$$$$$$$$$$$$$$$$$$$$$$$$$$$$$$$$$$$$$$$$$$$$$$$$$$$$$$$$$$$$$$$$$$$$

    def _attach_validators(self):
        # Setup the list of validators
        double_validator = QDoubleValidator()
        positive_double_validator = QDoubleValidator()
        positive_double_validator.setBottom(0.0)
        positive_integer_validator = QIntValidator()
        positive_integer_validator.setBottom(1)

        # -------------------------------
        # General tab
        # -------------------------------
        self.merged_shift_line_edit.setValidator(double_validator)
        self.merged_scale_line_edit.setValidator(double_validator)
        self.merged_q_range_start_line_edit.setValidator(double_validator)
        self.merged_q_range_stop_line_edit.setValidator(double_validator)
        self.merged_max_line_edit.setValidator(double_validator)
        self.merged_min_line_edit.setValidator(double_validator)

        self.wavelength_min_line_edit.setValidator(positive_double_validator)
        self.wavelength_max_line_edit.setValidator(positive_double_validator)
        self.wavelength_step_line_edit.setValidator(positive_double_validator)

        self.absolute_scale_line_edit.setValidator(double_validator)
        self.z_offset_line_edit.setValidator(double_validator)

        # --------------------------------
        # Adjustment tab
        # --------------------------------
        self.monitor_normalization_line_edit.setValidator(positive_integer_validator)
        self.transmission_line_edit.setValidator(positive_integer_validator)
        self.transmission_monitor_line_edit.setValidator(positive_integer_validator)
        self.transmission_radius_line_edit.setValidator(positive_double_validator)
        self.transmission_mn_shift_line_edit.setValidator(double_validator)

        self.fit_sample_wavelength_min_line_edit.setValidator(positive_double_validator)
        self.fit_sample_wavelength_max_line_edit.setValidator(positive_double_validator)
        self.fit_can_wavelength_min_line_edit.setValidator(positive_double_validator)
        self.fit_can_wavelength_max_line_edit.setValidator(positive_double_validator)

        # --------------------------------
        # Q tab
        # --------------------------------
        self.q_1d_min_line_edit.setValidator(double_validator)
        self.q_1d_max_line_edit.setValidator(double_validator)
        self.q_1d_step_line_edit.setValidator(positive_double_validator)
        self.q_xy_max_line_edit.setValidator(
            positive_double_validator)  # Yes, this should be positive!
        self.q_xy_step_line_edit.setValidator(positive_double_validator)

        self.r_cut_line_edit.setValidator(positive_double_validator)
        self.w_cut_line_edit.setValidator(positive_double_validator)

        self.gravity_extra_length_line_edit.setValidator(double_validator)

        self.q_resolution_source_a_line_edit.setValidator(positive_double_validator)
        self.q_resolution_sample_a_line_edit.setValidator(positive_double_validator)
        self.q_resolution_source_h_line_edit.setValidator(positive_double_validator)
        self.q_resolution_sample_h_line_edit.setValidator(positive_double_validator)
        self.q_resolution_source_w_line_edit.setValidator(positive_double_validator)
        self.q_resolution_sample_w_line_edit.setValidator(positive_double_validator)
        self.q_resolution_delta_r_line_edit.setValidator(positive_double_validator)
        self.q_resolution_collimation_length_line_edit.setValidator(double_validator)

    def reset_all_fields_to_default(self):
        # ------------------------------
        # General tab
        # ------------------------------
        self.reduction_dimensionality_1D.setChecked(True)
        self.reduction_mode_combo_box.setCurrentIndex(0)

        self.merged_q_range_start_line_edit.setText("")
        self.merged_q_range_stop_line_edit.setText("")
        self.merged_max_line_edit.setText("")
        self.merged_min_line_edit.setText("")
        self.merged_scale_line_edit.setText("")
        self.merged_shift_line_edit.setText("")
        self.merged_shift_use_fit_check_box.setChecked(False)
        self.merged_scale_use_fit_check_box.setChecked(False)

        self.event_binning_group_box.setChecked(False)
        self.slice_event_line_edit.setText("")
        self.event_binning_line_edit.setText("")

        self.wavelength_min_line_edit.setText("")
        self.wavelength_max_line_edit.setText("")
        self.wavelength_step_line_edit.setText("")
        self.wavelength_step_type_combo_box.setCurrentIndex(0)
        self.wavelength_slices_line_edit.setText("")

        self.absolute_scale_line_edit.setText("")
        self.z_offset_line_edit.setText("")

        # --------------------------------
        # Adjustment tab
        # --------------------------------
        self.monitor_normalization_line_edit.setText("")
        self.monitor_normalization_interpolating_rebin_check_box.setChecked(False)

        self.transmission_line_edit.setText("")
        self.transmission_interpolating_rebin_check_box.setChecked(False)
        self.transmission_target_combo_box.setCurrentIndex(0)
        self.transmission_monitor_line_edit.setText("")
        self.transmission_mn_shift_line_edit.setText("")
        self.transmission_radius_line_edit.setText("")
        self.transmission_roi_files_line_edit.setText("")
        self.transmission_mask_files_line_edit.setText("")

        self.fit_selection_combo_box.setCurrentIndex(0)
        self.fit_sample_use_fit_check_box.setChecked(False)
        self.fit_sample_fit_type_combo_box.setCurrentIndex(0)
        self.fit_sample_polynomial_order_spin_box.setValue(2)
        self.fit_sample_wavelength_combo_box.setChecked(False)
        self.fit_sample_wavelength_min_line_edit.setText("")
        self.fit_sample_wavelength_max_line_edit.setText("")

        self.fit_can_use_fit_check_box.setChecked(False)
        self.fit_can_fit_type_combo_box.setCurrentIndex(0)
        self.fit_can_polynomial_order_spin_box.setValue(2)
        self.fit_can_wavelength_combo_box.setChecked(False)
        self.fit_can_wavelength_min_line_edit.setText("")
        self.fit_can_wavelength_max_line_edit.setText("")

        self.show_transmission_view.setChecked(True)

        self.pixel_adjustment_det_1_line_edit.setText("")
        self.pixel_adjustment_det_2_line_edit.setText("")

        self.wavelength_adjustment_det_1_line_edit.setText("")
        self.wavelength_adjustment_det_2_line_edit.setText("")
        # --------------------------------
        # Q tab
        # --------------------------------

        self.radius_limit_min_line_edit.setText("")
        self.radius_limit_max_line_edit.setText("")

        self.phi_limit_min_line_edit.setText("-90")
        self.phi_limit_max_line_edit.setText("90")
        self.phi_limit_use_mirror_check_box.setChecked(True)

        self.wavelength_min_line_edit.setText("")
        self.wavelength_max_line_edit.setText("")
        self.wavelength_slices_line_edit.setText("")
        self.wavelength_step_line_edit.setText("")
        self.wavelength_step_type_combo_box.setCurrentIndex(0)

        self.r_cut_line_edit.setText("")
        self.w_cut_line_edit.setText("")

        self.q_1d_min_line_edit.setText("")
        self.q_1d_max_line_edit.setText("")
        self.q_1d_step_line_edit.setText("")
        self.q_1d_step_type_combo_box.setCurrentIndex(0)

        self.q_xy_max_line_edit.setText("")
        self.q_xy_step_line_edit.setText("")
        self.q_xy_step_type_combo_box.setCurrentIndex(0)

        self.gravity_group_box.setChecked(False)
        self.gravity_extra_length_line_edit.setText("")

        self.q_resolution_group_box.setChecked(False)
        self.q_resolution_shape_combo_box.setCurrentIndex(0)
        self.q_resolution_source_a_line_edit.setText("")
        self.q_resolution_sample_a_line_edit.setText("")
        self.q_resolution_source_h_line_edit.setText("")
        self.q_resolution_sample_h_line_edit.setText("")
        self.q_resolution_source_w_line_edit.setText("")
        self.q_resolution_sample_w_line_edit.setText("")
        self.q_resolution_delta_r_line_edit.setText("")
        self.q_resolution_collimation_length_line_edit.setText("")
        self.q_resolution_moderator_file_line_edit.setText("")

        self.mask_file_input_line_edit.setText("")

    # ----------------------------------------------------------------------------------------------
    # Table interaction
    # ----------------------------------------------------------------------------------------------

    def get_cell(self, row, column, convert_to=None):
        row_location = self.row([row])
        value = self.data_processor_table.cellAt(row_location, column).contentText()
        return value if convert_to is None else convert_to(value)

    def set_cell(self, value, row, column):
        value_as_str = str(value)
        cell = self.data_processor_table.cellAt(row, column)
        cell.setContentText(value_as_str)
        self.data_processor_table.setCellAt(row, column, cell)

    def change_row_color(self, color, row):
        row_location = self.row([row])
        cell_data = self.data_processor_table.cellsAt(row_location)
        for index, cell in enumerate(cell_data):
            cell.setBackgroundColor(color)
            self.data_processor_table.setCellAt(row_location, index, cell)

    def set_row_tooltip(self, tool_tip, row):
        row_location = self.row([row])
        cell_data = self.data_processor_table.cellsAt(row_location)
        for index, cell in enumerate(cell_data):
            cell.setToolTip(tool_tip)
            self.data_processor_table.setCellAt(row_location, index, cell)

    def get_selected_rows(self):
        row_locations = self.data_processor_table.selectedRowLocations()
        rows = [x.rowRelativeToParent() for x in row_locations]
        return rows

    def get_row(self, row_location):
        cell_data = self.data_processor_table.cellsAt(row_location)
        return [str(x.contentText()) for x in cell_data]

    def clear_table(self):
        self.data_processor_table.removeAllRows()

    def clear_selection(self):
        self.data_processor_table.clearSelection()

    def update_table_selection(self, row_locations):
        row_locations = [self.row([x]) for x in row_locations]
        self.data_processor_table.setSelectedRowLocations(row_locations)

    def add_row(self, value):
        value = [self.cell(x) for x in value]
        self.data_processor_table.appendChildRowOf(self.row([]), value)

    def remove_rows(self, rows):
        rows = [self.row([item]) for item in rows]
        self.data_processor_table.removeRows(rows)

    def insert_empty_row(self, row_index):
        self.data_processor_table.insertChildRowOf(self.row([]), row_index)

    def set_hinting_line_edit_for_column(self, column, hint_strategy):
        self.data_processor_table.setHintsForColumn(column, hint_strategy)

    def _run_python_code(self, text):
        """
        Re-emits 'runPytonScript' signal
        """
        execute_script(text)

    def hide_period_columns(self):
        self.multi_period_check_box.setChecked(False)
        for col in self.MULTI_PERIOD_COLUMNS:
            self.data_processor_table.hideColumn(col)

    def show_period_columns(self):
        self.multi_period_check_box.setChecked(True)

        for col in self.MULTI_PERIOD_COLUMNS:
            self.data_processor_table.showColumn(col)

    def show_geometry(self):
        self.data_processor_table.showColumn(15)
        self.data_processor_table.showColumn(16)
        self.data_processor_table.showColumn(17)

    def hide_geometry(self):
        self.data_processor_table.hideColumn(15)
        self.data_processor_table.hideColumn(16)
        self.data_processor_table.hideColumn(17)

    def closeEvent(self, event):
        for child in self.children():
            if isinstance(child, SANSSaveOtherDialog):
                child.done(0)
        super(QtGui.QMainWindow, self).closeEvent(event)<|MERGE_RESOLUTION|>--- conflicted
+++ resolved
@@ -167,11 +167,11 @@
             pass
 
         @abstractmethod
-<<<<<<< HEAD
         def on_save_other(self):
-=======
+            pass
+
+        @abstractmethod
         def on_compatibility_unchecked(self):
->>>>>>> bfcd134c
             pass
 
     def __init__(self):
@@ -505,13 +505,11 @@
     def _on_insert_button_pressed(self):
         self._call_settings_listeners(lambda listener: listener.on_insert_row())
 
-<<<<<<< HEAD
     def _on_save_other_button_pressed(self):
         self._call_settings_listeners(lambda listener: listener.on_save_other())
-=======
+
     def _on_compatibility_unchecked(self):
         self._call_settings_listeners(lambda listener: listener.on_compatibility_unchecked())
->>>>>>> bfcd134c
 
     def _on_help_button_clicked(self):
         pymantidplot.proxies.showCustomInterfaceHelp('ISIS SANS v2')
