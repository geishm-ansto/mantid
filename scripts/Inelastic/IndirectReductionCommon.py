from __future__ import (absolute_import, division, print_function)
from mantid.simpleapi import Load
from mantid.api import WorkspaceGroup, AlgorithmManager
from mantid import mtd, logger, config

import os
import numpy as np


# -------------------------------------------------------------------------------


def create_file_range_parser(instrument):
    """
    Creates a parser which takes a specified file range string of the
    format A-B, and returns a list of the files in that range preceded
    by the specified instrument name.

    :param instrument:  The instrument name.
    :return:            A file range parser.
    """

    def parser(file_range):
        file_range = file_range.strip()
        # Check whether this is a range or single file
        if '-' in file_range:
            lower, upper = file_range.split('-', 1)
            run_numbers = range(int(lower), int(upper)+1)
            return [instrument + str(run) for run in run_numbers]
        elif '+' in file_range:
            return [instrument + run for run in file_range.split('+')]
        else:
            try:
                return [instrument + str(int(file_range))]
            except ValueError:
                return [file_range]
    return parser


def load_file_ranges(file_ranges, ipf_filename, spec_min, spec_max, sum_files=True, load_logs=True, load_opts=None):
    """
    Loads a set of files from specified file ranges and extracts just the spectra we
    care about (i.e. detector range and monitor).

    @param file_ranges List of data file ranges
    @param ipf_filename File path/name for the instrument parameter file to load
    @param spec_min Minimum spectra ID to load
    @param spec_max Maximum spectra ID to load
    @param sum_files Sum loaded files
    @param load_logs Load log files when loading runs
    @param load_opts Additional options to be passed to load algorithm

    @return List of loaded workspace names and flag indicating chopped data
    """
    instrument = os.path.splitext(os.path.basename(ipf_filename))[0]
    instrument = instrument.split('_')[0]
    parse_file_range = create_file_range_parser(instrument)
    file_ranges = [file_range for range_list in file_ranges for file_range in range_list.split(',')]
    file_groups = [parse_file_range(file_range) for file_range in file_ranges]

    workspace_names = []
    chopped_data = False

    for file_group in file_groups:
        created_workspaces, chopped_data = load_files(file_group, ipf_filename, spec_min,
                                                      spec_max, sum_files, load_logs, load_opts)
        workspace_names.extend(created_workspaces)

    return workspace_names, chopped_data


def load_files(data_files, ipf_filename, spec_min, spec_max, sum_files=False, load_logs=True, load_opts=None):
    """
    Loads a set of files and extracts just the spectra we care about (i.e. detector range and monitor).

    @param data_files List of data file names
    @param ipf_filename File path/name for the instrument parameter file to load
    @param spec_min Minimum spectra ID to load
    @param spec_max Maximum spectra ID to load
    @param sum_files Sum loaded files
    @param load_logs Load log files when loading runs
    @param load_opts Additional options to be passed to load algorithm

    @return List of loaded workspace names and flag indicating chopped data
    """
    workspace_names, chopped_data = _load_files(data_files, ipf_filename, spec_min, spec_max, load_logs, load_opts)

    # Sum files if needed
    if sum_files and len(data_files) > 1:
        if chopped_data:
            workspace_names = sum_chopped_runs(workspace_names)
        else:
            workspace_names = sum_regular_runs(workspace_names)

    logger.information('Summed workspace names: %s' % (str(workspace_names)))

    return workspace_names, chopped_data


def _load_files(file_specifiers, ipf_filename, spec_min, spec_max, load_logs=True, load_opts=None):
    """
    Loads a set of files and extracts just the spectra we care about (i.e. detector range and monitor).

    @param file_specifiers List of data file specifiers
    @param ipf_filename File path/name for the instrument parameter file to load
    @param spec_min Minimum spectra ID to load
    @param spec_max Maximum spectra ID to load
    @param load_logs Load log files when loading runs
    @param load_opts Additional options to be passed to load algorithm

    @return List of loaded workspace names and flag indicating chopped data
    """
    delete_monitors = False

    if load_opts is None:
        load_opts = {}

    if "DeleteMonitors" in load_opts:
        delete_monitors = load_opts["DeleteMonitors"]
        load_opts.pop("DeleteMonitors")

    workspace_names = []
    chopped_data = False

    for file_specifier in file_specifiers:
        # The filename without path and extension will be the workspace name
        ws_name = os.path.splitext(os.path.basename(str(file_specifier)))[0]
        logger.debug('Loading file %s as workspace %s' % (file_specifier, ws_name))
        do_load(file_specifier, ws_name, ipf_filename, load_logs, load_opts)
        workspace = mtd[ws_name]

        # Add the workspace to the list of workspaces
        workspace_names.append(ws_name)

        # Get the spectrum number for the monitor
        instrument = workspace.getInstrument()
        monitor_param = instrument.getNumberParameter('Workflow.Monitor1-SpectrumNumber')

        if monitor_param:
            monitor_index = int(monitor_param[0])
            logger.debug('Workspace %s monitor 1 spectrum number :%d' % (ws_name, monitor_index))

            workspaces, chopped_data = chop_workspace(workspace, monitor_index)
            crop_workspaces(workspaces, spec_min, spec_max, not delete_monitors, monitor_index)

    logger.information('Loaded workspace names: %s' % (str(workspace_names)))
    logger.information('Chopped data: %s' % (str(chopped_data)))

    if delete_monitors:
        load_opts['DeleteMonitors'] = True

    return workspace_names, chopped_data


# -------------------------------------------------------------------------------


def do_load(file_specifier, output_ws_name, ipf_filename, load_logs, load_opts):
    """
    Loads the files, passing the given file specifier in the load command.

    :param file_specifier:  The file specifier (single file, range or sum)
    :param output_ws_name:  The name of the output workspace to create
    :param ipf_filename:    The instrument parameter file to load with
    :param load_opts:       Additional loading options
    :param load_logs:       If True, load logs
    """
    from mantid.simpleapi import LoadVesuvio, LoadParameterFile

    if 'VESUVIO' in ipf_filename:
        # Load all spectra. They are cropped later
        LoadVesuvio(Filename=str(file_specifier),
                    OutputWorkspace=output_ws_name,
                    SpectrumList='1-198',
                    **load_opts)
    else:
        Load(Filename=file_specifier,
             OutputWorkspace=output_ws_name,
             LoadLogFiles=load_logs,
             **load_opts)

    # Load the instrument parameters
    LoadParameterFile(Workspace=output_ws_name,
                      Filename=ipf_filename)


# -------------------------------------------------------------------------------


def chop_workspace(workspace, monitor_index):
    """
    Chops the specified workspace if its maximum x-value exceeds its instrument
    parameter, 'Workflow.ChopDataIfGreaterThan'.

    :param workspace:     The workspace to chop
    :param monitor_index: The index of the monitor spectra in the workspace.
    :return:              A tuple of the list of output workspace names and a boolean
                          specifying whether the workspace was chopped.
    """
    from mantid.simpleapi import ChopData

    workspace_name = workspace.getName()

    # Chop data if required
    try:
        chop_threshold = workspace.getInstrument().getNumberParameter('Workflow.ChopDataIfGreaterThan')[0]
        x_max = workspace.readX(0)[-1]
        chopped_data = x_max > chop_threshold
    except IndexError:
        logger.warning("Chop threshold not found in instrument parameters")
        chopped_data = False
    logger.information('Workspace {0} need data chop: {1}'.format(workspace_name, str(chopped_data)))

    if chopped_data:
        ChopData(InputWorkspace=workspace,
                 OutputWorkspace=workspace_name,
                 MonitorWorkspaceIndex=monitor_index,
                 IntegrationRangeLower=5000.0,
                 IntegrationRangeUpper=10000.0,
                 NChops=5)
        return workspace.getNames(), True
    else:
        return [workspace_name], False

# -------------------------------------------------------------------------------


def crop_workspaces(workspace_names, spec_min, spec_max, extract_monitors=True, monitor_index=0):
    """
    Crops the workspaces with the specified workspace names, from the specified minimum
    spectra to the specified maximum spectra.

    :param workspace_names:     The names of the workspaces to crop
    :param spec_min:            The minimum spectra of the cropping region
    :param spec_max:            The maximum spectra of the cropping region
    :param extract_monitors:    If True, extracts monitors from the workspaces
    :param monitor_index:       The index of the monitors in the workspaces
    """
    from mantid.simpleapi import ExtractSingleSpectrum, CropWorkspace

    for workspace_name in workspace_names:

        if extract_monitors:
            # Get the monitor spectrum
            monitor_ws_name = workspace_name + '_mon'
            ExtractSingleSpectrum(InputWorkspace=workspace_name,
                                  OutputWorkspace=monitor_ws_name,
                                  WorkspaceIndex=monitor_index)

        # Crop to the detectors required
        workspace = mtd[workspace_name]

        CropWorkspace(InputWorkspace=workspace_name,
                      OutputWorkspace=workspace_name,
                      StartWorkspaceIndex=workspace.getIndexFromSpectrumNumber(int(spec_min)),
                      EndWorkspaceIndex=workspace.getIndexFromSpectrumNumber(int(spec_max)))


# -------------------------------------------------------------------------------


def sum_regular_runs(workspace_names):
    """
    Sum runs with single workspace data.

    @param workspace_names List of names of input workspaces
    @return List of names of workspaces
    """
    from mantid.simpleapi import (MergeRuns, Scale, AddSampleLog,
                                  DeleteWorkspace)

    # Use the first workspace name as the result of summation
    summed_detector_ws_name = workspace_names[0]
    summed_monitor_ws_name = workspace_names[0] + '_mon'

    # Get a list of the run numbers for the original data
    run_numbers = ','.join([str(mtd[ws_name].getRunNumber()) for ws_name in workspace_names])

    # Generate lists of the detector and monitor workspaces
    detector_workspaces = ','.join(workspace_names)
    monitor_workspaces = ','.join([ws_name + '_mon' for ws_name in workspace_names])

    # Merge the raw workspaces
    MergeRuns(InputWorkspaces=detector_workspaces,
              OutputWorkspace=summed_detector_ws_name)
    MergeRuns(InputWorkspaces=monitor_workspaces,
              OutputWorkspace=summed_monitor_ws_name)

    # Delete old workspaces
    for idx in range(1, len(workspace_names)):
        DeleteWorkspace(workspace_names[idx])
        DeleteWorkspace(workspace_names[idx] + '_mon')

    # Derive the scale factor based on number of merged workspaces
    scale_factor = 1.0 / len(workspace_names)
    logger.information('Scale factor for summed workspaces: %f' % scale_factor)

    # Scale the new detector and monitor workspaces
    Scale(InputWorkspace=summed_detector_ws_name,
          OutputWorkspace=summed_detector_ws_name,
          Factor=scale_factor)
    Scale(InputWorkspace=summed_monitor_ws_name,
          OutputWorkspace=summed_monitor_ws_name,
          Factor=scale_factor)

    # Add the list of run numbers to the result workspace as a sample log
    AddSampleLog(Workspace=summed_detector_ws_name, LogName='multi_run_numbers',
                 LogType='String', LogText=run_numbers)

    # Only have the one workspace now
    return [summed_detector_ws_name]


# -------------------------------------------------------------------------------


def sum_chopped_runs(workspace_names):
    """
    Sum runs with chopped data.
    """
    from mantid.simpleapi import (MergeRuns, Scale, DeleteWorkspace)

    try:
        num_merges = len(mtd[workspace_names[0]].getNames())
    except:
        raise RuntimeError('Not all runs have been chopped, cannot sum.')

    merges = list()

    # Generate a list of workspaces to be merged
    for idx in range(0, num_merges):
        merges.append({'detector': list(), 'monitor': list()})

        for ws_name in workspace_names:
            detector_ws_name = mtd[ws_name].getNames()[idx]
            monitor_ws_name = detector_ws_name + '_mon'

            merges[idx]['detector'].append(detector_ws_name)
            merges[idx]['monitor'].append(monitor_ws_name)

    for merge in merges:
        # Merge the chopped run segments
        MergeRuns(InputWorkspaces=','.join(merge['detector']),
                  OutputWorkspace=merge['detector'][0])
        MergeRuns(InputWorkspaces=','.join(merge['monitor']),
                  OutputWorkspace=merge['monitor'][0])

        # Scale the merged runs
        merge_size = len(merge['detector'])
        factor = 1.0 / merge_size
        Scale(InputWorkspace=merge['detector'][0],
              OutputWorkspace=merge['detector'][0],
              Factor=factor,
              Operation='Multiply')
        Scale(InputWorkspace=merge['monitor'][0],
              OutputWorkspace=merge['monitor'][0],
              Factor=factor,
              Operation='Multiply')

        # Remove the old workspaces
        for idx in range(1, merge_size):
            DeleteWorkspace(merge['detector'][idx])
            DeleteWorkspace(merge['monitor'][idx])

    # Only have the one workspace now
    return [workspace_names[0]]


# -------------------------------------------------------------------------------


def identify_bad_detectors(workspace_name):
    """
    Identify detectors which should be masked

    @param workspace_name Name of workspace to use to get masking detectors
    @return List of masked spectra
    """
    from mantid.simpleapi import (IdentifyNoisyDetectors, DeleteWorkspace)

    instrument = mtd[workspace_name].getInstrument()

    try:
        masking_type = instrument.getStringParameter('Workflow.Masking')[0]
    except IndexError:
        masking_type = 'None'

    logger.information('Masking type: %s' % masking_type)

    masked_spec = list()

    if masking_type == 'IdentifyNoisyDetectors':
        ws_mask = '__workspace_mask'
        IdentifyNoisyDetectors(InputWorkspace=workspace_name,
                               OutputWorkspace=ws_mask)

        # Convert workspace to a list of spectra
        num_spec = mtd[ws_mask].getNumberHistograms()
        masked_spec = [spec for spec in range(0, num_spec) if mtd[ws_mask].readY(spec)[0] == 0.0]

        # Remove the temporary masking workspace
        DeleteWorkspace(ws_mask)

    logger.debug('Masked spectra for workspace %s: %s' % (workspace_name, str(masked_spec)))

    return masked_spec


# -------------------------------------------------------------------------------


def unwrap_monitor(workspace_name):
    """
    Unwrap monitor if required based on value of Workflow.UnwrapMonitor parameter

    @param workspace_name Name of workspace
    @return True if the monitor was unwrapped
    """
    from mantid.simpleapi import (UnwrapMonitor, RemoveBins, FFTSmooth)

    monitor_workspace_name = workspace_name + '_mon'
    instrument = mtd[monitor_workspace_name].getInstrument()

    # Determine if the monitor should be unwrapped
    try:
        unwrap = instrument.getStringParameter('Workflow.UnwrapMonitor')[0]

        if unwrap == 'Always':
            should_unwrap = True
        elif unwrap == 'BaseOnTimeRegime':
            mon_time = mtd[monitor_workspace_name].readX(0)[0]
            det_time = mtd[workspace_name].readX(0)[0]
            logger.notice(str(mon_time) + " " + str(det_time))
            should_unwrap = mon_time == det_time
        else:
            should_unwrap = False

    except IndexError:
        should_unwrap = False

    logger.debug('Need to unwrap monitor for %s: %s' % (workspace_name, str(should_unwrap)))

    if should_unwrap:
        sample = instrument.getSample()
        sample_to_source = sample.getPos() - instrument.getSource().getPos()
        radius = mtd[workspace_name].getDetector(0).getDistance(sample)
        z_dist = sample_to_source.getZ()
        l_ref = z_dist + radius

        logger.debug('For workspace %s: radius=%d, z_dist=%d, l_ref=%d' %
                     (workspace_name, radius, z_dist, l_ref))

        _, join = UnwrapMonitor(InputWorkspace=monitor_workspace_name,
                                OutputWorkspace=monitor_workspace_name,
                                LRef=l_ref)

        RemoveBins(InputWorkspace=monitor_workspace_name,
                   OutputWorkspace=monitor_workspace_name,
                   XMin=join - 0.001, XMax=join + 0.001,
                   Interpolation='Linear')

        try:
            FFTSmooth(InputWorkspace=monitor_workspace_name,
                      OutputWorkspace=monitor_workspace_name,
                      WorkspaceIndex=0,
                      IgnoreXBins=True)
        except ValueError:
            raise ValueError('Uneven bin widths are not supported.')

    return should_unwrap


# -------------------------------------------------------------------------------


def process_monitor_efficiency(workspace_name):
    """
    Process monitor efficiency for a given workspace.

    @param workspace_name Name of workspace to process monitor for
    """
    from mantid.simpleapi import OneMinusExponentialCor

    monitor_workspace_name = workspace_name + '_mon'
    instrument = mtd[workspace_name].getInstrument()

    try:
        area = instrument.getNumberParameter('Workflow.Monitor1-Area')[0]
        thickness = instrument.getNumberParameter('Workflow.Monitor1-Thickness')[0]
        attenuation = instrument.getNumberParameter('Workflow.Monitor1-Attenuation')[0]
    except IndexError:
        raise ValueError('Cannot get monitor details form parameter file')

    if area == -1 or thickness == -1 or attenuation == -1:
        logger.information('For workspace %s, skipping monitor efficiency' % workspace_name)
        return

    OneMinusExponentialCor(InputWorkspace=monitor_workspace_name,
                           OutputWorkspace=monitor_workspace_name,
                           C=attenuation * thickness,
                           C1=area)


# -------------------------------------------------------------------------------


def scale_monitor(workspace_name):
    """
    Scale monitor intensity by a factor given as the Workflow.MonitorScalingFactor parameter.

    @param workspace_name Name of workspace to process monitor for
    """
    from mantid.simpleapi import Scale

    monitor_workspace_name = workspace_name + '_mon'
    instrument = mtd[workspace_name].getInstrument()

    try:
        scale_factor = instrument.getNumberParameter('Workflow.Monitor1-ScalingFactor')[0]
    except IndexError:
        logger.information('No monitor scaling factor found for workspace %s' % workspace_name)
        return

    if scale_factor != 1.0:
        Scale(InputWorkspace=monitor_workspace_name,
              OutputWorkspace=monitor_workspace_name,
              Factor=1.0 / scale_factor,
              Operation='Multiply')


# -------------------------------------------------------------------------------


def scale_detectors(workspace_name, e_mode='Indirect'):
    """
    Scales detectors by monitor intensity.

    @param workspace_name Name of detector workspace
    @param e_mode Energy mode (Indirect for spectroscopy, Elastic for diffraction)
    """
    from mantid.simpleapi import (ConvertUnits, RebinToWorkspace, Divide)

    monitor_workspace_name = workspace_name + '_mon'

    ConvertUnits(InputWorkspace=workspace_name,
                 OutputWorkspace=workspace_name,
                 Target='Wavelength',
                 EMode=e_mode)

    RebinToWorkspace(WorkspaceToRebin=workspace_name,
                     WorkspaceToMatch=monitor_workspace_name,
                     OutputWorkspace=workspace_name)

    Divide(LHSWorkspace=workspace_name,
           RHSWorkspace=monitor_workspace_name,
           OutputWorkspace=workspace_name)


# -------------------------------------------------------------------------------


def group_spectra(workspace_name, masked_detectors, method, group_file=None, group_ws=None):
    """
    Groups spectra in a given workspace according to the Workflow.GroupingMethod and
    Workflow.GroupingFile parameters and GroupingPolicy property.

    @param workspace_name Name of workspace to group spectra of
    @param masked_detectors List of spectra numbers to mask
    @param method Grouping method (IPF, All, Individual, File, Workspace)
    @param group_file File for File method
    @param group_ws Workspace for Workspace method
    """
    grouped_ws = group_spectra_of(mtd[workspace_name], masked_detectors, method, group_file, group_ws)

    if grouped_ws is not None:
        mtd.addOrReplace(workspace_name, grouped_ws)


def group_spectra_of(workspace, masked_detectors, method, group_file=None, group_ws=None):
    """
    Groups spectra in a given workspace according to the Workflow.GroupingMethod and
    Workflow.GroupingFile parameters and GroupingPolicy property.

    @param workspace Workspace to group spectra of
    @param masked_detectors List of spectra numbers to mask
    @param method Grouping method (IPF, All, Individual, File, Workspace)
    @param group_file File for File method
    @param group_ws Workspace for Workspace method
    """
    instrument = workspace.getInstrument()
    group_detectors = AlgorithmManager.create("GroupDetectors")
    group_detectors.setChild(True)
    group_detectors.setProperty("InputWorkspace", workspace)
    group_detectors.setProperty("Behaviour", 'Average')

    # If grouping as per he IPF is desired
    if method == 'IPF':
        # Get the grouping method from the parameter file
        try:
            grouping_method = instrument.getStringParameter('Workflow.GroupingMethod')[0]
        except IndexError:
            grouping_method = 'Individual'

    else:
        # Otherwise use the value of GroupingPolicy
        grouping_method = method

    logger.information('Grouping method for workspace %s is %s' % (workspace.getName(), grouping_method))

    if grouping_method == 'Individual':
        # Nothing to do here
        return None

    elif grouping_method == 'All':
        # Get a list of all spectra minus those which are masked
        num_spec = workspace.getNumberHistograms()
        spectra_list = [spec for spec in range(0, num_spec) if spec not in masked_detectors]

        # Apply the grouping
        group_detectors.setProperty("WorkspaceIndexList", spectra_list)

    elif grouping_method == 'File':
        # Get the filename for the grouping file
        if group_file is not None:
            grouping_file = group_file
        else:
            try:
                grouping_file = instrument.getStringParameter('Workflow.GroupingFile')[0]
            except IndexError:
                raise RuntimeError('Cannot get grouping file from properties or IPF.')

        # If the file is not found assume it is in the grouping files directory
        if not os.path.isfile(grouping_file):
            grouping_file = os.path.join(config.getString('groupingFiles.directory'), grouping_file)

        # If it is still not found just give up
        if not os.path.isfile(grouping_file):
            raise RuntimeError('Cannot find grouping file: %s' % grouping_file)

        # Mask detectors if required
        if len(masked_detectors) > 0:
            _mask_detectors(workspace, masked_detectors)

        # Apply the grouping
        group_detectors.setProperty("MapFile", grouping_file)

    elif grouping_method == 'Workspace':
        # Apply the grouping
        group_detectors.setProperty("CopyGroupingFromWorkspace", group_ws)

    else:
        raise RuntimeError('Invalid grouping method %s for workspace %s' % (grouping_method, workspace.getName()))

    group_detectors.setProperty("OutputWorkspace", "__temp")
    group_detectors.execute()
    return group_detectors.getProperty("OutputWorkspace").value


# -------------------------------------------------------------------------------


def fold_chopped(workspace_name):
    """
    Folds multiple frames of a data set into one workspace.

    @param workspace_name Name of the group to fold
    """
    from mantid.simpleapi import (MergeRuns, DeleteWorkspace, CreateWorkspace,
                                  Divide)

    workspaces = mtd[workspace_name].getNames()
    merged_ws = workspace_name + '_merged'
    MergeRuns(InputWorkspaces=','.join(workspaces), OutputWorkspace=merged_ws)

    scaling_ws = '__scaling_ws'
    unit = mtd[workspace_name].getItem(0).getAxis(0).getUnit().unitID()

    ranges = []
    for ws in mtd[workspace_name].getNames():
        x_min = mtd[ws].dataX(0)[0]
        x_max = mtd[ws].dataX(0)[-1]
        ranges.append((x_min, x_max))
        DeleteWorkspace(Workspace=ws)

    data_x = mtd[merged_ws].readX(0)
    data_y = []
    data_e = []

    for i in range(0, mtd[merged_ws].blocksize()):
        y_val = 0.0
        for rng in ranges:
            if rng[0] <= data_x[i] <= rng[1]:
                y_val += 1.0

        data_y.append(y_val)
        data_e.append(0.0)

    CreateWorkspace(OutputWorkspace=scaling_ws,
                    DataX=data_x,
                    DataY=data_y,
                    DataE=data_e,
                    UnitX=unit)

    Divide(LHSWorkspace=merged_ws,
           RHSWorkspace=scaling_ws,
           OutputWorkspace=workspace_name)

    DeleteWorkspace(Workspace=merged_ws)
    DeleteWorkspace(Workspace=scaling_ws)


# -------------------------------------------------------------------------------


def rename_reduction(workspace_name, multiple_files):
    """
    Renames a workspace according to the naming policy in the Workflow.NamingConvention parameter.

    @param workspace_name Name of workspace
    @param multiple_files Insert the multiple file marker
    @return New name of workspace
    """
    from mantid.simpleapi import RenameWorkspace
    import string

    is_multi_frame = isinstance(mtd[workspace_name], WorkspaceGroup)

    # Get the instrument
    if is_multi_frame:
        instrument = mtd[workspace_name].getItem(0).getInstrument()
    else:
        instrument = mtd[workspace_name].getInstrument()

    # Get the naming convention parameter form the parameter file
    try:
        convention = instrument.getStringParameter('Workflow.NamingConvention')[0]
    except IndexError:
        # Default to run title if naming convention parameter not set
        convention = 'RunTitle'
    logger.information('Naming convention for workspace %s is %s' % (workspace_name, convention))

    # Get run number
    if is_multi_frame:
        run_number = mtd[workspace_name].getItem(0).getRun()['run_number'].value
    else:
        run_number = mtd[workspace_name].getRun()['run_number'].value
    logger.information('Run number for workspace %s is %s' % (workspace_name, run_number))

    inst_name = instrument.getName()
    inst_name = inst_name.lower()

    # Get run title
    if is_multi_frame:
        run_title = mtd[workspace_name].getItem(0).getRun()['run_title'].value.strip()
    else:
        run_title = mtd[workspace_name].getRun()['run_title'].value.strip()
    logger.information('Run title for workspace %s is %s' % (workspace_name, run_title))

    if multiple_files:
        multi_run_marker = '_multi'
    else:
        multi_run_marker = ''

    if convention == 'None':
        new_name = workspace_name

    elif convention == 'RunTitle':
        valid = "-_.() %s%s" % (string.ascii_letters, string.digits)
        formatted_title = ''.join([c for c in run_title if c in valid])
        new_name = '%s%s%s-%s' % (inst_name.lower(), run_number, multi_run_marker, formatted_title)

    elif convention == 'AnalyserReflection':
        analyser = instrument.getStringParameter('analyser')[0]
        reflection = instrument.getStringParameter('reflection')[0]
        new_name = '%s%s%s_%s%s_red' % (inst_name.lower(), run_number, multi_run_marker,
                                        analyser, reflection)

    else:
        raise RuntimeError('No valid naming convention for workspace %s' % workspace_name)

    logger.information('New name for %s workspace: %s' % (workspace_name, new_name))

    RenameWorkspace(InputWorkspace=workspace_name,
                    OutputWorkspace=new_name)

    return new_name


# -------------------------------------------------------------------------------


def plot_reduction(workspace_name, plot_type):
    """
    Plot a given workspace based on the Plot property.

    @param workspace_name Name of workspace to plot
    @param plot_type Type of plot to create
    """

    if plot_type == 'Spectra' or plot_type == 'Both':
        from mantidplot import plotSpectrum
        num_spectra = mtd[workspace_name].getNumberHistograms()
        try:
            plotSpectrum(workspace_name, range(0, num_spectra))
        except RuntimeError:
            logger.notice('Spectrum plotting canceled by user')

    can_plot_contour = mtd[workspace_name].getNumberHistograms() > 1
    if (plot_type == 'Contour' or plot_type == 'Both') and can_plot_contour:
        from mantidplot import importMatrixWorkspace
        plot_workspace = importMatrixWorkspace(workspace_name)
        plot_workspace.plotGraph2D()


# -------------------------------------------------------------------------------


def save_reduction(workspace_names, formats, x_units='DeltaE'):
    """
    Saves the workspaces to the default save directory.

    @param workspace_names List of workspace names to save
    @param formats List of formats to save in
    @param x_units X units
    """
    from mantid.simpleapi import (SaveSPE, SaveNexusProcessed, SaveNXSPE,
                                  SaveAscii, Rebin, DeleteWorkspace,
                                  ConvertSpectrumAxis, SaveDaveGrp)

    for workspace_name in workspace_names:
        if 'spe' in formats:
            SaveSPE(InputWorkspace=workspace_name,
                    Filename=workspace_name + '.spe')

        if 'nxs' in formats:
            SaveNexusProcessed(InputWorkspace=workspace_name,
                               Filename=workspace_name + '.nxs')

        if 'nxspe' in formats:
            SaveNXSPE(InputWorkspace=workspace_name,
                      Filename=workspace_name + '.nxspe')

        if 'ascii' in formats:
<<<<<<< HEAD
            # Changed to version 2 to enable re-loading of files into mantid
            save_ascii_alg = AlgorithmManager.createUnmanaged('SaveAscii', 2)
            save_ascii_alg.initialize()
            save_ascii_alg.setProperty('InputWorkspace', workspace_name)
            save_ascii_alg.setProperty('Filename', workspace_name + '.dat')
            save_ascii_alg.execute()
=======
            _save_ascii(workspace_name, workspace_name + ".dat")
>>>>>>> abf70ef0

        if 'aclimax' in formats:
            if x_units == 'DeltaE_inWavenumber':
                bins = '24, -0.005, 4000'  # cm-1
            else:
                bins = '3, -0.005, 500'  # meV

            Rebin(InputWorkspace=workspace_name,
                  OutputWorkspace=workspace_name + '_aclimax_save_temp',
                  Params=bins)
            SaveAscii(InputWorkspace=workspace_name + '_aclimax_save_temp',
                      Filename=workspace_name + '_aclimax.dat',
                      Separator='Tab')
            DeleteWorkspace(Workspace=workspace_name + '_aclimax_save_temp')

        if 'davegrp' in formats:
            ConvertSpectrumAxis(InputWorkspace=workspace_name,
                                OutputWorkspace=workspace_name + '_davegrp_save_temp',
                                Target='ElasticQ',
                                EMode='Indirect')
            SaveDaveGrp(InputWorkspace=workspace_name + '_davegrp_save_temp',
                        Filename=workspace_name + '.grp')
            DeleteWorkspace(Workspace=workspace_name + '_davegrp_save_temp')


# -------------------------------------------------------------------------------


def get_multi_frame_rebin(workspace_name, rebin_string):
    """
    Creates a rebin string for rebinning multiple frames data.

    @param workspace_name Name of multiple frame workspace group
    @param rebin_string Original rebin string

    @return New rebin string
    @return Maximum number of bins in input workspaces
    """

    multi_frame = isinstance(mtd[workspace_name], WorkspaceGroup)

    if rebin_string is not None and multi_frame:
        rebin_string_comp = rebin_string.split(',')
        if len(rebin_string_comp) >= 5:
            rebin_string_2 = ','.join(rebin_string_comp[2:])
        else:
            rebin_string_2 = rebin_string

        bin_counts = [mtd[ws].blocksize() for ws in mtd[workspace_name].getNames()]
        num_bins = np.amax(bin_counts)

        return rebin_string_2, num_bins

    return None, None


# -------------------------------------------------------------------------------


def rebin_reduction(workspace_name, rebin_string, multi_frame_rebin_string, num_bins):
    """
    @param workspace_name Name of workspace to rebin
    @param rebin_string Rebin parameters
    @param multi_frame_rebin_string Rebin string for multiple frame rebinning
    @param num_bins Max number of bins in input frames
    """
    from mantid.simpleapi import (Rebin, RebinToWorkspace, SortXAxis)

    if rebin_string is not None:
        if multi_frame_rebin_string is not None and num_bins is not None:
            # Multi frame data
            if mtd[workspace_name].blocksize() == num_bins:
                Rebin(InputWorkspace=workspace_name,
                      OutputWorkspace=workspace_name,
                      Params=rebin_string)
            else:
                Rebin(InputWorkspace=workspace_name,
                      OutputWorkspace=workspace_name,
                      Params=multi_frame_rebin_string)
        else:
            # Regular data
            SortXAxis(InputWorkspace=workspace_name,
                      OutputWorkspace=workspace_name)
            Rebin(InputWorkspace=workspace_name,
                  OutputWorkspace=workspace_name,
                  Params=rebin_string)
    else:
        try:
            # If user does not want to rebin then just ensure uniform binning across spectra
            RebinToWorkspace(WorkspaceToRebin=workspace_name,
                             WorkspaceToMatch=workspace_name,
                             OutputWorkspace=workspace_name)
        except RuntimeError:
            logger.warning('Rebinning failed, will try to continue anyway.')


# -------------------------------------------------------------------------------

# ========== Child Algorithms ==========

def _mask_detectors(workspace, masked_indices):
    """
    Masks the detectors at the specified indices in the specified
    workspace.

    :param workspace:       The workspace whose detectors to mask.
    :param masked_indices:  The indices of the detectors to mask.
    """
    mask_detectors = AlgorithmManager.createUnmanaged("MaskDetectors")
    mask_detectors.setChild(True)
    mask_detectors.initialize()
    mask_detectors.setProperty("Workspace", workspace)
    mask_detectors.setProperty("WorkspaceIndexList", masked_indices)
    mask_detectors.execute()


def _save_ascii(workspace, file_name):
    """
    Saves the specified workspace into a file with the specified name,
    in ASCII-format.

    :param workspace:   The workspace to save.
    :param file_name:   The name of the file to save the workspace into.
    """
    # Changed to version 2 to enable re-loading of files into mantid
    save_ascii_alg = AlgorithmManager.createUnmanaged('SaveAscii', 2)
    save_ascii_alg.setChild(True)
    save_ascii_alg.initialize()
    save_ascii_alg.setProperty('InputWorkspace', workspace)
    save_ascii_alg.setProperty('Filename', file_name + '.dat')
    save_ascii_alg.execute()<|MERGE_RESOLUTION|>--- conflicted
+++ resolved
@@ -841,16 +841,7 @@
                       Filename=workspace_name + '.nxspe')
 
         if 'ascii' in formats:
-<<<<<<< HEAD
-            # Changed to version 2 to enable re-loading of files into mantid
-            save_ascii_alg = AlgorithmManager.createUnmanaged('SaveAscii', 2)
-            save_ascii_alg.initialize()
-            save_ascii_alg.setProperty('InputWorkspace', workspace_name)
-            save_ascii_alg.setProperty('Filename', workspace_name + '.dat')
-            save_ascii_alg.execute()
-=======
             _save_ascii(workspace_name, workspace_name + ".dat")
->>>>>>> abf70ef0
 
         if 'aclimax' in formats:
             if x_units == 'DeltaE_inWavenumber':
