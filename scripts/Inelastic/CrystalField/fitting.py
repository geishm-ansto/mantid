# Mantid Repository : https://github.com/mantidproject/mantid
#
# Copyright &copy; 2018 ISIS Rutherford Appleton Laboratory UKRI,
#   NScD Oak Ridge National Laboratory, European Spallation Source,
#   Institut Laue - Langevin & CSNS, Institute of High Energy Physics, CAS
# SPDX - License - Identifier: GPL - 3.0 +
from mantid.api import IFunction, AlgorithmManager, mtd
from mantid.kernel import logger
from mantid.simpleapi import (
    CalculateChiSquared,
    CreateEmptyTableWorkspace,
    EvaluateFunction,
    FunctionFactory,
    FunctionWrapper,
    plotSpectrum,
)
from .function import PeaksFunction, PhysicalProperties, ResolutionModel, Background, Function
from .energies import energies
from .normalisation import split2range, ionname2Nre
from .CrystalFieldMultiSite import CrystalFieldMultiSite
from scipy.constants import physical_constants
from scipy.optimize._numdiff import approx_derivative
import numpy as np
import re
import scipy.optimize as sp
from typing import Callable, Dict, List, Tuple
import warnings

# RegEx pattern matching a composite function parameter name, eg f2.Sigma.
FN_PATTERN = re.compile("f(\\d+)\\.(.+)")

# RegEx pattern matching a composite function parameter name, eg f2.Sigma. Multi-spectrum case.
FN_MS_PATTERN = re.compile("f(\\d+)\\.f(\\d+)\\.(.+)")

CONSTRAINTS_PATTERN = re.compile(r"constraints=\((.*?)\)")
FWHM_PATTERN = re.compile(r"FWHM[X|Y]\d+=\(\),")
PHYSICAL_PROPERTIES_PATTERN = re.compile(r"(name=.*?,)(.*?)(PhysicalProperties=\(.*?\),)")
TEMPERATURES_PATTERN = re.compile(r"(name=.*?,)(.*?)(Temperatures=\(.*?\),)")
TIES_PATTERN = re.compile(r",ties=\((.*?)\)")


def makeWorkspace(xArray, yArray):
    """Create a workspace that doesn't appear in the ADS"""
    alg = AlgorithmManager.createUnmanaged("CreateWorkspace")
    alg.initialize()
    alg.setChild(True)
    alg.setProperty("DataX", xArray)
    alg.setProperty("DataY", yArray)
    alg.setProperty("OutputWorkspace", "dummy")
    alg.execute()
    return alg.getProperty("OutputWorkspace").value


def islistlike(arg):
    return (not hasattr(arg, "strip")) and (hasattr(arg, "__getitem__") or hasattr(arg, "__iter__")) and hasattr(arg, "__len__")


def cfpstrmaker(x, pref="B"):
    return [pref + str(k) + str(x) for k in [2, 4, 6] if x <= k]


def getSymmAllowedParam(sym_str):
    if "T" in sym_str or "O" in sym_str:
        return ["B40", "B60"]
    if any([sym_str == val for val in ["C1", "Ci"]]):
        return sum([cfpstrmaker(i) for i in range(7)] + [cfpstrmaker(i, "IB") for i in range(1, 7)], [])
    retval = cfpstrmaker(0)
    if "6" in sym_str or "3" in sym_str:
        retval += cfpstrmaker(6)
        if any([sym_str == val for val in ["C6", "C3h", "C6h"]]):
            retval += cfpstrmaker(6, "IB")
    if ("3" in sym_str and "3h" not in sym_str) or "S6" in sym_str:
        retval += cfpstrmaker(3)
        if any([sym_str == val for val in ["C3", "S6"]]):
            retval += cfpstrmaker(3, "IB") + cfpstrmaker(6, "IB")
    if "4" in sym_str or "2" in sym_str:
        retval += cfpstrmaker(4)
        if any([sym_str == val for val in ["C4", "S4", "C4h"]]):
            retval += cfpstrmaker(4, "IB")
    if ("2" in sym_str and "2d" not in sym_str) or "Cs" in sym_str:
        retval += cfpstrmaker(2)
        if any([sym_str == val for val in ["C2", "Cs", "C2h"]]):
            retval += cfpstrmaker(2, "IB") + cfpstrmaker(4, "IB")
    return retval


# pylint: disable=too-many-instance-attributes,too-many-public-methods
class CrystalField(object):
    """Calculates the crystal fields for one ion"""

    allowed_symmetries = [
        "C1",
        "Ci",
        "C2",
        "Cs",
        "C2h",
        "C2v",
        "D2",
        "D2h",
        "C4",
        "S4",
        "C4h",
        "D4",
        "C4v",
        "D2d",
        "D4h",
        "C3",
        "S6",
        "D3",
        "C3v",
        "D3d",
        "C6",
        "C3h",
        "C6h",
        "D6",
        "C6v",
        "D3h",
        "D6h",
        "T",
        "Td",
        "Th",
        "O",
        "Oh",
    ]

    lande_g = [
        6.0 / 7.0,
        4.0 / 5.0,
        8.0 / 11.0,
        3.0 / 5.0,
        2.0 / 7.0,
        0.0,
        2.0,
        3.0 / 2.0,
        4.0 / 3.0,
        5.0 / 4.0,
        6.0 / 5.0,
        7.0 / 6.0,
        8.0 / 7.0,
    ]

    default_peakShape = "Gaussian"
    default_background = "FlatBackground"
    default_spectrum_size = 200

    field_parameter_names = [
        "BmolX",
        "BmolY",
        "BmolZ",
        "BextX",
        "BextY",
        "BextZ",
        "B20",
        "B21",
        "B22",
        "B40",
        "B41",
        "B42",
        "B43",
        "B44",
        "B60",
        "B61",
        "B62",
        "B63",
        "B64",
        "B65",
        "B66",
        "IB21",
        "IB22",
        "IB41",
        "IB42",
        "IB43",
        "IB44",
        "IB61",
        "IB62",
        "IB63",
        "IB64",
        "IB65",
        "IB66",
    ]

    def __init__(self, Ion, Symmetry, **kwargs):
        """
        Constructor.

        @param Ion: A rare earth ion. Possible values:
                    Ce, Pr, Nd, Pm, Sm, Eu, Gd, Tb, Dy, Ho, Er, Tm, Yb

        @param Symmetry: Symmetry of the field. Possible values:
                         C1, Ci, C2, Cs, C2h, C2v, D2, D2h, C4, S4, C4h, D4, C4v, D2d, D4h, C3,
                         S6, D3, C3v, D3d, C6, C3h, C6h, D6, C6v, D3h, D6h, T, Td, Th, O, Oh

        @param kwargs: Other field parameters and attributes. Acceptable values include:
                        ToleranceEnergy:     energy tolerance,
                        ToleranceIntensity:  intensity tolerance,
                        ResolutionModel:     A resolution model.
                        FWHMVariation:       Absolute value of allowed variation of a peak width during a fit.
                        FixAllPeaks:         A boolean flag that fixes all parameters of the peaks.

                        Field parameters:

                        BmolX: The x-component of the molecular field,
                        BmolY: The y-component of the molecular field,
                        BmolZ: The z-component of the molecular field,
                        BextX: The x-component of the external field,
                        BextY: The y-component of the external field,
                        BextZ: The z-component of the external field,
                        B20: Real part of the B20 field parameter,
                        B21: Real part of the B21 field parameter,
                        B22: Real part of the B22 field parameter,
                        B40: Real part of the B40 field parameter,
                        B41: Real part of the B41 field parameter,
                        B42: Real part of the B42 field parameter,
                        B43: Real part of the B43 field parameter,
                        B44: Real part of the B44 field parameter,
                        B60: Real part of the B60 field parameter,
                        B61: Real part of the B61 field parameter,
                        B62: Real part of the B62 field parameter,
                        B63: Real part of the B63 field parameter,
                        B64: Real part of the B64 field parameter,
                        B65: Real part of the B65 field parameter,
                        B66: Real part of the B66 field parameter,
                        IB21: Imaginary part of the B21 field parameter,
                        IB22: Imaginary part of the B22 field parameter,
                        IB41: Imaginary part of the B41 field parameter,
                        IB42: Imaginary part of the B42 field parameter,
                        IB43: Imaginary part of the B43 field parameter,
                        IB44: Imaginary part of the B44 field parameter,
                        IB61: Imaginary part of the B61 field parameter,
                        IB62: Imaginary part of the B62 field parameter,
                        IB63: Imaginary part of the B63 field parameter,
                        IB64: Imaginary part of the B64 field parameter,
                        IB65: Imaginary part of the B65 field parameter,
                        IB66: Imaginary part of the B66 field parameter,


                        Each of the following parameters can be either a single float or an array of floats.
                        They are either all floats or all arrays of the same size.

                        IntensityScaling: A scaling factor for the intensity of each spectrum.
                        FWHM: A default value for the full width at half maximum of the peaks.
                        Temperature: A temperature "of the spectrum" in Kelvin
                        PhysicalProperty: A list of PhysicalProperties objects denoting the required data type
                                          Note that physical properties datasets should follow inelastic spectra
                                          See the Crystal Field Python Interface help page for more details.
        """

        self._background = None

        if "Temperature" in kwargs:
            temperature = kwargs["Temperature"]
            del kwargs["Temperature"]
        else:
            temperature = -1

        # Create self.function attribute
        self._makeFunction(Ion, Symmetry, temperature)
        self.Temperature = temperature
        self.Ion = Ion
        self.Symmetry = Symmetry
        self._resolutionModel = None
        self._physprop = None

        free_parameters = {key: kwargs[key] for key in kwargs if key in CrystalField.field_parameter_names}

        if "ResolutionModel" in kwargs and "FWHM" in kwargs:
            msg = "Both " "ResolutionModel" " and " "FWHM" " specified but can only accept one width option."
            msg += " Preferring to use ResolutionModel, and ignoring FWHM."
            kwargs.pop("FWHM")
            warnings.warn(msg, SyntaxWarning)

        for key in kwargs:
            if key == "ToleranceEnergy":
                self.ToleranceEnergy = kwargs[key]
            elif key == "ToleranceIntensity":
                self.ToleranceIntensity = kwargs[key]
            elif key == "IntensityScaling":
                self.IntensityScaling = kwargs[key]
            elif key == "FWHM":
                self.FWHM = kwargs[key]
            elif key == "ResolutionModel":
                self.ResolutionModel = kwargs[key]
            elif key == "NPeaks":
                self.NPeaks = kwargs[key]
            elif key == "FWHMVariation":
                self.FWHMVariation = kwargs[key]
            elif key == "FixAllPeaks":
                self.FixAllPeaks = kwargs[key]
            elif key == "PhysicalProperty":
                self.PhysicalProperty = kwargs[key]
            elif key not in free_parameters:
                raise RuntimeError("Unknown attribute/parameters %s" % key)

        # Cubic is a special case where B44=5*B40, B64=-21*B60
        is_cubic = self.Symmetry.startswith("T") or self.Symmetry.startswith("O")
        symm_allowed_par = getSymmAllowedParam(self.Symmetry)

        for param in CrystalField.field_parameter_names:
            if param in free_parameters:
                self.function.setParameter(param, free_parameters[param])
            if is_cubic and (param == "B44" or param == "B64"):
                continue
            if param not in symm_allowed_par:
                self.function.fixParameter(param)
            else:
                self.function.freeParameter(param)

        self._setPeaks()

        # Required to build the target function for the first time (which includes applying all ties)
        self.crystalFieldFunction.initialize()

        # Eigensystem
        self._dirty_eigensystem = True
        self._eigenvalues = None
        self._eigenvectors = None
        self._hamiltonian = None

        # Peak lists
        self._dirty_peaks = True
        self._peakList = None

        # Spectra
        self._plot_window = {}

        # self._setDefaultTies()
        self.chi2 = None

    def _makeFunction(self, ion, symmetry, temperature):
        if temperature is not None and islistlike(temperature) and len(temperature) > 1:
            self.function = FunctionFactory.createFunction("CrystalFieldMultiSpectrum")
            self._isMultiSpectrum = True
            tempStr = "Temperatures"
        else:
            self.function = FunctionFactory.createFunction("CrystalFieldSpectrum")
            self._isMultiSpectrum = False
            tempStr = "Temperature"
        self.function.setAttributeValue("Ion", ion)
        self.function.setAttributeValue("Symmetry", symmetry)
        if temperature:
            temperature = [float(val) for val in temperature] if islistlike(temperature) else float(temperature)
            self.function.setAttributeValue(tempStr, temperature)

    def _remakeFunction(self, temperature):
        """Redefines the internal function, e.g. when `Temperature` (number of datasets) change"""
        fieldParams = self._getFieldParameters()
        self._makeFunction(self.Ion, self.Symmetry, temperature)
        for item in fieldParams.items():
            self.function.setParameter(item[0], item[1])
        for param in CrystalField.field_parameter_names:
            if param not in fieldParams.keys():
                self.function.fixParameter(param)

    def _setPeaks(self):
        if self._isMultiSpectrum:
            self._peaks = []
            # Even a single spectrum when used in conjunction with physical properties
            # is treated as a multi-spectra and the number of spectra includes the number
            # of physical properties. However, only spectra have the peaks.
            len_physical_properties = 0
            if self._physprop is not None:
                if isinstance(self._physprop, list):
                    len_physical_properties = len(self._physprop)
                else:
                    len_physical_properties = 1
            for i in range(self.NumberOfSpectra - len_physical_properties):
                self._peaks.append(PeaksFunction(self.crystalFieldFunction, "f%s." % i, 1))
        else:
            self._peaks = PeaksFunction(self.crystalFieldFunction, "", 0)

    @property
    def crystalFieldFunction(self):
        if not self._isMultiSpectrum and self.background is not None:
            return self.function[1]
        else:
            return self.function

    def makePeaksFunction(self, i):
        """Form a definition string for the CrystalFieldPeaks function
        @param i: Index of a spectrum.
        """
        temperature = self._getTemperature(i)
        out = "name=CrystalFieldPeaks,Ion=%s,Symmetry=%s,Temperature=%s" % (self.Ion, self.Symmetry, temperature)
        out += ",ToleranceEnergy=%s,ToleranceIntensity=%s" % (self.ToleranceEnergy, self.ToleranceIntensity)
        out += ",%s" % ",".join(["%s=%s" % item for item in self._getFieldParameters().items()])
        return out

    def makeSpectrumFunction(self, i=0):
        """Form a definition string for the CrystalFieldSpectrum function
        @param i: Index of a spectrum.
        """
        if not self._isMultiSpectrum:
            return str(self.function)
        else:
            funs = self.function.createEquivalentFunctions()
            return str(funs[i])

    def makePhysicalPropertiesFunction(self, i=0):
        """Form a definition string for one of the crystal field physical properties functions
        @param i: Index of the dataset (default=0), or a PhysicalProperties object.
        """
        if hasattr(i, "toString"):
            out = i.toString()
            ppobj = i
        else:
            if self._physprop is None:
                raise RuntimeError("Physical properties environment not defined.")
            ppobj = self._physprop[i] if islistlike(self._physprop) else self._physprop
            if hasattr(ppobj, "toString"):
                out = ppobj.toString()
            else:
                return ""
        out += ",Ion=%s,Symmetry=%s" % (self.Ion, self.Symmetry)
        fieldParams = self._getFieldParameters()
        if len(fieldParams) > 0:
            out += ",%s" % ",".join(["%s=%s" % item for item in fieldParams.items()])
        ties = self._getFieldTies()
        if ppobj.TypeID == PhysicalProperties.SUSCEPTIBILITY:
            ties += "," if ties else ""
            ties += "Lambda=0" if ppobj.Lambda == 0.0 else ""
            ties += ",Chi0=0" if ppobj.Chi0 == 0.0 else ""
        if len(ties) > 0:
            out += ",ties=(%s)" % ties
        constraints = self._getFieldConstraints()
        if len(constraints) > 0:
            out += ",constraints=(%s)" % constraints
        return out

    def makeMultiSpectrumFunction(self):
        fun = re.sub(FWHM_PATTERN, "", str(self.function))
        fun = re.sub(TEMPERATURES_PATTERN, r"\1\3\2", fun)
        fun = re.sub(PHYSICAL_PROPERTIES_PATTERN, r"\1\3\2", fun)
        return fun

    @property
    def Ion(self):
        """Get value of Ion attribute. For example:

        cf = CrystalField(...)
        ...
        ion = cf.Ion
        """
        return self.crystalFieldFunction.getAttributeValue("Ion")

    @Ion.setter
    def Ion(self, value):
        """Set new value of Ion attribute. For example:

        cf = CrystalField(...)
        ...
        cf.Ion = 'Pr'
        """
        self._nre = ionname2Nre(value)
        self.crystalFieldFunction.setAttributeValue("Ion", value)
        self._dirty_eigensystem = True
        self._dirty_peaks = True

    @property
    def Symmetry(self):
        """Get value of Symmetry attribute. For example:

        cf = CrystalField(...)
        ...
        symm = cf.Symmetry
        """
        return self.crystalFieldFunction.getAttributeValue("Symmetry")

    @Symmetry.setter
    def Symmetry(self, value):
        """Set new value of Symmetry attribute. For example:

        cf = CrystalField(...)
        ...
        cf.Symmetry = 'Td'
        """
        if value not in self.allowed_symmetries:
            msg = "Value %s is not allowed for attribute Symmetry.\nList of allowed values: %s" % (
                value,
                ", ".join(self.allowed_symmetries),
            )
            raise RuntimeError(msg)
        self.crystalFieldFunction.setAttributeValue("Symmetry", value)
        self._dirty_eigensystem = True
        self._dirty_peaks = True

        self.crystalFieldFunction.initialize()

    @property
    def ToleranceEnergy(self):
        """Get energy tolerance"""
        return self.crystalFieldFunction.getAttributeValue("ToleranceEnergy")

    @ToleranceEnergy.setter
    def ToleranceEnergy(self, value):
        """Set energy tolerance"""
        self.crystalFieldFunction.setAttributeValue("ToleranceEnergy", float(value))
        self._dirty_peaks = True

    @property
    def ToleranceIntensity(self):
        """Get intensity tolerance"""
        return self.crystalFieldFunction.getAttributeValue("ToleranceIntensity")

    @ToleranceIntensity.setter
    def ToleranceIntensity(self, value):
        """Set intensity tolerance"""
        self.crystalFieldFunction.setAttributeValue("ToleranceIntensity", float(value))
        self._dirty_peaks = True

    @property
    def IntensityScaling(self):
        if not self._isMultiSpectrum:
            return self.crystalFieldFunction.getParameterValue("IntensityScaling")
        iscaling = []
        for i in range(self.NumberOfSpectra):
            paramName = "IntensityScaling%s" % i
            iscaling.append(self.crystalFieldFunction.getParameterValue(paramName))
        return iscaling

    @IntensityScaling.setter
    def IntensityScaling(self, value):
        if not self._isMultiSpectrum:
            if islistlike(value):
                if len(value) == 1:
                    value = value[0]
                else:
                    raise ValueError("IntensityScaling is expected to be a single floating point value")
            self.crystalFieldFunction.setParameter("IntensityScaling", value)
        else:
            n = self.NumberOfSpectra
            if not islistlike(value) or len(value) != n:
                raise ValueError("IntensityScaling is expected to be a list of %s values" % n)
            for i in range(n):
                paramName = "IntensityScaling%s" % i
                self.crystalFieldFunction.setParameter(paramName, value[i])

        self._dirty_peaks = True

    @property
    def Temperature(self):
        attrName = "Temperatures" if self._isMultiSpectrum else "Temperature"
        return self.crystalFieldFunction.getAttributeValue(attrName)

    @Temperature.setter
    def Temperature(self, value):
        if islistlike(value) and len(value) == 1:
            value = value[0]
        if self._isMultiSpectrum:
            if not islistlike(value):
                # Try to keep current set of field parameters.
                self._remakeFunction(float(value))
                return
            self.crystalFieldFunction.setAttributeValue("Temperatures", value)
        else:
            if islistlike(value):
                self._remakeFunction(value)
                return
            self.crystalFieldFunction.setAttributeValue("Temperature", float(value))
        self._dirty_peaks = True

    @property
    def FWHM(self):
        attrName = "FWHMs" if self._isMultiSpectrum else "FWHM"
        fwhm = self.crystalFieldFunction.getAttributeValue(attrName)
        if self._isMultiSpectrum:
            nDatasets = len(self.Temperature)
            if len(fwhm) != nDatasets:
                return list(fwhm) * nDatasets
        return fwhm

    @FWHM.setter
    def FWHM(self, value):
        if islistlike(value) and len(value) == 1:
            value = value[0]
        if self._isMultiSpectrum:
            if not islistlike(value):
                value = [value] * self.NumberOfSpectra
            if len(value) != len(self.Temperature):
                if self.PhysicalProperty is not None and len(value) == len(self.Temperature) - len(self.PhysicalProperty):
                    value = value + [0] * len(self.PhysicalProperty)
                    # Cast all types to match the first elem so we don't have mixed lists of int/doubles
                    value = [float(v) for v in value]
                else:
                    raise RuntimeError(
                        "Vector of FWHMs must either have same size as " "Temperatures (%i) or have size 1." % (len(self.Temperature))
                    )
            self.crystalFieldFunction.setAttributeValue("FWHMs", value)
        else:
            if islistlike(value):
                raise ValueError("FWHM is expected to be a single floating point value")
            self.crystalFieldFunction.setAttributeValue("FWHM", float(value))
        # If both FWHM and ResolutionModel is set, may cause runtime errors
        self._resolutionModel = None
        if self._isMultiSpectrum:
            for i in range(self.NumberOfSpectra):
                if self.crystalFieldFunction.getAttributeValue("FWHMX%s" % i):
                    self.crystalFieldFunction.setAttributeValue("FWHMX%s" % i, [])
                if self.crystalFieldFunction.getAttributeValue("FWHMY%s" % i):
                    self.crystalFieldFunction.setAttributeValue("FWHMY%s" % i, [])
        else:
            if self.crystalFieldFunction.getAttributeValue("FWHMX"):
                self.crystalFieldFunction.setAttributeValue("FWHMX", [])
            if self.crystalFieldFunction.getAttributeValue("FWHMY"):
                self.crystalFieldFunction.setAttributeValue("FWHMY", [])

    @property
    def FWHMVariation(self):
        return self.crystalFieldFunction.getAttributeValue("FWHMVariation")

    @FWHMVariation.setter
    def FWHMVariation(self, value):
        self.crystalFieldFunction.setAttributeValue("FWHMVariation", float(value))

    def __getitem__(self, item):
        return self.crystalFieldFunction.getParameterValue(item)

    def __setitem__(self, key, value):
        self.crystalFieldFunction.setParameter(key, value)

    @property
    def ResolutionModel(self):
        return self._resolutionModel

    @ResolutionModel.setter
    def ResolutionModel(self, value):
        if hasattr(value, "model"):
            self._resolutionModel = value
        else:
            self._resolutionModel = ResolutionModel(value)
        if self._isMultiSpectrum:
            NumberOfPhysProp = len(self._physprop) if islistlike(self._physprop) else (0 if self._physprop is None else 1)
            NSpec = self.NumberOfSpectra - NumberOfPhysProp
            if not self._resolutionModel.multi or self._resolutionModel.NumberOfSpectra != NSpec:
                raise RuntimeError(
                    "Resolution model is expected to have %s functions, found %s" % (NSpec, self._resolutionModel.NumberOfSpectra)
                )
            for i in range(self._resolutionModel.NumberOfSpectra):
                model = self._resolutionModel.model[i]
                self.crystalFieldFunction.setAttributeValue("FWHMX%s" % i, model[0])
                self.crystalFieldFunction.setAttributeValue("FWHMY%s" % i, model[1])
        else:
            model = self._resolutionModel.model
            self.crystalFieldFunction.setAttributeValue("FWHMX", model[0])
            self.crystalFieldFunction.setAttributeValue("FWHMY", model[1])
        # If FWHM is set, it overrides resolution model, so unset it
        if self._isMultiSpectrum and any(self.crystalFieldFunction.getAttributeValue("FWHMs")):
            self.crystalFieldFunction.setAttributeValue("FWHMs", [0.0] * self.NumberOfSpectra)
        elif not self._isMultiSpectrum and self.crystalFieldFunction.getAttributeValue("FWHM"):
            self.crystalFieldFunction.setAttributeValue("FWHM", 0.0)

    @property
    def FixAllPeaks(self):
        return self.crystalFieldFunction.getAttributeValue("FixAllPeaks")

    @FixAllPeaks.setter
    def FixAllPeaks(self, value):
        self.crystalFieldFunction.setAttributeValue("FixAllPeaks", value)

    @property
    def PeakShape(self):
        return self.crystalFieldFunction.getAttributeValue("PeakShape")

    @PeakShape.setter
    def PeakShape(self, value):
        self.crystalFieldFunction.setAttributeValue("PeakShape", value)

    @property
    def NumberOfSpectra(self):
        return self.crystalFieldFunction.getNumberDomains()

    @property
    def NPeaks(self):
        return self.crystalFieldFunction.getAttributeValue("NPeaks")

    @NPeaks.setter
    def NPeaks(self, value):
        self.crystalFieldFunction.setAttributeValue("NPeaks", value)

    @property
    def peaks(self):
        return self._peaks

    @property
    def background(self):
        return self._background

    @background.setter
    def background(self, value):
        """
        Define the background function.
        Args:
            value: an instance of function.Background class or a list of instances
                in a multi-spectrum case
        """
        if self._background is not None:
            raise ValueError("Background has been set already")
        if not hasattr(value, "toString"):
            raise TypeError("Expected a Background object, found %s" % str(value))
        if not self._isMultiSpectrum:
            fun_str = value.toString() + ";" + str(self.function)
            self.function = FunctionFactory.createInitialized(fun_str)
            self._background = self._makeBackgroundObject(value)
            self._setPeaks()
        else:
            self.function.setAttributeValue("Background", value.toString())
            self._background = []
            for ispec in range(self.NumberOfSpectra):
                prefix = "f%s." % ispec
                self._background.append(self._makeBackgroundObject(value, prefix))

    def _makeBackgroundObject(self, value, prefix=""):
        if len(value.functions) > 1:
            prefix += "f0."

        n_functions = 0
        peak, background = None, None
        if value.peak is not None:
            peak = Function(self.function, prefix=prefix + f"f{n_functions}.")
            n_functions += 1
        if value.background is not None:
            background = Function(self.function, prefix=prefix + f"f{n_functions}.")
            n_functions += 1

        other_functions = []
        for function_index in range(n_functions, len(value.functions)):
            other_functions.append(Function(self.function, prefix=prefix + f"f{function_index}."))

        return Background(peak=peak, background=background, functions=other_functions)

    @property
    def PhysicalProperty(self):
        return self._physprop

    @PhysicalProperty.setter
    def PhysicalProperty(self, value):
        vlist = value if islistlike(value) else [value]
        if all([hasattr(pp, "TypeID") for pp in vlist]):
            nOldPP = len(self._physprop) if islistlike(self._physprop) else (0 if self._physprop is None else 1)
            self._physprop = value
        else:
            errmsg = "PhysicalProperty input must be a PhysicalProperties"
            errmsg += " instance or a list of such instances"
            raise ValueError(errmsg)
        # If a spectrum (temperature) is already defined, or multiple physical properties
        # given, redefine the CrystalFieldMultiSpectrum function.
        if not self.isPhysicalPropertyOnly or islistlike(self.PhysicalProperty):
            tt = self.Temperature if islistlike(self.Temperature) else [self.Temperature]
            ww = list(self.FWHM) if islistlike(self.FWHM) else [self.FWHM]
            # Last n-set of temperatures correspond to PhysicalProperties
            if nOldPP > 0:
                tt = tt[:-nOldPP]
            # Removes 'negative' temperature, which is a flag for no INS dataset
            tt = [val for val in tt if val > 0]
            pptt = [0 if val.Temperature is None else val.Temperature for val in vlist]
            self._remakeFunction(list(tt) + pptt)
            self.FWHM = ww
            self._setPeaks()
            ppids = [pp.TypeID for pp in vlist]
            self.function.setAttributeValue("PhysicalProperties", [0] * len(tt) + ppids)
            for attribs in [pp.getAttributes(i + len(tt)) for i, pp in enumerate(vlist)]:
                for item in attribs.items():
                    if "Lambda" in item[0] or "Chi0" in item[0]:
                        self.function.setParameter(item[0], item[1])
                        if item[1] == 0.0:
                            self.function.tie(item[0], "0.")
                        else:
                            self.function.removeTie(item[0])
                    else:
                        self.function.setAttributeValue(item[0], item[1])

    @property
    def isPhysicalPropertyOnly(self):
        return not islistlike(self.Temperature) and self.Temperature < 0 and self.PhysicalProperty is not None

    def ties(self, **kwargs):
        """Set ties on the field parameters.

        @param kwargs: Ties as name=value pairs: name is a parameter name,
            the value is a tie string or a number. For example:
                tie(B20 = 0.1, IB23 = '2*B23')
        """
        for tie in kwargs:
            self.crystalFieldFunction.tie(tie, str(kwargs[tie]))

    def constraints(self, *args):
        """
        Set constraints for the field parameters.

        @param args: A list of constraints. For example:
                constraints('B00 > 0', '0.1 < B43 < 0.9')
        """
        self.crystalFieldFunction.addConstraints(",".join(args))

    def getEigenvalues(self):
        self._calcEigensystem()
        return self._eigenvalues

    def getEigenvectors(self):
        self._calcEigensystem()
        return self._eigenvectors

    def getHamiltonian(self):
        self._calcEigensystem()
        return self._hamiltonian

    def getPeakList(self, i=0):
        """Get the peak list for spectrum i as a numpy array"""
        self._calcPeaksList(i)
        peaks = np.array([self._peakList.column(0), self._peakList.column(1)])
        return peaks

    def getSpectrum(self, i=0, workspace=None, ws_index=0, x_range: Tuple[int, int] = None):
        """
        Get the i-th spectrum calculated with the current field and peak parameters.

        Alternatively can be called getSpectrum(workspace, ws_index). Spectrum index i is assumed zero.

        Examples:

            cf.getSpectrum() # Return the first spectrum calculated on a generated set of x-values.
            cf.getSpectrum(1, ws, 5) # Calculate the second spectrum using the x-values from the 6th spectrum
                                     # in workspace ws.
            cf.getSpectrum(ws) # Calculate the first spectrum using the x-values from the 1st spectrum
                               # in workspace ws.
            cf.getSpectrum(ws, 3) # Calculate the first spectrum using the x-values from the 4th spectrum
                                  # in workspace ws.
            cf.getSpectrum(x_range=(-2,4)) # Return the first spectrum calculated from -2 to 4.

        @param i: Index of a spectrum to get.
        @param workspace: A workspace to base on. If not given the x-values of the output spectrum will be
                          generated if not specified with x_range.
        @param ws_index:  An index of a spectrum from workspace to use.
        @param x_range: Return the first spectrum calculated on the specified set of x-values. This setting is
                        ignored when a workspace to base on was provided.
        @return: A tuple of (x, y) arrays
        """
        wksp = workspace
        # Allow to call getSpectrum with a workspace as the first argument.
        if not isinstance(i, int):
            if wksp is not None:
                if not isinstance(wksp, int):
                    raise RuntimeError("Spectrum index is expected to be int. Got %s" % i.__class__.__name__)
                ws_index = wksp
            wksp = i
            i = 0

        if (self.Temperature[i] if islistlike(self.Temperature) else self.Temperature) < 0:
            raise RuntimeError("You must first define a temperature for the spectrum")

        # Workspace is given, always calculate
        if wksp is None:
            xArray = None
        elif isinstance(wksp, list) or isinstance(wksp, np.ndarray):
            xArray = wksp
        else:
            return self._calcSpectrum(i, wksp, ws_index)

        if xArray is None:
            if x_range is None:
                x_min, x_max = self.calc_xmin_xmax(i)
            else:
                x_min, x_max = x_range
            xArray = np.linspace(x_min, x_max, self.default_spectrum_size)

        yArray = np.zeros_like(xArray)
        wksp = makeWorkspace(xArray, yArray)
        return self._calcSpectrum(i, wksp, 0)

    def getHeatCapacity(self, workspace=None, ws_index=0):
        """
        Get the heat cacpacity calculated with the current crystal field parameters

        Examples:

            cf.getHeatCapacity()    # Returns the heat capacity from 1 < T < 300 K in 1 K steps
            cf.getHeatCapacity(ws)  # Returns the heat capacity with temperatures given by ws.
            cf.getHeatCapacity(ws, ws_index)  # Use the spectrum indicated by ws_index for x-values

        @param workspace: Either a Mantid workspace whose x-values will be used as the temperatures
                          to calculate the heat capacity; or a list of numpy ndarray of temperatures.
                          Temperatures are in Kelvin.
        @param ws_index:  The index of a spectrum in workspace to use (default=0).
        """
        return self._getPhysProp(PhysicalProperties("Cv"), workspace, ws_index)

    def getSusceptibility(self, *args, **kwargs):
        """
        Get the magnetic susceptibility calculated with the current crystal field parameters.
        The susceptibility is calculated using Van Vleck's formula (2nd order perturbation theory)

        Examples:

            cf.getSusceptibility()      # Returns the susceptibility || [001] for 1<T<300 K in 1 K steps
            cf.getSusceptibility(T)     # Returns the susceptibility with temperatures given by T.
            cf.getSusceptibility(ws, 0) # Use x-axis of spectrum 0 of workspace ws as temperature
            cf.getSusceptibility(T, [1, 1, 1])  # Returns the susceptibility along [111].
            cf.getSusceptibility(T, 'powder')   # Returns the powder averaged susceptibility
            cf.getSusceptibility(T, 'cgs')      # Returns the susceptibility || [001] in cgs normalisation
            cf.getSusceptibility(..., Inverse=True)  # Calculates the inverse susceptibility instead
            cf.getSusceptibility(Temperature=ws, ws_index=0, Hdir=[1, 1, 0], Unit='SI', Inverse=True)

        @param Temperature: Either a Mantid workspace whose x-values will be used as the temperatures
                            to calculate the heat capacity; or a list or numpy ndarray of temperatures.
                            Temperatures are in Kelvin.
        @param ws_index: The index of a spectrum to use (default=0) if using a workspace for x.
        @param Hdir: The magnetic field direction to calculate the susceptibility along. Either a
                     Cartesian vector with z along the quantisation axis of the CF parameters, or the
                     string 'powder' (case insensitive) to get the powder averaged susceptibility
                     default: [0, 0, 1]
        @param Unit: Any one of the strings 'bohr', 'SI' or 'cgs' (case insensitive) to indicate whether
                     to output in atomic (bohr magneton/Tesla/ion), SI (m^3/mol) or cgs (cm^3/mol) units.
                     default: 'cgs'
        @param Inverse: Whether to calculate the susceptibility (Inverse=False, default) or inverse
                        susceptibility (Inverse=True).
        """
        # Sets defaults / parses keyword arguments
        workspace = kwargs["Temperature"] if "Temperature" in kwargs.keys() else None
        ws_index = kwargs["ws_index"] if "ws_index" in kwargs.keys() else 0

        # Parses argument list
        args = list(args)
        if len(args) > 0:
            workspace = args.pop(0)
        if "mantid" in str(type(workspace)) and len(args) > 0:
            ws_index = args.pop(0)

        # _calcSpectrum updates parameters and susceptibility has a 'Lambda' parameter which other
        # CF functions don't have. This causes problems if you want to calculate another quantity after
        x, y = self._getPhysProp(PhysicalProperties("chi", *args, **kwargs), workspace, ws_index)
        return x, y

    def getMagneticMoment(self, *args, **kwargs):
        """
        Get the magnetic moment calculated with the current crystal field parameters.
        The moment is calculated by adding a Zeeman term to the CF Hamiltonian and then diagonlising
        the result. This function calculates either M(H) [default] or M(T), but can only calculate
        a 1D function (e.g. not M(H,T) simultaneously).

        Examples:

            cf.getMagneticMoment()       # Returns M(H) for H||[001] from 0 to 30 T in 0.1 T steps
            cf.getMagneticMoment(H)      # Returns M(H) for H||[001] at specified values of H (in Tesla)
            cf.getMagneticMoment(ws, 0)  # Use x-axis of spectrum 0 of ws as applied field magnitude.
            cf.getMagneticMoment(H, [1, 1, 1])  # Returns the magnetic moment along [111].
            cf.getMagneticMoment(H, 'powder')   # Returns the powder averaged M(H)
            cf.getMagneticMoment(H, 'cgs')      # Returns the moment || [001] in cgs units (emu/mol)
            cf.getMagneticMoment(Temperature=T) # Returns M(T) for H=1T || [001] at specified T (in K)
            cf.getMagneticMoment(10, [1, 1, 0], Temperature=T) # Returns M(T) for H=10T || [110].
            cf.getMagneticMoment(..., Inverse=True)  # Calculates 1/M instead (keyword only)
            cf.getMagneticMoment(Hmag=ws, ws_index=0, Hdir=[1, 1, 0], Unit='SI', Temperature=T, Inverse=True)

        @param Hmag: The magnitude of the applied magnetic field in Tesla, specified either as a Mantid
                     workspace whose x-values will be used; or a list or numpy ndarray of field points.
                     If Temperature is specified as a list / array / workspace, Hmag must be scalar.
                     (default: 0-30T in 0.1T steps, or 1T if temperature vector specified)
        @param Temperature: The temperature in Kelvin at which to calculate the moment.
                            Temperature is a keyword argument only. Can be a list, ndarray or workspace.
                            If Hmag is a list / array / workspace, Temperature must be scalar.
                            (default=1K)
        @param ws_index: The index of a spectrum to use (default=0) if using a workspace for x.
        @param Hdir: The magnetic field direction to calculate the susceptibility along. Either a
                     Cartesian vector with z along the quantisation axis of the CF parameters, or the
                     string 'powder' (case insensitive) to get the powder averaged susceptibility
                     default: [0, 0, 1]
        @param Unit: Any one of the strings 'bohr', 'SI' or 'cgs' (case insensitive) to indicate whether
                     to output in atomic (bohr magneton/ion), SI (Am^2/mol) or cgs (emu/mol) units.
                     default: 'bohr'
        @param Inverse: Whether to calculate the susceptibility (Inverse=False, default) or inverse
                        susceptibility (Inverse=True). Inverse is a keyword argument only.
        """
        # Sets defaults / parses keyword arguments
        workspace = None
        ws_index = kwargs["ws_index"] if "ws_index" in kwargs.keys() else 0
        hmag = kwargs["Hmag"] if "Hmag" in kwargs.keys() else 1.0
        temperature = kwargs["Temperature"] if "Temperature" in kwargs.keys() else 1.0

        # Checks whether to calculate M(H) or M(T)
        hmag_isscalar = not islistlike(hmag) or len(hmag) == 1
        hmag_isvector = islistlike(hmag) and len(hmag) > 1
        t_isscalar = not islistlike(temperature) or len(temperature) == 1
        t_isvector = islistlike(temperature) and len(temperature) > 1
        if hmag_isscalar and (t_isvector or "mantid" in str(type(temperature))):
            typeid = 4
            workspace = temperature
            kwargs["Hmag"] = hmag[0] if islistlike(hmag) else hmag
        else:
            typeid = 3
            if t_isscalar and (hmag_isvector or "mantid" in str(type(hmag))):
                workspace = hmag
            kwargs["Temperature"] = temperature[0] if islistlike(temperature) else temperature

        # Parses argument list
        args = list(args)
        if len(args) > 0:
            if typeid == 4:
                kwargs["Hmag"] = args.pop(0)
            else:
                workspace = args.pop(0)
        if "mantid" in str(type(workspace)) and len(args) > 0:
            ws_index = args.pop(0)

        pptype = "M(T)" if (typeid == 4) else "M(H)"
        self._typeid = self._str2id(typeid) if isinstance(typeid, str) else int(typeid)

        return self._getPhysProp(PhysicalProperties(pptype, *args, **kwargs), workspace, ws_index)

    def _calc_gJuB(self):
        gj = 2.0 if (self._nre < 1) else self.lande_g[self._nre - 1]
        gJuB = gj * physical_constants["Bohr magneton in eV/T"][0] * 1000.0
        return gJuB

    def getDipoleMatrixComponent(self, nComponent, gJuB=None):
        self._calcEigensystem()  # will not recalculate if already called (unless _dirty_eigensystem)
        if gJuB is None:
            gJuB = self._calc_gJuB()

        if nComponent == "X" or nComponent == "x":
            _, _, h_n = energies(self._nre, BextX=1.0)
        elif nComponent == "Y" or nComponent == "y":
            _, _, h_n = energies(self._nre, BextY=1.0)
        elif nComponent == "Z" or nComponent == "z":
            _, _, h_n = energies(self._nre, BextZ=1.0)
        else:
            raise Exception("Invalid Argument, nComponent must be: X, Y or Z (case insensitive)")

        i_n = np.dot(np.conj(np.transpose(self._eigenvectors)), np.dot(h_n, self._eigenvectors))
        return np.multiply(i_n, np.conj(i_n)) / (gJuB**2)

    def getDipoleMatrix(self):
        """Returns the dipole transition matrix as a numpy array"""
        gJuB = self._calc_gJuB()
        trans = (
            self.getDipoleMatrixComponent("X", gJuB) + self.getDipoleMatrixComponent("Y", gJuB) + self.getDipoleMatrixComponent("Z", gJuB)
        )
        return trans

<<<<<<< HEAD
    def printWavefunction(self, index=None):
        # Pretty prints the eigenvector(s) of a crystal field Hamiltonian matrix
        # cf.printWavefunction() - prints all wavefucntions
        # cf.printWavefunction(index) - prints the wavefunctions for a (list) of indices.
        self._calcEigensystem()
        ev = self._eigenvectors
        J2 = ev.shape[0] - 1  # twice the total angular momentum quantum number J
        is_integral = J2 % 2 == 0
        if index is None:
            index = range(ev.shape[0])
        elif not hasattr(index, "__iter__"):
            if index >= ev.shape[0]:
                raise Exception("IndexError: Index %s out of range" % index)
            index = [index]
        for lv in index:
            print(("Ground" if lv == 0 else f"{lv}. excited") + " state wavefunctions are:")
            lvstr = ""
            for ii, jz2 in enumerate(range(-J2, J2 + 1, 2)):
                if np.abs(ev[ii, lv]) < 1e-5:
                    continue
                val = ev[ii, lv] if np.abs(ev[ii, lv].imag) > 1e-3 else ev[ii, lv].real
                jzstr = f"{int(jz2/2)}" if is_integral else f"{int(jz2)}/2"
                # The Hamiltonian is expressed in the basis of the azimuthal quantum number |Jz>
                # which goes from |Jz=-J> to |Jz=+J> in steps of 1. The values of the eigenvectors
                # are coefficients corresponding to each of these quantum numbers
                lvstr += ("+" if (ii > 0 and ev[ii, lv].real > 0) else "") + f"{val:.3f}|{jzstr}> "
            print(lvstr + "\n")

    def plot(self, i=0, workspace=None, ws_index=0, name=None):
=======
    def plot(self, i=0, workspace=None, ws_index=0, x_range: Tuple[int, int] = None, name=None):
>>>>>>> 21a2bff3
        """Plot a spectrum. Parameters are the same as in getSpectrum(...)"""
        createWS = AlgorithmManager.createUnmanaged("CreateWorkspace")
        createWS.initialize()

        xArray, yArray = self.getSpectrum(i, workspace, ws_index, x_range)
        ws_name = name if name is not None else "CrystalField_%s" % self.Ion

        if isinstance(i, int):
            if workspace is None:
                if i > 0:
                    ws_name += "_%s" % i
                createWS.setProperty("DataX", xArray)
                createWS.setProperty("DataY", yArray)
                createWS.setProperty("OutputWorkspace", ws_name)
                createWS.execute()
                plot_window = self._plot_window[i] if i in self._plot_window else None
                self._plot_window[i] = plotSpectrum(ws_name, 0, window=plot_window, clearWindow=True)
            else:
                ws_name += "_%s" % workspace
                if i > 0:
                    ws_name += "_%s" % i
                createWS.setProperty("DataX", xArray)
                createWS.setProperty("DataY", yArray)
                createWS.setProperty("OutputWorkspace", ws_name)
                createWS.execute()
                plotSpectrum(ws_name, 0)
        else:
            ws_name += "_%s" % i
            createWS.setProperty("DataX", xArray)
            createWS.setProperty("DataY", yArray)
            createWS.setProperty("OutputWorkspace", ws_name)
            createWS.execute()
            plotSpectrum(ws_name, 0)

    def update(self, func, index=0):
        """
        Update values of the fitting parameters.
        @param func: A IFunction object containing new parameter values.
        @param index: The index of the function to update in the Background object.
        """
        self.function = func
        if self._background is not None:
            if isinstance(self._background, list):
                for background in self._background:
                    background.update(func, index)
            else:
                self._background.update(func, index)
        self._setPeaks()

    def calc_xmin_xmax(self, i):
        """Calculate the x-range containing interesting features of a spectrum (for plotting)
        @param i: If an integer is given then calculate the x-range for the i-th spectrum.
                  If None given get the range covering all the spectra.
        @return: Tuple (xmin, xmax)
        """
        peaks = self.getPeakList(i)
        x_min = np.min(peaks[0])
        x_max = np.max(peaks[0])
        # dx probably should depend on peak widths
        deltaX = np.abs(x_max - x_min) * 0.1
        if x_min < 0:
            x_min -= deltaX
        x_max += deltaX
        return x_min, x_max

    def __add__(self, other):
        if isinstance(other, CrystalFieldMultiSite):
            return (other).__radd__(self)
        elif isinstance(other, CrystalFieldSite):
            return (1.0 * self).__add__(other)
        if isinstance(other, CrystalField):
            return (1.0 * self).__add__(1.0 * other)

    def __mul__(self, factor):
        ffactor = float(factor)
        if ffactor == 0.0:
            msg = "Intensity scaling factor for %s(%s) is set to zero " % (self.Ion, self.Symmetry)
            warnings.warn(msg, SyntaxWarning)
        return CrystalFieldSite(self, ffactor)

    def __rmul__(self, factor):
        return self.__mul__(factor)

    def _getTemperature(self, i):
        """Get temperature value for i-th spectrum."""
        if not self._isMultiSpectrum:
            if i != 0:
                raise RuntimeError("Cannot evaluate spectrum %s. Only 1 temperature is given." % i)
            return float(self.Temperature)
        else:
            temperatures = self.Temperature
            nTemp = len(temperatures)
            if -nTemp <= i < nTemp:
                return float(temperatures[i])
            else:
                raise RuntimeError("Cannot evaluate spectrum %s. Only %s temperatures are given." % (i, nTemp))

    def _getFWHM(self, i):
        """Get default FWHM value for i-th spectrum."""
        if not self._isMultiSpectrum:
            # if i != 0 assume that value for all spectra
            return float(self.FWHM)
        else:
            fwhm = self.FWHM
            nFWHM = len(fwhm)
            if -nFWHM <= i < nFWHM:
                return float(fwhm[i])
            else:
                raise RuntimeError("Cannot get FWHM for spectrum %s. Only %s FWHM are given." % (i, nFWHM))

    def _getIntensityScaling(self, i):
        """Get default intensity scaling value for i-th spectrum."""
        if self._intensityScaling is None:
            raise RuntimeError("Default intensityScaling must be set.")
        if islistlike(self._intensityScaling):
            return self._intensityScaling[i] if len(self._intensityScaling) > 1 else self._intensityScaling[0]
        else:
            return self._intensityScaling

    def _getPeaksFunction(self, i):
        if isinstance(self.peaks, list):
            return self.peaks[i]
        return self.peaks

    def _getFieldParameters(self):
        """
        Get the values of non-zero field parameters.
        Returns:
            a dict with name: value pairs.
        """
        params = {}
        for name in self.field_parameter_names:
            value = self.crystalFieldFunction.getParameterValue(name)
            if value != 0.0:
                params[name] = value
        return params

    def _getFieldTies(self):
        ties = re.search(TIES_PATTERN, str(self.crystalFieldFunction))
        return re.sub(FN_PATTERN, "", ties.group(1)).rstrip(",") if ties else ""

    def _getFieldConstraints(self):
        constraints = re.search(CONSTRAINTS_PATTERN, str(self.crystalFieldFunction))
        return constraints.group(1) if constraints else ""

    def _getPhysProp(self, ppobj, workspace, ws_index):
        """
        Returns a physical properties calculation
        @param ppobj: a PhysicalProperties object indicating the physical property type and environment
        @param workspace: workspace or array/list of x-values.
        @param ws_index:  An index of a spectrum in workspace to use.
        """
        try:
            typeid = ppobj.TypeID
        except AttributeError:
            raise RuntimeError("Invalid PhysicalProperties object specified")

        defaultX = [np.linspace(1, 300, 300), np.linspace(1, 300, 300), np.linspace(0, 30, 300), np.linspace(0, 30, 300)]
        funstr = self.makePhysicalPropertiesFunction(ppobj)
        if workspace is None:
            xArray = defaultX[typeid - 1]
        elif isinstance(workspace, list) or isinstance(workspace, np.ndarray):
            xArray = workspace
        else:
            return self._calcSpectrum(funstr, workspace, ws_index)

        yArray = np.zeros_like(xArray)
        wksp = makeWorkspace(xArray, yArray)
        return self._calcSpectrum(funstr, wksp, ws_index)

    def _calcEigensystem(self):
        """Calculate the eigensystem: energies and wavefunctions.
        Also store them and the hamiltonian.
        Protected method. Shouldn't be called directly by user code.
        """
        if self._dirty_eigensystem:
            self._eigenvalues, self._eigenvectors, self._hamiltonian = energies(self._nre, **self._getFieldParameters())
            self._dirty_eigensystem = False

    def _calcPeaksList(self, i):
        """Calculate a peak list for spectrum i"""
        if self._dirty_peaks:
            alg = AlgorithmManager.createUnmanaged("EvaluateFunction")
            alg.initialize()
            alg.setChild(True)
            alg.setProperty("Function", self.makePeaksFunction(i))
            del alg["InputWorkspace"]
            alg.setProperty("OutputWorkspace", "dummy")
            alg.execute()
            self._peakList = alg.getProperty("OutputWorkspace").value

    def _calcSpectrum(self, i, workspace, ws_index, funstr=None):
        """Calculate i-th spectrum.

        @param i: Index of a spectrum or function string
        @param workspace: A workspace used to evaluate the spectrum function.
        @param ws_index:  An index of a spectrum in workspace to use.
        """
        alg = AlgorithmManager.createUnmanaged("EvaluateFunction")
        alg.initialize()
        alg.setChild(True)
        alg.setProperty("Function", i if isinstance(i, str) else self.makeSpectrumFunction(i))
        alg.setProperty("InputWorkspace", workspace)
        alg.setProperty("WorkspaceIndex", ws_index)
        alg.setProperty("OutputWorkspace", "dummy")
        alg.execute()
        out = alg.getProperty("OutputWorkspace").value
        # Create copies of the x and y because `out` goes out of scope when this method returns
        # and x and y get deallocated
        return np.array(out.readX(0)), np.array(out.readY(1))

    def isMultiSpectrum(self):
        return self._isMultiSpectrum


class CrystalFieldSite(object):
    """
    A helper class for the multi-site algebra. It is a result of the '*' operation between a CrystalField
    and a number. Multiplication sets the abundance for the site and which the returned object holds.
    """

    def __init__(self, crystalField, abundance):
        self.crystalField = crystalField
        self.abundance = abundance

    def __add__(self, other):
        if isinstance(other, CrystalField):
            return self.__add__(1.0 * other)
        elif isinstance(other, CrystalFieldSite):
            abundances = [self.abundance, other.abundance]
            other = other.crystalField
        elif isinstance(other, CrystalFieldMultiSite):
            return other.__radd__(self)
        else:
            raise TypeError("Unsupported operand type(s) for +: CrystalFieldSite and %s" % other.__class__.__name__)
        ions = [self.crystalField.Ion, other.Ion]
        symmetries = [self.crystalField.Symmetry, other.Symmetry]
        temperatures = [self.crystalField._getTemperature(x) for x in range(self.crystalField.NumberOfSpectra)]
        params = {}
        for bparam in CrystalField.field_parameter_names:
            params["ion0." + bparam] = self.crystalField[bparam]
            params["ion1." + bparam] = other[bparam]
        params["ion0.IntensityScaling"] = abundances[0]
        params["ion1.IntensityScaling"] = abundances[1]
        # Check IntensityScaling settings in original objects
        # If only one has IntensityScaling settings use these for CrystalFieldMultiSite object
        # Warn if both objects have IntensityScaling settings and these are not equal
        if self.crystalField.NumberOfSpectra > 1:
            differentIntensities = False
            for x in range(self.crystalField.NumberOfSpectra):
                if not (
                    np.isclose(self.crystalField.IntensityScaling[x], other.IntensityScaling[x])
                    or np.isclose(other.IntensityScaling[x], 1.0)
                ):
                    if np.isclose(self.crystalField.IntensityScaling[x], 1.0):
                        params["sp" + str(x) + ".IntensityScaling"] = other.IntensityScaling[x]
                    else:
                        differentIntensities = True
                else:
                    params["sp" + str(x) + ".IntensityScaling"] = self.crystalField.IntensityScaling[x]
            if differentIntensities:
                warnings.warn("Mismatch between IntensityScaling values of CrystalField objects", RuntimeWarning)
        # Preserve ties and fixes
        ties = {}
        fixes = []
        ties, fixes = self.getTiesAndFixes(other)
        if self.crystalField.ResolutionModel is None:
            FWHM = [self.crystalField._getFWHM(x) for x in range(self.crystalField.NumberOfSpectra)]
            return CrystalFieldMultiSite(
                Ions=ions,
                Symmetries=symmetries,
                Temperatures=temperatures,
                FWHM=FWHM,
                abundances=abundances,
                parameters=params,
                ties=ties,
                fixedParameters=fixes,
            )
        else:
            return CrystalFieldMultiSite(
                Ions=ions,
                Symmetries=symmetries,
                Temperatures=temperatures,
                ResolutionModel=self.crystalField.ResolutionModel,
                abundances=abundances,
                parameters=params,
                ties=ties,
                fixedParameters=fixes,
            )

    def getTiesAndFixes(self, other):
        ties = {}
        fixes = []
        for prefix, obj in {"ion0.": self.crystalField, "ion1.": other}.items():
            tiestr = obj.function.getTies()
            if tiestr:
                for tiepair in [tie.split("=") for tie in tiestr.split(",")]:
                    ties[prefix + tiepair[0]] = tiepair[1]
            for par_id in [id for id in range(obj.function.nParams()) if obj.function.isFixed(id)]:
                parName = obj.function.getParamName(par_id)
                if obj.background is not None:
                    parName = parName.split(".")[-1]
                if parName not in self.crystalField.field_parameter_names:
                    continue
                fixes.append(prefix + parName)
        return ties, fixes


# pylint: disable=too-few-public-methods
class CrystalFieldFit(object):
    """
    Object that controls fitting.
    """

    def __init__(self, Model=None, Temperature=None, FWHM=None, InputWorkspace=None, ResolutionModel=None, **kwargs):
        self.model = Model
        if Temperature is not None:
            self.model.Temperature = Temperature
        if FWHM is not None:
            self.model.FWHM = FWHM
        if ResolutionModel is not None:
            self.model.ResolutionModel = ResolutionModel
        self._input_workspace = InputWorkspace
        self._output_workspace_base_name = "fit"
        self._fit_properties = kwargs
        self._function = None
        self._estimated_parameters = None
        self._free_cef_parameters = []
        if self.model.NumberOfSpectra == 1:
            logger.notice("Fit single spectrum")
        else:
            logger.notice("Fit multiple spectra")

    def fit(self):
        """
        Run Fit algorithm. Update function parameters.
        """
        self.check_consistency()
        if isinstance(self._input_workspace, list):
            return self._fit_multi()
        else:
            return self._fit_single()

    def monte_carlo(self, **kwargs):
        fix_all_peaks = self.model.FixAllPeaks
        self.model.FixAllPeaks = True
        if isinstance(self._input_workspace, list):
            self._monte_carlo_multi(**kwargs)
        else:
            self._monte_carlo_single(**kwargs)
        self.model.FixAllPeaks = fix_all_peaks

    def gofit(self, algorithm_callable: Callable, **kwargs) -> None:
        """
        Performs a fit using an algorithm from the GOFit python package.
        @param algorithm_callable: The algorithm callable from the GOFit python package.
        @param kwargs: Keyword arguments. The following keywords are understood:

            - jacobian: A boolean to specify whether to use a Jacobian (regularisation and multistart only).
            - parameter_bounds: A dictionary of tuples containing the upper and lower bounds for each parameter
                                (multistart and alternating only).

        the remaining kwargs are passed to the GOFit algorithm callable.
        """
        # Get the name of the algorithm as the name of the callable python function.
        algorithm_name = algorithm_callable.__name__

        # Find the B parameters and Shape parameters we want to optimize across, and their initial values
        b_parameters, shape_parameters, p0 = self._find_b_and_shape_parameters_to_optimize()
        all_parameters = b_parameters + shape_parameters

        # Read the x, y and error data from the input workspace.
        x, y, e = self._input_workspace.readX(0), self._input_workspace.readY(0), self._input_workspace.readE(0)

        # Find the number of data points, and parameters.
        m = self._input_workspace.getNumberBins(0)
        n = len(all_parameters)

        # Create a wrapper around a callable mantid fitting function
        callable_func = FunctionWrapper(self.model.function, all_parameters)

        def wrapped_func(*params):
            return callable_func(x, *params)

        # Calculates the residual using a non-linear least squares cost function
        def residual(params):
            return np.ravel((y - wrapped_func(*np.array(params))) / e)

        # Pop the 'parameter_bounds' and 'jacobian' arguments
        parameter_bounds = kwargs.pop("parameter_bounds", dict())
        jacobian = kwargs.pop("jacobian", False)

        # Get the algorithm args to use for the specific algorithm we are using
        algorithm_args = [m, n] + self._get_algorithm_args(
            algorithm_name, all_parameters, b_parameters, p0, residual, parameter_bounds, jacobian
        )

        # Attempt to do a fit using one of the GOFit algorithms. A TypeError can occur when provided an invalid kwarg
        try:
            params, status = algorithm_callable(*algorithm_args, **kwargs)
        except TypeError as ex:
            logger.error(str(ex))
        else:
            print(f"GOFit exited with status code {status}.")
            self._process_gofit_output(all_parameters, params, "_" + algorithm_name)

    def _get_algorithm_args(
        self,
        algorithm_name: str,
        all_parameters: List[str],
        b_parameters: List[str],
        p0: List[float],
        residual: Callable,
        parameter_bounds: Dict[str, Tuple[float, float]],
        jacobian: bool,
    ) -> List:
        """Gets the algorithm arguments to be used for a specific GOFit algorithm."""
        algorithm_args = []
        if algorithm_name == "regularisation":
            algorithm_args.append(np.array(p0))
        elif algorithm_name == "alternating":
            algorithm_args.extend([len(b_parameters), np.array(p0)])

        if algorithm_name == "multistart" or algorithm_name == "alternating":
            xl, xu = self._parse_lower_and_upper_bounds(all_parameters, parameter_bounds)
            algorithm_args.extend([np.array(xl), np.array(xu)])

        algorithm_args.append(residual)

        if jacobian and (algorithm_name == "regularisation" or algorithm_name == "multistart"):
            algorithm_args.append(lambda p: approx_derivative(residual, p, method="2-point"))
        return algorithm_args

    def _find_b_and_shape_parameters_to_optimize(self) -> Tuple[List[str], List[str], List[float]]:
        """Finds the B parameters and Shape parameters we want to optimize across."""
        b_params, shape_params, initial_values = [], [], []
        for i in range(self.model.function.nParams()):
            name = self.model.function.parameterName(i)
            value = self.model.function.getParameterValue(i)
            if (name.startswith("B") or name.startswith("IB")) and value != 0.0:
                b_params.append(name)
                initial_values.append(value)
            elif "FWHM" in name or name == "IntensityScaling":
                shape_params.append(name)
                initial_values.append(value)
        return b_params, shape_params, initial_values

    @staticmethod
    def _parse_lower_and_upper_bounds(
        parameters_names: List[str], parameter_bounds: Dict[str, Tuple[float, float]]
    ) -> Tuple[List[float], List[float]]:
        """Parses the lower and upper bounds into two separate lists."""
        xl, xu = [], []
        for name in parameters_names:
            bounds = parameter_bounds.get(name, [0, 1])
            xl.append(bounds[0])
            xu.append(bounds[1])
        return xl, xu

    def _process_gofit_output(self, parameter_names: List[str], parameter_values: List[float], suffix: str = "") -> None:
        """Create an output workspace with the fitted data, and a parameter table."""
        for name, value in zip(parameter_names, parameter_values):
            self.model.function.setParameter(name, value)

        output_name = self._fit_properties["Output"] if "Output" in self._fit_properties else self._output_workspace_base_name
        EvaluateFunction(Function=str(self.model.function), InputWorkspace=self._input_workspace, OutputWorkspace=output_name + suffix)
        self._create_parameter_table(output_name, suffix)

    def _create_parameter_table(self, output_name: str, suffix: str) -> None:
        """Creates a table workspace to display the output parameters from a GOFit."""
        parameter_table = CreateEmptyTableWorkspace(OutputWorkspace=output_name + suffix + "_parameters")
        parameter_table.setTitle("Fit Parameters")
        parameter_table.addColumn("str", "Parameter")
        parameter_table.addColumn("float", "Value")
        for i in range(self.model.function.nParams()):
            parameter_table.addRow([self.model.function.parameterName(i), self.model.function.getParameterValue(i)])

    def two_step_fit(self, OverwriteMaxIterations: list = None, OverwriteMinimizers: list = None, Iterations: int = 20) -> None:
        logger.warning("Please note that this is a first experimental version of the two_step_fit algorithm.")
        fix_all_peaks = self.model.FixAllPeaks
        fit_properties = self._fit_properties
        self._overwrite_maxiterations = OverwriteMaxIterations
        self._overwrite_minimizer = OverwriteMinimizers
        self.check_fit_properties()
        self._iterations = Iterations
        self.check_consistency()
        self.find_free_cef_parameters()
        self._two_step_fit()
        self.model.FixAllPeaks = fix_all_peaks
        self._fit_properties = fit_properties

    def _two_step_fit(self) -> None:
        for iter in range(self._iterations):
            # Fit CEF parameters only
            self.model.FixAllPeaks = True
            self.overwrite_fit_properties(0)
            self.fit()
            self._function = self.model.function
            # Fit peaks only
            for parameter in self._free_cef_parameters:
                self._function.fixParameter(parameter)
            self.model.FixAllPeaks = False
            self.overwrite_fit_properties(1)
            self.fit()
            self._function = self.model.function
            for parameter in self._free_cef_parameters:
                self._function.removeTie(parameter)
            iter += 1

    def two_step_fit_sc(self, OverwriteMaxIterations: list = None, OverwriteMinimizers: list = None, Iterations: int = 20) -> None:
        if isinstance(self.model, CrystalFieldMultiSite):
            logger.notice("The two_step_fit_sc algorithm is only available for single-site calculations at the moment")
            return
        logger.warning("Please note that this is a first experimental version of the two_step_fit_sc algorithm.")
        fix_all_peaks = self.model.FixAllPeaks
        fit_properties = self._fit_properties
        self._overwrite_maxiterations = OverwriteMaxIterations
        self._overwrite_minimizer = OverwriteMinimizers
        self.check_fit_properties()
        self._iterations = Iterations
        if self._overwrite_maxiterations is not None:
            Options = {"disp": False, "maxiter": self._overwrite_maxiterations[0]}
        else:
            Options = {"disp": False}
        self.check_consistency()
        self.find_free_cef_parameters()
        self._two_step_fit_sc(Options)
        self.model.FixAllPeaks = fix_all_peaks
        self._fit_properties = fit_properties

    def _two_step_fit_sc(self, opt: dict = None) -> None:
        for iter in range(self._iterations):
            # Fit CEF parameters only
            if self._overwrite_minimizer is not None:
                self.fit_sp(self._overwrite_minimizer[0], opt)
            else:
                self.fit_sp("L-BFGS-B", opt)
            self._function = self.model.function
            # Fit peaks only
            for parameter in self._free_cef_parameters:
                self._function.fixParameter(parameter)
            self.model.FixAllPeaks = False
            self.overwrite_fit_properties(1)
            self.fit()
            self._function = self.model.function
            for parameter in self._free_cef_parameters:
                self._function.removeTie(parameter)
            iter += 1

    def check_fit_properties(self) -> None:
        if self._overwrite_maxiterations is not None and len(self._overwrite_maxiterations) != 2:
            raise RuntimeError("You must provide two values for overwriting MaxIterations")

        if self._overwrite_minimizer is not None and len(self._overwrite_minimizer) != 2:
            raise RuntimeError("You must provide two values for overwriting Minimizers")

    def overwrite_fit_properties(self, index: int) -> None:
        if index > 1:
            return
        if self._overwrite_maxiterations is not None:
            self._fit_properties["MaxIterations"] = self._overwrite_maxiterations[index]
        if self._overwrite_minimizer is not None:
            self._fit_properties["Minimizer"] = self._overwrite_minimizer[index]

    def find_free_cef_parameters(self) -> None:
        """store free CEF parameters"""
        if isinstance(self.model, CrystalFieldMultiSite):
            fun = self.model.function
        else:
            if self._function is None:
                self._function = self.model.crystalFieldFunction
            fun = self._function
        for par_id in [id for id in range(fun.nParams()) if not fun.isFixed(id)]:
            parName = fun.getParamName(par_id)
            if (parName in CrystalField.field_parameter_names or "IntensityScaling" in parName) and parName not in fun.getTies():
                self._free_cef_parameters.append(par_id)

    def estimate_parameters(self, EnergySplitting, Parameters, **kwargs):
        self.check_consistency()
        if isinstance(self.model, CrystalFieldMultiSite):
            constraints = []
            for ni in range(len(self.model.Ions)):
                pars = Parameters[ni] if islistlike(Parameters[ni]) else Parameters
                ion = self.model.Ions[ni]
                ranges = split2range(Ion=ion, EnergySplitting=EnergySplitting, Parameters=pars)
                constraints += [("%s<ion%d.%s<%s" % (-bound, ni, parName, bound)) for parName, bound in ranges.items()]
        else:
            ranges = split2range(Ion=self.model.Ion, EnergySplitting=EnergySplitting, Parameters=Parameters)
            constraints = [("%s<%s<%s" % (-bound, parName, bound)) for parName, bound in ranges.items()]
        self.model.constraints(*constraints)
        if "Type" not in kwargs or kwargs["Type"] == "Monte Carlo":
            if "OutputWorkspace" in kwargs and kwargs["OutputWorkspace"].strip() != "":
                output_workspace = kwargs["OutputWorkspace"]
            else:
                output_workspace = "estimated_parameters"
                kwargs["OutputWorkspace"] = output_workspace
        else:
            output_workspace = None
        self.monte_carlo(**kwargs)
        if output_workspace is not None:
            self._estimated_parameters = mtd[output_workspace]

    def get_number_estimates(self):
        """
        Get a number of parameter sets estimated with self.estimate_parameters().
        """
        if self._estimated_parameters is None:
            return 0
        else:
            return self._estimated_parameters.columnCount() - 1

    def select_estimated_parameters(self, index):
        ne = self.get_number_estimates()
        if ne == 0:
            raise RuntimeError("There are no estimated parameters.")
        if index > ne:
            raise RuntimeError("There are only %s sets of estimated parameters, requested set #%s" % (ne, index))
        for row in range(self._estimated_parameters.rowCount()):
            name = self._estimated_parameters.cell(row, 0)
            value = self._estimated_parameters.cell(row, index)
            model_pname = name if isinstance(self.model, CrystalFieldMultiSite) else name.split(".")[-1]
            self.model[model_pname] = value
            if self._function is not None:
                self._function.setParameter(name, value)

    def _monte_carlo_single(self, **kwargs):
        """
        Call EstimateFitParameters algorithm in a single spectrum case.
        Args:
            **kwargs: Properties of the algorithm.
        """
        fun = self.model.makeSpectrumFunction()
        if "CrystalFieldMultiSpectrum" in fun:
            # Hack to ensure that 'PhysicalProperties' attribute is first
            # otherwise it won't set up other attributes properly
            fun = re.sub(PHYSICAL_PROPERTIES_PATTERN, r"\1\3\2", fun)
        alg = AlgorithmManager.createUnmanaged("EstimateFitParameters")
        alg.initialize()
        alg.setProperty("Function", fun)
        alg.setProperty("InputWorkspace", self._input_workspace)
        for param in kwargs:
            alg.setProperty(param, kwargs[param])
        alg.execute()
        function = alg.getProperty("Function").value
        self.model.update(function)
        self._function = function

    def _monte_carlo_multi(self, **kwargs):
        """
        Call EstimateFitParameters algorithm in a multi-spectrum case.
        Args:
            **kwargs: Properties of the algorithm.
        """
        fun = self.model.makeMultiSpectrumFunction()
        alg = AlgorithmManager.createUnmanaged("EstimateFitParameters")
        alg.initialize()
        alg.setProperty("Function", fun)
        alg.setProperty("InputWorkspace", self._input_workspace[0])
        i = 1
        for workspace in self._input_workspace[1:]:
            alg.setProperty("InputWorkspace_%s" % i, workspace)
            i += 1
        for param in kwargs:
            alg.setProperty(param, kwargs[param])
        alg.execute()
        function = alg.getProperty("Function").value
        self.model.update(function)
        self._function = function

    def _fit_single(self):
        """
        Fit when the model has a single spectrum.
        """
        if isinstance(self.model, CrystalFieldMultiSite):
            fun = str(self.model.function)
        else:
            if self._function is None:
                if self.model.isPhysicalPropertyOnly:
                    fun = self.model.makePhysicalPropertiesFunction()
                else:
                    fun = self.model.makeSpectrumFunction()
            else:
                fun = str(self._function)
        if "CrystalFieldMultiSpectrum" in fun:
            fun = re.sub(PHYSICAL_PROPERTIES_PATTERN, r"\1\3\2", fun)
        alg = AlgorithmManager.createUnmanaged("Fit")
        alg.initialize()
        alg.setProperty("Function", fun)
        alg.setProperty("InputWorkspace", self._input_workspace)
        alg.setProperty("Output", self._output_workspace_base_name)
        self._set_fit_properties(alg)
        alg.execute()
        function = alg.getProperty("Function").value
        self.model.update(function)
        self.model.chi2 = alg.getProperty("OutputChi2overDoF").value

    def _fit_multi(self):
        """
        Fit when the model has multiple spectra.
        """
        if isinstance(self.model, CrystalFieldMultiSite):
            fun = str(self.model.function)
        else:
            fun = self.model.makeMultiSpectrumFunction()
        alg = AlgorithmManager.createUnmanaged("Fit")
        alg.initialize()
        alg.setProperty("Function", fun)
        alg.setProperty("InputWorkspace", self._input_workspace[0])
        i = 1
        for workspace in self._input_workspace[1:]:
            alg.setProperty("InputWorkspace_%s" % i, workspace)
            i += 1
        alg.setProperty("Output", self._output_workspace_base_name)
        self._set_fit_properties(alg)
        alg.execute()
        function = alg.getProperty("Function").value
        self.model.update(function)
        self.model.chi2 = alg.getProperty("OutputChi2overDoF").value

    def fit_sp(self, Solver: str, Options: dict = None) -> None:
        """
        Run scipy.optimize.minimize algorithm for CEF parameters only. Update function parameters.
        """
        self.check_consistency()
        if isinstance(self.model, CrystalFieldMultiSite):
            fun = self.model.function
        else:
            fun = self._function
        cef_fixed = []
        for par_id in [id for id in range(fun.nParams()) if fun.isFixed(id)]:
            parName = fun.getParamName(par_id)
            if parName in CrystalField.field_parameter_names or "IntensityScaling" in parName:
                cef_fixed.append(par_id)
        x0 = []
        fun.setAttributeValue("FixAllPeaks", True)
        for par_id in self._free_cef_parameters:
            x0.append(fun.getParameterValue(par_id))
            fun.fixParameter(par_id)
        opt = {"disp": False}
        if Options is not None:
            opt = Options
        for x, pos in zip(x0, self._free_cef_parameters):
            fun.removeTie(pos)
            res = sp.minimize(self._evaluate_cf, [x], args=(fun, pos), method=Solver, options=opt)
            fun.fixParameter(pos)
            if res.success:
                if self._function is not None:
                    if isinstance(res.x, list):
                        fun.setParameter(pos, float(res.x[0]))
                    else:
                        fun.setParameter(pos, float(res.x))
        self.model.update(fun)

    def _evaluate_cf(self, x0: float, fun: IFunction, cef_pos: int) -> float:
        fun.setParameter(cef_pos, x0[0])
        if isinstance(self._input_workspace, list):
            ws_kwargs = {}
            ws_kwargs["InputWorkspace"] = self._input_workspace[0]
            i = 1
            for workspace in self._input_workspace[1:]:
                ws_kwargs[f"InputWorkspace_{i}"] = workspace
                i += 1
            # clean up multispectrum function to prevent problems during evaluation
            # e.g. remove FWHMX0/FWHMY0 and FWHMX1/FWHMY1
            fun_str = re.sub(FWHM_PATTERN, "", str(fun))
            # move Temperature and PhysicalProperties settings to front
            fun_str = re.sub(TEMPERATURES_PATTERN, r"\1\3\2", fun_str)
            fun_str = re.sub(PHYSICAL_PROPERTIES_PATTERN, r"\1\3\2", fun_str)
            # remove peaks above MaxPeakCount
            fun_str = re.sub(r"f[0-9]+\.f([" + str(fun.getAttributeValue("MaxPeakCount")) + r"-9]|[1-9][0-9])\.\w+=.*?,", "", fun_str)
            return CalculateChiSquared(fun_str, **ws_kwargs)[1]
        else:
            return CalculateChiSquared(str(fun), self._input_workspace)[1]

    def _set_fit_properties(self, alg):
        for prop in self._fit_properties.items():
            alg.setProperty(*prop)

    def check_consistency(self):
        """Checks that list input variables are consistent"""
        num_ws = self.model.NumberOfSpectra
        errmsg = "Number of input workspaces not consistent with model"
        if islistlike(self._input_workspace):
            if num_ws != len(self._input_workspace):
                raise ValueError(errmsg)
            # If single element list, force use of _fit_single()
            if len(self._input_workspace) == 1:
                self._input_workspace = self._input_workspace[0]
        elif num_ws != 1:
            raise ValueError(errmsg)
        if not isinstance(self.model, CrystalFieldMultiSite) and not self.model.isPhysicalPropertyOnly:
            tt = self.model.Temperature
            if any([val < 0 for val in (tt if islistlike(tt) else [tt])]):
                raise RuntimeError("You must first define a temperature for the spectrum")<|MERGE_RESOLUTION|>--- conflicted
+++ resolved
@@ -1034,7 +1034,6 @@
         )
         return trans
 
-<<<<<<< HEAD
     def printWavefunction(self, index=None):
         # Pretty prints the eigenvector(s) of a crystal field Hamiltonian matrix
         # cf.printWavefunction() - prints all wavefucntions
@@ -1063,10 +1062,7 @@
                 lvstr += ("+" if (ii > 0 and ev[ii, lv].real > 0) else "") + f"{val:.3f}|{jzstr}> "
             print(lvstr + "\n")
 
-    def plot(self, i=0, workspace=None, ws_index=0, name=None):
-=======
     def plot(self, i=0, workspace=None, ws_index=0, x_range: Tuple[int, int] = None, name=None):
->>>>>>> 21a2bff3
         """Plot a spectrum. Parameters are the same as in getSpectrum(...)"""
         createWS = AlgorithmManager.createUnmanaged("CreateWorkspace")
         createWS.initialize()
