--- conflicted
+++ resolved
@@ -10,11 +10,7 @@
 import mantid.simpleapi as mantid
 from mantid.simpleapi import AnalysisDataService as ADS
 from matplotlib import gridspec
-<<<<<<< HEAD
-from Engineering.gui.engineering_diffraction.tabs.common import path_handling
-=======
 from Engineering.common import path_handling
->>>>>>> 91f5451b
 
 ENGINX_BANKS = ['', 'North', 'South', 'Both: North, South', '1', '2']
 
