# Mantid Repository : https://github.com/mantidproject/mantid
#
# Copyright &copy; 2020 ISIS Rutherford Appleton Laboratory UKRI,
#   NScD Oak Ridge National Laboratory, European Spallation Source,
#   Institut Laue - Langevin & CSNS, Institute of High Energy Physics, CAS
# SPDX - License - Identifier: GPL - 3.0 +
import unittest

from unittest import mock
from unittest.mock import patch
from numpy import isnan, nan, pi
from Engineering.gui.engineering_diffraction.tabs.fitting.data_handling.data_model import FittingDataModel

data_model_path = "Engineering.gui.engineering_diffraction.tabs.fitting.data_handling.data_model"


class TestFittingDataModel(unittest.TestCase):
    def setUp(self):
        self.model = FittingDataModel()
        # setup a mock workspace
        self.mock_inst = mock.MagicMock()
        self.mock_inst.getFullName.return_value = 'instrument'
        mock_prop = mock.MagicMock()
        mock_prop.value = 1  # bank-id
<<<<<<< HEAD
        mock_run = mock.MagicMock()
        mock_run.getProtonCharge.return_value = 1.0
        mock_run.getProperty.return_value = mock_prop
        mock_spec_info = mock.MagicMock()
        mock_spec_info.l1.return_value = 50
        mock_spec_info.l2.return_value = 1.5
        mock_spec_info.twoTheta.return_value = pi / 2
=======
        mock_log_data = mock.MagicMock()
        mock_log_data.name = "LogName"
        self.mock_run = mock.MagicMock()
        self.mock_run.getProtonCharge.return_value = 1.0
        self.mock_run.getProperty.return_value = mock_prop
        self.mock_run.getLogData.return_value = [mock_log_data]
>>>>>>> 0d7be744
        self.mock_ws = mock.MagicMock()
        self.mock_ws.getNumberHistograms.return_value = 1
        self.mock_ws.getRun.return_value = self.mock_run
        self.mock_ws.getInstrument.return_value = self.mock_inst
        self.mock_ws.getRunNumber.return_value = 1
        self.mock_ws.getTitle.return_value = 'title'
        self.mock_ws.spectrumInfo.return_value = mock_spec_info
        mock_axis = mock.MagicMock()
        mock_unit = mock.MagicMock()
        self.mock_ws.getAxis.return_value = mock_axis
        mock_axis.getUnit.return_value = mock_unit
        mock_unit.caption.return_value = 'Time-of-flight'

    @patch(data_model_path + ".FittingDataModel.update_log_workspace_group")
    @patch(data_model_path + '.ConvertUnits')
    @patch(data_model_path + ".Load")
    def test_loading_single_file_stores_workspace(self, mock_load, mock_convunits, mock_update_logws_group):
        mock_load.return_value = self.mock_ws

        self.model.load_files("/ar/a_filename.whatever", "dSpacing")

        mock_convunits.assert_called_once()
        self.assertEqual(1, len(self.model._loaded_workspaces))
        self.assertEqual(self.mock_ws, self.model._loaded_workspaces["a_filename_dSpacing"])
        mock_load.assert_called_with("/ar/a_filename.whatever", OutputWorkspace="a_filename_dSpacing")
        mock_update_logws_group.assert_called_once()

    @patch(data_model_path + ".FittingDataModel.update_log_workspace_group")
    @patch(data_model_path + '.ADS')
    @patch(data_model_path + ".Load")
    def test_loading_single_file_already_loaded_untracked(self, mock_load, mock_ads, mock_update_logws_group):
        mock_ads.doesExist.return_value = True
        mock_ads.retrieve.return_value = self.mock_ws

        self.model.load_files("/ar/a_filename.whatever", "TOF")

        self.assertEqual(1, len(self.model._loaded_workspaces))
        mock_load.assert_not_called()
        mock_update_logws_group.assert_called_once()

    @patch(data_model_path + '.FittingDataModel.update_log_workspace_group')
    @patch(data_model_path + ".Load")
    def test_loading_single_file_already_loaded_tracked(self, mock_load, mock_update_logws_group):
        fpath = "/ar/a_filename.whatever"
        xunit = "TOF"
        self.model._loaded_workspaces = {self.model._generate_workspace_name(fpath, xunit): self.mock_ws}

        self.model.load_files(fpath, xunit)

        self.assertEqual(1, len(self.model._loaded_workspaces))
        mock_load.assert_not_called()
        mock_update_logws_group.assert_called()

    @patch(data_model_path + '.get_setting')
    @patch(data_model_path + '.AverageLogData')
    @patch(data_model_path + ".Load")
    def test_loading_single_file_with_logs(self, mock_load, mock_avglogs, mock_getsetting):
        mock_load.return_value = self.mock_ws
        log_names = ['to', 'test']
        mock_getsetting.return_value = ','.join(log_names)
        mock_avglogs.return_value = (1.0, 1.0)  # avg, stdev

        self.model.load_files("/ar/a_filename.whatever", "TOF")

        self.assertEqual(1, len(self.model._loaded_workspaces))
        self.assertEqual(self.mock_ws, self.model._loaded_workspaces["a_filename_TOF"])
        mock_load.assert_called_with("/ar/a_filename.whatever", OutputWorkspace="a_filename_TOF")
        self.assertEqual(1 + len(log_names), len(self.model._log_workspaces))
        for ilog in range(0, len(log_names)):
            self.assertEqual(log_names[ilog], self.model._log_workspaces[ilog + 1].name())
            self.assertEqual(1, self.model._log_workspaces[ilog + 1].rowCount())

    @patch(data_model_path + '.ConvertUnits')
    @patch(data_model_path + ".logger")
    @patch(data_model_path + ".Load")
    def test_loading_single_file_invalid(self, mock_load, mock_logger, mock_convunits):
        mock_load.side_effect = RuntimeError("Invalid Path")

        self.model.load_files("/ar/a_filename.whatever", "TOF")
        mock_convunits.assert_not_called()
        self.assertEqual(0, len(self.model._loaded_workspaces))
        mock_load.assert_called_with("/ar/a_filename.whatever", OutputWorkspace="a_filename_TOF")
        self.assertEqual(1, mock_logger.error.call_count)

    @patch(data_model_path + ".FittingDataModel.update_log_workspace_group")
    @patch(data_model_path + ".Load")
    def test_loading_multiple_files(self, mock_load, mock_update_logws_group):
        mock_load.return_value = self.mock_ws

        self.model.load_files("/dir/file1.txt, /dir/file2.nxs", "TOF")

        self.assertEqual(2, len(self.model._loaded_workspaces))
        self.assertEqual(self.mock_ws, self.model._loaded_workspaces["file1_TOF"])
        self.assertEqual(self.mock_ws, self.model._loaded_workspaces["file2_TOF"])
        mock_load.assert_any_call("/dir/file1.txt", OutputWorkspace="file1_TOF")
        mock_load.assert_any_call("/dir/file2.nxs", OutputWorkspace="file2_TOF")
        mock_update_logws_group.assert_called_once()

    @patch(data_model_path + ".logger")
    @patch(data_model_path + ".Load")
    def test_loading_multiple_files_too_many_spectra(self, mock_load, mock_logger):
        self.mock_ws.getNumberHistograms.return_value = 2
        mock_load.return_value = self.mock_ws

        self.model.load_files("/dir/file1.txt, /dir/file2.nxs", "TOF")

        self.assertEqual(0, len(self.model._loaded_workspaces))
        mock_load.assert_any_call("/dir/file1.txt", OutputWorkspace="file1_TOF")
        mock_load.assert_any_call("/dir/file2.nxs", OutputWorkspace="file2_TOF")
        self.assertEqual(2, mock_logger.warning.call_count)

    @patch(data_model_path + ".logger")
    @patch(data_model_path + ".Load")
    def test_loading_multiple_files_invalid(self, mock_load, mock_logger):
        mock_load.side_effect = RuntimeError("Invalid Path")

        self.model.load_files("/dir/file1.txt, /dir/file2.nxs", "TOF")

        self.assertEqual(0, len(self.model._loaded_workspaces))
        mock_load.assert_any_call("/dir/file1.txt", OutputWorkspace="file1_TOF")
        mock_load.assert_any_call("/dir/file2.nxs", OutputWorkspace="file2_TOF")
        self.assertEqual(2, mock_logger.error.call_count)

    @patch(data_model_path + ".EnggEstimateFocussedBackground")
    @patch(data_model_path + ".Minus")
    @patch(data_model_path + ".Plus")
    def test_do_background_subtraction_first_time(self, mock_plus, mock_minus, mock_estimate_bg):
        self.model._loaded_workspaces = {"name1": self.mock_ws}
        self.model._background_workspaces = {"name1": None}
        self.model._bg_params = dict()
        mock_estimate_bg.return_value = self.mock_ws

        bg_params = [True, 40, 800, False]
        self.model.do_background_subtraction("name1", bg_params)

        self.assertEqual(self.model._bg_params["name1"], bg_params)
        mock_minus.assert_called_once()
        mock_estimate_bg.assert_called_once()
        mock_plus.assert_not_called()

    @patch(data_model_path + ".EnggEstimateFocussedBackground")
    @patch(data_model_path + ".Minus")
    @patch(data_model_path + ".Plus")
    def test_do_background_subtraction_bgparams_changed(self, mock_plus, mock_minus, mock_estimate_bg):
        self.model._loaded_workspaces = {"name1": self.mock_ws}
        self.model._background_workspaces = {"name1": self.mock_ws}
        self.model._bg_params = {"name1": [True, 80, 1000, False]}
        mock_estimate_bg.return_value = self.mock_ws

        bg_params = [True, 40, 800, False]
        self.model.do_background_subtraction("name1", bg_params)

        self.assertEqual(self.model._bg_params["name1"], bg_params)
        mock_minus.assert_called_once()
        mock_estimate_bg.assert_called_once()
        mock_plus.assert_called_once()

    @patch(data_model_path + ".EnggEstimateFocussedBackground")
    @patch(data_model_path + ".Minus")
    @patch(data_model_path + ".Plus")
    def test_do_background_subtraction_no_change(self, mock_plus, mock_minus, mock_estimate_bg):
        self.model._loaded_workspaces = {"name1": self.mock_ws}
        self.model._background_workspaces = {"name1": self.mock_ws}
        bg_params = [True, 80, 1000, False]
        self.model._bg_params = {"name1": bg_params}
        mock_estimate_bg.return_value = self.mock_ws

        self.model.do_background_subtraction("name1", bg_params)

        self.assertEqual(self.model._bg_params["name1"], bg_params)
        mock_minus.assert_called_once()
        mock_estimate_bg.assert_not_called()
        mock_plus.assert_not_called()

    @patch(data_model_path + '.RenameWorkspace')
    @patch(data_model_path + ".ADS")
    @patch(data_model_path + ".DeleteTableRows")
    def test_remove_run_from_log_table(self, mock_delrows, mock_ads, mock_rename):
        mock_table = mock.MagicMock()
        mock_table.column.return_value = [1, 2]
        mock_table.rowCount.return_value = len(mock_table.column())  # two left post-removal
        mock_table.row.return_value = {'Instrument': 'test_inst'}
        mock_ads.retrieve.return_value = mock_table
        self.model._log_workspaces = mock.MagicMock()
        self.model._log_workspaces.name.return_value = 'test'

        self.model.remove_log_rows([0])

        mock_delrows.assert_called_once()
        new_name = f"{mock_table.row()['Instrument']}_{min(mock_table.column())}-{max(mock_table.column())}_logs"
        mock_rename.assert_called_with(InputWorkspace=self.model._log_workspaces.name(), OutputWorkspace=new_name)

    @patch(data_model_path + '.DeleteWorkspace')
    @patch(data_model_path + ".ADS")
    @patch(data_model_path + ".DeleteTableRows")
    def test_remove_last_run_from_log_table(self, mock_delrows, mock_ads, mock_delws):
        mock_table = mock.MagicMock()
        mock_table.rowCount.return_value = 0  # none left post-removal
        mock_ads.retrieve.return_value = mock_table
        self.model._log_workspaces = mock.MagicMock()
        name = 'test'
        self.model._log_workspaces.name.return_value = name

        self.model.remove_log_rows([0])

        mock_delrows.assert_called_once()
        mock_delws.assert_called_with(name)
        self.assertEqual(None, self.model._log_workspaces)

    def test_update_workspace_name(self):
        self.model._loaded_workspaces = {"name1": self.mock_ws, "name2": self.mock_ws}
        self.model._background_workspaces = {"name1": self.mock_ws, "name2": self.mock_ws}
        self.model._bg_params = {"name1": [True, 80, 1000, False]}
        self.model._log_values = {"name1": 1, "name2": 2}

        self.model.update_workspace_name("name1", "new_name")

        self.assertEqual({"new_name": self.mock_ws, "name2": self.mock_ws}, self.model._loaded_workspaces)
        self.assertEqual({"new_name": self.mock_ws, "name2": self.mock_ws}, self.model._background_workspaces)
        self.assertEqual({"new_name": [True, 80, 1000, False]}, self.model._bg_params)
        self.assertEqual({"new_name": 1, "name2": 2}, self.model._log_values)

    @patch(data_model_path + ".FittingDataModel.create_log_workspace_group")
    @patch(data_model_path + ".FittingDataModel.add_log_to_table")
    def test_update_logs_initial(self, mock_add_log, mock_create_log_group):
        self.model._loaded_workspaces = {"name1": self.mock_ws}
        self.model._log_workspaces = None

        self.model.update_log_workspace_group()
        mock_create_log_group.assert_called_once()
        mock_add_log.assert_called_with("name1", self.mock_ws, 0)

    @patch(data_model_path + ".FittingDataModel.make_log_table")
    @patch(data_model_path + ".FittingDataModel.make_runinfo_table")
    @patch(data_model_path + ".FittingDataModel.create_log_workspace_group")
    @patch(data_model_path + ".FittingDataModel.add_log_to_table")
    @patch(data_model_path + ".ADS")
    def test_update_logs_deleted(self, mock_ads, mock_add_log, mock_create_log_group, mock_make_runinfo,
                                 mock_make_log_table):
        self.model._loaded_workspaces = {"name1": self.mock_ws}
        self.model._log_workspaces = mock.MagicMock()
        self.model._log_names = ['LogName1', 'LogName2']
        # simulate LogName2 and run_info tables being deleted
        mock_ads.doesExist = lambda ws_name: ws_name == 'LogName1'

        self.model.update_log_workspace_group()
        mock_create_log_group.assert_not_called()
        mock_make_runinfo.assert_called_once()
        mock_make_log_table.assert_called_once_with('LogName2')
        self.model._log_workspaces.add.assert_any_call("run_info")
        self.model._log_workspaces.add.assert_any_call("LogName2")
        mock_add_log.assert_called_with("name1", self.mock_ws, 0)

    @patch(data_model_path + ".FittingDataModel.make_log_table")
    @patch(data_model_path + ".FittingDataModel.make_runinfo_table")
    @patch(data_model_path + ".get_setting")
    @patch(data_model_path + ".GroupWorkspaces")
    def test_create_log_workspace_group(self, mock_group, mock_get_setting, mock_make_runinfo, mock_make_log_table):
        log_names = ['LogName1', 'LogName2']
        mock_get_setting.return_value = ','.join(log_names)
        mock_group_ws = mock.MagicMock()
        mock_group.return_value = mock_group_ws

        self.model.create_log_workspace_group()

        mock_group.assert_called_once()
        for log in log_names:
            mock_group_ws.add.assert_any_call(log)
        self.assertEqual(self.model._log_names, log_names)
        mock_make_runinfo.assert_called_once()
        self.assertEqual(mock_make_log_table.call_count, len(log_names))

    @patch(data_model_path + ".FittingDataModel.write_table_row")
    @patch(data_model_path + ".ADS")
    @patch(data_model_path + ".FittingDataModel.update_log_group_name")
    @patch(data_model_path + ".AverageLogData")
    def test_add_log_to_table_already_averaged(self, mock_avglogs, mock_update_logname, mock_ads, mock_writerow):
        self._setup_model_log_workspaces()
        mock_ads.retrieve = lambda ws_name: [ws for ws in self.model._log_workspaces if ws.name() == ws_name][0]
        self.model._log_values = {"name1": {"LogName": [2, 1]}}
        self.model._log_names = ["LogName"]

        self.model.add_log_to_table("name1", self.mock_ws, 3)
        mock_writerow.assert_any_call(self.model._log_workspaces[0], ['instrument', 1, 1, 1.0, 'title'], 3)
        mock_writerow.assert_any_call(self.model._log_workspaces[1], [2, 1], 3)
        mock_avglogs.assert_not_called()
        mock_update_logname.assert_called_once()

    @patch(data_model_path + ".FittingDataModel.write_table_row")
    @patch(data_model_path + ".ADS")
    @patch(data_model_path + ".FittingDataModel.update_log_group_name")
    @patch(data_model_path + ".AverageLogData")
    def test_add_log_to_table_not_already_averaged(self, mock_avglogs, mock_update_logname, mock_ads, mock_writerow):
        self._setup_model_log_workspaces()
        mock_ads.retrieve = lambda ws_name: [ws for ws in self.model._log_workspaces if ws.name() == ws_name][0]
        self.model._log_values = {"name1": {}}
        self.model._log_names = ["LogName"]
        mock_avglogs.return_value = [1.0, 1.0]

        self.model.add_log_to_table("name1", self.mock_ws, 3)

        self.assertEqual(self.model._log_values["name1"]["LogName"], [1.0, 1.0])
        mock_writerow.assert_any_call(self.model._log_workspaces[1], [1.0, 1.0], 3)
        mock_avglogs.assert_called_with("name1", LogName="LogName", FixZero=False)
        mock_update_logname.assert_called_once()

    @patch(data_model_path + ".FittingDataModel.write_table_row")
    @patch(data_model_path + ".ADS")
    @patch(data_model_path + ".FittingDataModel.update_log_group_name")
    @patch(data_model_path + ".AverageLogData")
    def test_add_log_to_table_not_existing_in_ws(self, mock_avglogs, mock_update_logname, mock_ads, mock_writerow):
        self._setup_model_log_workspaces()
        mock_ads.retrieve = lambda ws_name: [ws for ws in self.model._log_workspaces if ws.name() == ws_name][0]
        self.model._log_values = {"name1": {}}
        self.model._log_names = ["LogName"]
        self.mock_run.getLogData.return_value = []  # no logs present in ws

        self.model.add_log_to_table("name1", self.mock_ws, 3)

        self.assertTrue(all(isnan(self.model._log_values["name1"]["LogName"])))
        self.assertTrue(len(self.model._log_values["name1"]["LogName"]), 2)
        mock_avglogs.assert_not_called()
        mock_update_logname.assert_called_once()

    def test_write_table_row(self):
        table_ws = mock.MagicMock()
        table_ws.rowCount.return_value = 3

        self.model.write_table_row(table_ws, [1, 2], 3)

        table_ws.setRowCount.assert_called_with(4)  # row added
        table_ws.setCell.assert_any_call(3, 0, 1)
        table_ws.setCell.assert_any_call(3, 1, 2)

    @patch(data_model_path + '.FittingDataModel._get_diff_constants')
    @patch(data_model_path + ".FittingDataModel.create_fit_tables")
    @patch(data_model_path + ".ADS")
    def test_update_fit(self, mock_ads, mock_create_fit_tables, mock_get_diffs):
        mock_table = mock.MagicMock()
        mock_table.toDict.return_value = {
            'Name': ['f0.Height', 'f0.PeakCentre', 'f0.Sigma', 'f1.Height', 'f1.PeakCentre', 'f1.Sigma',
                     'Cost function value'],
            'Value': [11.0, 40000.0, 54.0, 10.0, 30000.0, 51.0, 1.0],
            'Error': [1.0, 10.0, 2.0, 1.0, 10.0, 2.0, 0.0]}
        mock_ads.retrieve.return_value = mock_table
        difc = 10000
        mock_get_diffs.return_value = [0, difc, 0]
        func_str = 'name=Gaussian,Height=11,PeakCentre=40000,Sigma=54;name=Gaussian,Height=10,PeakCentre=30000,Sigma=51'
        fitprop = {'name': 'Fit', 'properties': {'ConvolveMembers': True, 'EndX': 52000,
                                                 'Function': func_str,
                                                 'InputWorkspace': "name1", 'Output': "name1",
                                                 'OutputCompositeMembers': True, 'StartX': 50000},
                   'peak_centre_params': ['Gaussian_PeakCentre'], 'version': 1}
        self.model.update_fit([fitprop])

        self.assertEqual(self.model._fit_results['name1']['model'], func_str)
        self.assertEqual(self.model._fit_results['name1']['results'], {'Gaussian_Height': [[11.0, 1.0], [10.0, 1.0]],
                                                                       'Gaussian_PeakCentre': [[40000.0, 10.0],
                                                                                               [30000.0, 10.0]],
                                                                       'Gaussian_PeakCentre_dSpacing': [[4.0, 1.0E-3],
                                                                                                        [3.0, 1.0E-3]],
                                                                       'Gaussian_Sigma': [[54.0, 2.0],
                                                                                          [51.0, 2.0]],
                                                                       })
        mock_create_fit_tables.assert_called_once()
        self.assertEqual(mock_get_diffs.call_count, 4)  # twice for each peak

    def setup_test_create_fit_tables(self, mock_create_ws, mock_create_table, mock_groupws):
        mock_ws_list = [mock.MagicMock(), mock.MagicMock(), mock.MagicMock(), mock.MagicMock()]
        mock_create_ws.side_effect = mock_ws_list
        mock_create_table.return_value = mock.MagicMock()
        mock_groupws.side_effect = lambda wslist, OutputWorkspace: wslist
        # setup fit results
        self.model._loaded_workspaces = {"name1": self.mock_ws, "name2": self.mock_ws}
        self.model._log_workspaces = mock.MagicMock()
        self.model._log_workspaces.name.return_value = 'some_log'
        func_str = 'name=Gaussian,Height=11,PeakCentre=40000,Sigma=54;name=Gaussian,Height=10,PeakCentre=30000,Sigma=51'
        self.model._fit_results = dict()
        self.model._fit_results['name1'] = {'model': func_str,
                                            'results': {'Gaussian_Height': [[11.0, 1.0], [10.0, 1.0]],
                                                        'Gaussian_PeakCentre': [[40000.0, 10.0],
                                                                                [30000.0, 10.0]],
                                                        'Gaussian_PeakCentre_dSpacing': [[4.0, 1.0E-3],
                                                                                         [3.0, 1.0E-3]],
                                                        'Gaussian_Sigma': [[54.0, 2.0],
                                                                           [51.0, 2.0]]},
                                            'costFunction': 1.0}
        return mock_ws_list, mock_create_table, mock_create_ws

    @patch(data_model_path + '.FittingDataModel.write_table_row')
    @patch(data_model_path + ".GroupWorkspaces")
    @patch(data_model_path + ".CreateEmptyTableWorkspace")
    @patch(data_model_path + ".CreateWorkspace")
    def test_create_fit_tables(self, mock_create_ws, mock_create_table, mock_groupws, mock_writerow):
        mock_ws_list, mock_create_table, mock_create_ws = self.setup_test_create_fit_tables(mock_create_ws,
                                                                                            mock_create_table,
                                                                                            mock_groupws)
        self.model.create_fit_tables()

        # test the workspaces were created and added to fit_workspaces (and the mdoel table workspace)
        self.assertEqual(self.model._fit_workspaces, (mock_ws_list + [mock_create_table.return_value]))
        # test the table stores the correct function strings (empty string if no function present)
        mock_writerow.assert_any_call(mock_create_table.return_value,
                                      ['name1', self.model._fit_results['name1']['costFunction'],
                                       self.model._fit_results['name1']['model']], 0)
        mock_writerow.assert_any_call(mock_create_table.return_value, ['', nan, ''], 1)  # name2 has no entry
        # check the matrix workspaces corresponding to the fit parameters
        # Gaussian has 3 params plus centre converted to dSpacing
        ws_names = [mock_create_ws.mock_calls[iws][2]['OutputWorkspace'] for iws in range(0, 4)]
        self.assertEqual(sorted(ws_names), sorted(self.model._fit_results['name1']['results'].keys()))
        # check the first call to setY and setE for one of the parameters
        for im, m in enumerate(self.model._fit_workspaces[:-2]):
            for iws, ws in enumerate(self.model._loaded_workspaces.keys()):
                _, argsY, _ = m.setY.mock_calls[iws]
                _, argsE, _ = m.setE.mock_calls[iws]
                self.assertEqual([argsY[0], argsE[0]], [iws, iws])
                if ws in self.model._fit_results:
                    self.assertTrue(
                        all(argsY[1] == [x[0] for x in self.model._fit_results['name1']['results'][ws_names[im]]]))
                    self.assertTrue(
                        all(argsE[1] == [x[1] for x in self.model._fit_results['name1']['results'][ws_names[im]]]))
                else:
                    self.assertTrue(all(isnan(argsY[1])))
                    self.assertTrue(all(isnan(argsE[1])))

    @patch(data_model_path + '.FittingDataModel.write_table_row')
    @patch(data_model_path + ".GroupWorkspaces")
    @patch(data_model_path + ".CreateEmptyTableWorkspace")
    @patch(data_model_path + ".CreateWorkspace")
    def test_create_fit_tables_different_funcs(self, mock_create_ws, mock_create_table, mock_groupws, mock_writerow):
        mock_ws_list, mock_create_table, mock_create_ws = self.setup_test_create_fit_tables(mock_create_ws,
                                                                                            mock_create_table,
                                                                                            mock_groupws)
        mock_ws_list.append(mock.MagicMock())  # adding an additional parameter into model for name2
        func_str2 = self.model._fit_results['name1']['model'] + ';name=FlatBackground,A0=1'
        self.model._fit_results['name2'] = {'model': func_str2,
                                            'results': dict(self.model._fit_results['name1']['results'],
                                                            FlatBackground_A0=[[1.0, 0.1]]),
                                            'costFunction': 2.0}
        self.model.create_fit_tables()

        # test the workspaces were created and added to fit_workspaces
        self.assertEqual(self.model._fit_workspaces, mock_ws_list + [mock_create_table.return_value])
        # test the table stores the correct function strings (empty string if no function present)
        mock_writerow.assert_any_call(mock_create_table.return_value,
                                      ['name1', self.model._fit_results['name1']['costFunction'],
                                       self.model._fit_results['name1']['model']], 0)
        mock_writerow.assert_any_call(mock_create_table.return_value,
                                      ['name2', self.model._fit_results['name2']['costFunction'],
                                       self.model._fit_results['name2']['model']], 1)
        # check the matrix workspaces corresponding to the fit parameters
        # 4 unique params plus the peak centre converted to dSpacing
        ws_names = [mock_create_ws.mock_calls[iws][2]['OutputWorkspace'] for iws in range(0, 5)]
        # get list of all unique params across both models
        param_names = list(set(list(self.model._fit_results['name1']['results'].keys()) + list(
            self.model._fit_results['name2']['results'].keys())))
        # test only table for unique parameter
        self.assertEqual(sorted(ws_names), sorted(param_names))

    @patch(data_model_path + '.FittingDataModel._get_diff_constants')
    def test_convert_centres_and_error_from_TOF_to_d(self, mock_get_diffs):
        mock_get_diffs.return_value = [0, 18000, 0]
        tof = 40000
        tof_error = 5
        d = self.model._convert_TOF_to_d(tof, 'ws_name')
        d_error = self.model._convert_TOFerror_to_derror(tof_error, d, 'ws_name')

        self.assertAlmostEqual(tof / d, 18000, delta=1E-10)
        self.assertAlmostEqual(d_error / d, tof_error / tof, delta=1E-10)

    def test_get_diff_constants(self):
        self.model._loaded_workspaces = {"name1": self.mock_ws}
        difa, difc, tzero = self.model._get_diff_constants("name1")

        # presently only difc can be determined from the workspace
        self.assertAlmostEqual(difa, 0.0, delta=1E-10)
        self.assertAlmostEqual(tzero, 0.0, delta=1E-10)
        self.assertAlmostEqual(difc, 18413.0945, delta=1E-4)

    @patch(data_model_path + '.get_setting')
    @patch(data_model_path + '.ADS')
    def test_get_ws_sorted_by_primary_log_ascending(self, mock_ads, mock_getsetting):
        self.model._loaded_workspaces = {"name1": self.mock_ws, "name2": self.mock_ws, "name3": self.mock_ws}
        mock_getsetting.side_effect = ['log', 'true']  # primary log, sort_ascending
        mock_log_table = mock.MagicMock()
        mock_log_table.column.return_value = [2, 0, 1]  # fake log values
        mock_ads.retrieve.return_value = mock_log_table

        ws_list = self.model.get_ws_sorted_by_primary_log()

        self.assertEqual(ws_list, ["name2", "name3", "name1"])

    @patch(data_model_path + '.get_setting')
    @patch(data_model_path + '.ADS')
    def test_get_ws_sorted_by_primary_log_descending(self, mock_ads, mock_getsetting):
        self.model._loaded_workspaces = {"name1": self.mock_ws, "name2": self.mock_ws, "name3": self.mock_ws}
        mock_getsetting.side_effect = ['log', 'false']  # primary log, sort_ascending
        mock_log_table = mock.MagicMock()
        mock_log_table.column.return_value = [2, 0, 1]  # fake log values
        mock_ads.retrieve.return_value = mock_log_table

        ws_list = self.model.get_ws_sorted_by_primary_log()

        self.assertEqual(ws_list, ["name1", "name3", "name2"])

    @patch(data_model_path + '.get_setting')
    @patch(data_model_path + '.ADS')
    def test_get_ws_sorted_by_primary_log_not_specified(self, mock_ads, mock_getsetting):
        self.model._loaded_workspaces = {"name1": self.mock_ws, "name2": self.mock_ws, "name3": self.mock_ws}
        mock_getsetting.side_effect = ['', 'false']  # primary log, sort_ascending

        ws_list = self.model.get_ws_sorted_by_primary_log()

        self.assertEqual(ws_list, list(self.model._loaded_workspaces.keys())[::-1])
        mock_ads.retrieve.assert_not_called()

    def _setup_model_log_workspaces(self):
        # grouped ws acts like a container/list of ws here
        self.model._log_workspaces = [mock.MagicMock(), mock.MagicMock()]
        self.model._log_workspaces[0].name.return_value = "run_info"
        self.model._log_workspaces[1].name.return_value = "LogName"


if __name__ == '__main__':
    unittest.main()<|MERGE_RESOLUTION|>--- conflicted
+++ resolved
@@ -22,22 +22,16 @@
         self.mock_inst.getFullName.return_value = 'instrument'
         mock_prop = mock.MagicMock()
         mock_prop.value = 1  # bank-id
-<<<<<<< HEAD
-        mock_run = mock.MagicMock()
-        mock_run.getProtonCharge.return_value = 1.0
-        mock_run.getProperty.return_value = mock_prop
-        mock_spec_info = mock.MagicMock()
-        mock_spec_info.l1.return_value = 50
-        mock_spec_info.l2.return_value = 1.5
-        mock_spec_info.twoTheta.return_value = pi / 2
-=======
         mock_log_data = mock.MagicMock()
         mock_log_data.name = "LogName"
         self.mock_run = mock.MagicMock()
         self.mock_run.getProtonCharge.return_value = 1.0
         self.mock_run.getProperty.return_value = mock_prop
         self.mock_run.getLogData.return_value = [mock_log_data]
->>>>>>> 0d7be744
+        mock_spec_info = mock.MagicMock()
+        mock_spec_info.l1.return_value = 50
+        mock_spec_info.l2.return_value = 1.5
+        mock_spec_info.twoTheta.return_value = pi / 2
         self.mock_ws = mock.MagicMock()
         self.mock_ws.getNumberHistograms.return_value = 1
         self.mock_ws.getRun.return_value = self.mock_run
