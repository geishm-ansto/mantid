--- conflicted
+++ resolved
@@ -13,7 +13,6 @@
 
 gem_adv_config_params = {
     "raw_tof_cropping_values": (500, 20000),
-    "save_angles": False,
     "spline_coefficient": 30
 }
 
@@ -90,11 +89,8 @@
                                     (100, 19993), (100, 20034), (100, 20026), (100, 20033)]
 
 all_adv_variables = {
-<<<<<<< HEAD
-=======
     "gsas_calib_filename": "GEM_PF1_PROFILE.IPF",
     "maud_grouping_scheme": [1] * 3 + [2] * 8 + [3] * 20 + [4] * 42 + [5] * 52 + [6] * 35,
->>>>>>> e4a20712
     "raw_tof_cropping_values": gem_adv_config_params
 }
 
@@ -104,24 +100,16 @@
         return {"focused_cropping_values": texture_focused_cropping_values,
                 "vanadium_cropping_values": texture_vanadium_cropping_values,
                 "grouping_file_name": "offsets_xie_test_2.cal",
-<<<<<<< HEAD
-                "save_maud": True}
-=======
                 "save_angles": True,
                 "save_maud": True,
                 "save_maud_calib": True}
->>>>>>> e4a20712
     else:
         return {"focused_cropping_values": focused_cropping_values,
                 "vanadium_cropping_values": vanadium_cropping_values,
                 "grouping_file_name": "GEM_Instrument_grouping.cal",
-<<<<<<< HEAD
-                "save_maud": False}
-=======
                 "save_angles": False,
                 "save_maud": False,
                 "save_maud_calib": False}
->>>>>>> e4a20712
 
 
 def get_all_adv_variables():
