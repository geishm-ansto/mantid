--- conflicted
+++ resolved
@@ -93,13 +93,15 @@
                    "vanadium_cropping_values": texture_vanadium_cropping_values,
                    "grouping_file_name": "offsets_xie_test_2.cal",
                    "save_maud": True,
-                   "save_maud_calib": True}
+                   "save_maud_calib": True,
+                   "save_gda": True}
 
 texture_mode_off ={"focused_cropping_values": focused_cropping_values,
                    "vanadium_cropping_values": vanadium_cropping_values,
                    "grouping_file_name": "GEM_Instrument_grouping.cal",
                    "save_maud": False,
-                   "save_maud_calib": False}
+                   "save_maud_calib": False,
+                   "save_gda": False}
 
 all_adv_variables = {
     "gsas_calib_filename": "GEM_PF1_PROFILE.IPF",
@@ -111,7 +113,6 @@
 def get_mode_specific_variables(is_texture_mode, is_save_all):
     texture_mode_dict = {}
     if is_texture_mode:
-<<<<<<< HEAD
         texture_mode_dict.update(texture_mode_on)
     else:
         texture_mode_dict.update(texture_mode_off)
@@ -119,23 +120,6 @@
         save_all = {"save_all": True}
         texture_mode_dict.update(save_all)
     return texture_mode_dict
-=======
-        return {"focused_cropping_values": texture_focused_cropping_values,
-                "vanadium_cropping_values": texture_vanadium_cropping_values,
-                "grouping_file_name": "offsets_xie_test_2.cal",
-                "save_angles": True,
-                "save_maud": True,
-                "save_maud_calib": True,
-                "save_gda": True}
-    else:
-        return {"focused_cropping_values": focused_cropping_values,
-                "vanadium_cropping_values": vanadium_cropping_values,
-                "grouping_file_name": "GEM_Instrument_grouping.cal",
-                "save_angles": False,
-                "save_maud": False,
-                "save_maud_calib": False,
-                "save_gda": False}
->>>>>>> 7c16ad45
 
 
 def get_all_adv_variables():
