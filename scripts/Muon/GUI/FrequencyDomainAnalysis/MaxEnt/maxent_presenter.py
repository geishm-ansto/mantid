--- conflicted
+++ resolved
@@ -10,12 +10,8 @@
 import math
 from Muon.GUI.Common import thread_model
 import mantid.simpleapi as mantid
-<<<<<<< HEAD
-
 
 raw_data = "_raw_data"
-=======
->>>>>>> 245d81e0
 
 
 class MaxEntPresenter(object):
@@ -140,11 +136,9 @@
         inputs = {}
         self.view.addOutputPhases(inputs)
         name = inputs['OutputPhaseTable']
-<<<<<<< HEAD
         if self.load.version == 2:
             name = name[1:]
-=======
->>>>>>> 245d81e0
+
         current_list = self.view.getPhaseTableOptions()
         if self.phaseTableAdded(name) and name not in current_list:
             index = self.view.getPhaseTableIndex()
