# Mantid Repository : https://github.com/mantidproject/mantid
#
# Copyright &copy; 2018 ISIS Rutherford Appleton Laboratory UKRI,
#     NScD Oak Ridge National Laboratory, European Spallation Source
#     & Institut Laue - Langevin
# SPDX - License - Identifier: GPL - 3.0 +
from __future__ import (absolute_import, division, print_function)
import re


group_str =  "; Group; "
pair_str = "; Pair Asym; "
phaseQuad_str = '; PhaseQuad'


def get_raw_data_workspace_name(context, run, period='1'):
    if context.data_context.is_multi_period():
        return context.data_context._base_run_name(run) + "_raw_data" + "_period_" + period + context.workspace_suffix
    else:
        return context.data_context._base_run_name(run) + "_raw_data"  + context.workspace_suffix


def get_group_data_workspace_name(context, group_name, run, rebin):
    if context.data_context.is_multi_period():
        name = context.data_context._base_run_name(run) +group_str + group_name + \
            "; Counts; Periods; " + context.gui_context.period_string(run) + ";"
    else:
        name = context.data_context._base_run_name(run) + group_str + group_name + "; Counts;"

    if rebin:
        name += ' Rebin;'

    name += context.workspace_suffix

    return name


def get_group_asymmetry_name(context, group_name, run, rebin):
    if context.data_context.is_multi_period():
        name = context.data_context._base_run_name(run) + group_str + group_name + \
            "; Asymmetry; Periods; " + context.gui_context.period_string(run) + ";"
    else:
        name = context.data_context._base_run_name(run) + group_str + group_name + "; Asymmetry;"

    if rebin:
        name += ' Rebin;'

    name += context.workspace_suffix
    return name


<<<<<<< HEAD
def get_group_or_pair_from_name(name):
    if group_str in name:
        index  = name.find(group_str)+len(group_str)
        end = name.find(";",index)
        group_found = name[index: end]
        return group_found.replace(" ", "")
    elif pair_str in name:
        index  = name.find(pair_str)+len(pair_str)
        end = name.find(";",index)
        pair_found = name[index: end]
        return pair_found.replace(" ", "")
    return ""
=======
def get_group_asymmetry_unnorm_name(context, group_name, run, rebin):
    return '__' + get_group_asymmetry_name(context, group_name, run, rebin) + '_unnorm'
>>>>>>> 247e95e7


def get_pair_data_workspace_name(context, pair_name, run, rebin):
    if context.data_context.is_multi_period():
        name = context.data_context._base_run_name(run) + pair_str + pair_name + "; Periods; " \
            + context.gui_context.period_string(run) + ";"
    else:
        name = context.data_context._base_run_name(run) + pair_str + pair_name + ";"

    if rebin:
        name += ' Rebin;'

    name += context.workspace_suffix

    return name


def get_base_data_directory(context, run):
    if context.data_context.is_multi_period():
        return context.data_context.base_directory + "/" + context.data_context._base_run_name(run) + context.workspace_suffix + "/"
    else:
        return context.data_context.base_directory + "/" + context.data_context._base_run_name(run) + context.workspace_suffix + "/"


def get_raw_data_directory(context, run):
    if context.data_context.is_multi_period():
        return context.data_context._base_run_name(run) + "; Raw Data" + context.workspace_suffix + "/"
    else:
        return context.data_context._base_run_name(run) + " Raw Data" + context.workspace_suffix + "/"


def get_group_data_directory(context, run):
    if context.data_context.is_multi_period():
        return context.data_context._base_run_name(run) + " Period " + context.gui_context.period_string(
            run) + "; Groups" + context.workspace_suffix + "/"
    else:
        return context.data_context._base_run_name(run) + " Groups" + context.workspace_suffix + "/"


def get_pair_data_directory(context, run):
    if context.data_context.is_multi_period():
        return context.data_context._base_run_name(run) + " Period " + context.gui_context.period_string(
            run) + "; Pairs" + context.workspace_suffix + "/"
    else:
        return context.data_context._base_run_name(run) + " Pairs" + context.workspace_suffix + "/"


def get_phase_table_workspace_name(raw_workspace, forward_group, backward_group):
    workspace_name = raw_workspace.replace('_raw_data', '; PhaseTable')
    workspace_name += '; ' + forward_group + ', ' + backward_group
    return workspace_name


def get_base_run_name(run, instrument):
    if isinstance(run, int):
        return str(instrument) + str(run)
    else:
        return str(instrument) + run


def get_phase_table_workspace_group_name(insertion_workspace_name, instrument, workspace_suffix):
    run = re.search('[0-9]+', insertion_workspace_name).group()
    group = get_base_run_name(run, instrument) + ' Phase Tab' + workspace_suffix + '/'

    return group


def get_fft_workspace_group_name(insertion_workspace_name, instrument, workspace_suffix):
    run = re.search('[0-9]+', insertion_workspace_name).group()
    group = get_base_run_name(run, instrument) + ' FFT' + workspace_suffix + '/'

    return group


def get_phase_quad_workspace_name(input_workspace, phase_table):
    return input_workspace.replace('_raw_data', phaseQuad_str) + ' ' + phase_table


def get_fitting_workspace_name(base_name):
    return base_name + '; fit_information'


def get_fft_workspace_name(input_workspace, imaginary_input_workspace):
    if imaginary_input_workspace:
        return 'FFT; Re ' + input_workspace + '; Im ' + imaginary_input_workspace
    else:
        return 'FFT; Re ' + input_workspace


def get_maxent_workspace_name(input_workspace):
    return input_workspace + '; MaxEnt'


def get_maxent_workspace_group_name(insertion_workspace_name, instrument, workspace_suffix):
    run = re.search('[0-9]+', insertion_workspace_name).group()
    group = get_base_run_name(run, instrument) + ' Maxent' + workspace_suffix + '/'

    return group


def get_fit_workspace_directory(group_name, suffix, base_name, workspace_suffix):
    return base_name + '/' + group_name + workspace_suffix + '/' + group_name + suffix + workspace_suffix + '/'<|MERGE_RESOLUTION|>--- conflicted
+++ resolved
@@ -48,8 +48,7 @@
     name += context.workspace_suffix
     return name
 
-
-<<<<<<< HEAD
+  
 def get_group_or_pair_from_name(name):
     if group_str in name:
         index  = name.find(group_str)+len(group_str)
@@ -62,10 +61,10 @@
         pair_found = name[index: end]
         return pair_found.replace(" ", "")
     return ""
-=======
+
 def get_group_asymmetry_unnorm_name(context, group_name, run, rebin):
     return '__' + get_group_asymmetry_name(context, group_name, run, rebin) + '_unnorm'
->>>>>>> 247e95e7
+
 
 
 def get_pair_data_workspace_name(context, pair_name, run, rebin):
@@ -82,7 +81,7 @@
 
     return name
 
-
+  
 def get_base_data_directory(context, run):
     if context.data_context.is_multi_period():
         return context.data_context.base_directory + "/" + context.data_context._base_run_name(run) + context.workspace_suffix + "/"
