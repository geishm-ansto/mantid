# Mantid Repository : https://github.com/mantidproject/mantid
#
# Copyright &copy; 2018 ISIS Rutherford Appleton Laboratory UKRI,
#     NScD Oak Ridge National Laboratory, European Spallation Source
#     & Institut Laue - Langevin
# SPDX - License - Identifier: GPL - 3.0 +
from __future__ import (absolute_import, division, print_function)

import os
from functools import wraps

from PyQt4 import QtCore, QtGui
from PyQt4.QtCore import QVariant

"""
This module contains the methods for
adding information to tables.
"""


class ValidatedTableItem(QtGui.QTableWidgetItem):
    """
    An extension of the QTableWidgetItem class, which modifies the setData method to first check that the entered
    text is valid; and only runs setData if the validator returns True.

    Essentially functions identically to the QTableWidgetItem, but only sets valid entries. If no validator is supplied
    then the behaviour is identical.

    Example usage:

    def greater_than_zero_validator(string_val):
        return float(string_val) > 0

    table_item = ValidatedTableItem(greater_than_zero_validator)
    """

    @staticmethod
    def validator_before_set(func, validator):
        @wraps(func)
        def wrapper(*args, **kw):
            try:
                if isinstance(args[1], unicode):
                    # within MantidPlot, type is unicode
                    validator_arg = args[1]
                else:
                    # when standalone, type is QtCore.QVariant
                    validator_arg = args[1].toString()

                if validator(validator_arg):
                    res = func(*args, **kw)
                else:
                    res = None
                return res
            except Exception as e:
                print("EXCEPTION FROM ValidatedTableItem : ", e.args[0])

        return wrapper

    @staticmethod
    def default_validator(_text):
        return True

    def __init__(self, validator=default_validator):
        """
        :param validator: A predicate function (returns True/False) taking a single string as argument
        """
        super(ValidatedTableItem, self).__init__(0)
        self._validator = validator
        self._modify_setData()

    def validator(self, text):
        return self._validator(text)

    def _modify_setData(self):
        """
        Modify the setData method.
        """
        setattr(self, "setData", self.validator_before_set(self.setData, self.validator))


def setRowName(table, row, name):
    text = QtGui.QTableWidgetItem((name))
    text.setFlags(QtCore.Qt.ItemIsEnabled)
    table.setItem(row, 0, text)


<<<<<<< HEAD
def addComboToTable(table, row, options):
    combo = QtGui.QComboBox()
    combo.addItems(options)
    table.setCellWidget(row, 1, combo)
    return combo


def addDoubleToTable(table, value, row):
    numberWidget = QtGui.QTableWidgetItem(str(value))
    table.setItem(row, 1, numberWidget)
    return numberWidget


def addCheckBoxToTable(table, state, row):
=======
def addComboToTable(table,row,options,col=1):
    combo=QtGui.QComboBox()
    combo.addItems(options)
    table.setCellWidget(row,col,combo)
    return combo


def addDoubleToTable(table,value,row,col=1):
    numberWidget = QtGui.QTableWidgetItem(str(value))
    table.setItem(row,col, numberWidget)
    return numberWidget


def addCheckBoxToTable(table,state,row,col=1):
>>>>>>> 40638a5d
    box = QtGui.QTableWidgetItem()
    box.setFlags(QtCore.Qt.ItemIsUserCheckable | QtCore.Qt.ItemIsEnabled)
    if state:
        box.setCheckState(QtCore.Qt.Checked)
    else:
        box.setCheckState(QtCore.Qt.Unchecked)

<<<<<<< HEAD
    table.setItem(row, 1, box)
    return box


def addSpinBoxToTable(table, default, row):
=======
    table.setItem(row,col, box)
    return box


def addSpinBoxToTable(table,default,row,col=1):
>>>>>>> 40638a5d
    box = QtGui.QSpinBox()
    if default > 99:
        box.setMaximum(default * 10)
    box.setValue(default)
<<<<<<< HEAD
    table.setCellWidget(row, 1, box)
=======
    table.setCellWidget(row,col,box)
>>>>>>> 40638a5d
    return box


# This is a work around a Windows 10
# bug that stops tables having underlines for
# the headers.
def setTableHeaders(table):
    # is it not windows
    if os.name != "nt":
        return
    version = QtCore.QSysInfo.WindowsVersion
    WINDOWS_10 = 160
    if (version == WINDOWS_10):
        styleSheet = \
            "QHeaderView::section{" \
            + "border-top:0px solid #D8D8D8;" \
            + "border-left:0px solid #D8D8D8;" \
            + "border-right:1px solid #D8D8D8;" \
            + "border-bottom: 1px solid #D8D8D8;" \
            + "background-color:white;" \
            + "padding:4px;" \
            + "}" \
            + "QTableCornerButton::section{" \
            + "border-top:0px solid #D8D8D8;" \
            + "border-left:0px solid #D8D8D8;" \
            + "border-right:1px solid #D8D8D8;" \
            + "border-bottom: 1px solid #D8D8D8;" \
            + "background-color:white;" \
            + "}"
        table.setStyleSheet(styleSheet)
        return styleSheet
    return<|MERGE_RESOLUTION|>--- conflicted
+++ resolved
@@ -84,22 +84,6 @@
     table.setItem(row, 0, text)
 
 
-<<<<<<< HEAD
-def addComboToTable(table, row, options):
-    combo = QtGui.QComboBox()
-    combo.addItems(options)
-    table.setCellWidget(row, 1, combo)
-    return combo
-
-
-def addDoubleToTable(table, value, row):
-    numberWidget = QtGui.QTableWidgetItem(str(value))
-    table.setItem(row, 1, numberWidget)
-    return numberWidget
-
-
-def addCheckBoxToTable(table, state, row):
-=======
 def addComboToTable(table,row,options,col=1):
     combo=QtGui.QComboBox()
     combo.addItems(options)
@@ -114,7 +98,6 @@
 
 
 def addCheckBoxToTable(table,state,row,col=1):
->>>>>>> 40638a5d
     box = QtGui.QTableWidgetItem()
     box.setFlags(QtCore.Qt.ItemIsUserCheckable | QtCore.Qt.ItemIsEnabled)
     if state:
@@ -122,28 +105,16 @@
     else:
         box.setCheckState(QtCore.Qt.Unchecked)
 
-<<<<<<< HEAD
-    table.setItem(row, 1, box)
-    return box
-
-
-def addSpinBoxToTable(table, default, row):
-=======
     table.setItem(row,col, box)
     return box
 
 
 def addSpinBoxToTable(table,default,row,col=1):
->>>>>>> 40638a5d
     box = QtGui.QSpinBox()
     if default > 99:
         box.setMaximum(default * 10)
     box.setValue(default)
-<<<<<<< HEAD
-    table.setCellWidget(row, 1, box)
-=======
     table.setCellWidget(row,col,box)
->>>>>>> 40638a5d
     return box
 
 
