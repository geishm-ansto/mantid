# Mantid Repository : https://github.com/mantidproject/mantid
#
# Copyright &copy; 2018 ISIS Rutherford Appleton Laboratory UKRI,
#     NScD Oak Ridge National Laboratory, European Spallation Source
#     & Institut Laue - Langevin
# SPDX - License - Identifier: GPL - 3.0 +
from __future__ import (absolute_import, division, print_function)

import os
import mantid.simpleapi as mantid
from mantid.api import WorkspaceGroup
from mantid.api import ITableWorkspace
from mantid.simpleapi import mtd
from mantid import api
from mantid.kernel import ConfigServiceImpl
import Muon.GUI.Common.utilities.muon_file_utils as file_utils
import Muon.GUI.Common.utilities.algorithm_utils as algorithm_utils
from Muon.GUI.Common.ADSHandler.muon_workspace_wrapper import MuonWorkspaceWrapper
import Muon.GUI.Common.utilities.algorithm_utils as algorithm_utils


class LoadUtils(object):
    """
    A simple class for identifing the current run
    and it can return the name, run and instrument.
    The current run is the same as the one in MonAnalysis
    """

    def __init__(self, parent=None):
        exists, tmpWS = self.MuonAnalysisExists()
        if exists:
            self.setUp(tmpWS)
        else:
            raise RuntimeError("No data loaded. \n Please load data using Muon Analysis")

    def setUp(self, tmpWS):
        # get everything from the ADS
        self.options = mantid.AnalysisDataService.getObjectNames()
        self.options = [item.replace(" ", "") for item in self.options]
        self.N_points = len(tmpWS.readX(0))
        self.instrument = tmpWS.getInstrument().getName()

        self.runName = self.instrument + str(tmpWS.getRunNumber()).zfill(8)

    # get methods
    def getNPoints(self):
        return self.N_points

    def getCurrentWS(self):
        return self.runName, self.options

    def getRunName(self):
        return self.runName

    def getInstrument(self):
        return self.instrument

    # check if data matches current
    def digit(self, x):
        return int(filter(str.isdigit, x) or 0)

    def hasDataChanged(self):
        exists, ws = self.MuonAnalysisExists()
        if exists:
            current = ws.getInstrument().getName() + str(ws.getRunNumber()).zfill(8)
            if self.runName != current:
                mantid.logger.error("Active workspace has changed. Reloading the data")
                self.setUp(ws)
                return True
        return False

    # check if muon analysis exists
    def MuonAnalysisExists(self):
        # if period data look for the first period
        if mantid.AnalysisDataService.doesExist("MuonAnalysis_1"):
            tmpWS = mantid.AnalysisDataService.retrieve("MuonAnalysis_1")
            return True, tmpWS
            # if its not period data
        elif mantid.AnalysisDataService.doesExist("MuonAnalysis"):
            tmpWS = mantid.AnalysisDataService.retrieve("MuonAnalysis")
            return True, tmpWS
        else:
            return False, None

    # Get the groups/pairs for active WS
    # ignore raw files
    def getWorkspaceNames(self):
        # gets all WS in the ADS
        runName, options = self.getCurrentWS()
        final_options = []
        # only keep the relevant WS (same run as Muon Analysis)
        for pick in options:
            if ";" in pick and "Raw" not in pick and runName in pick:
                final_options.append(pick)
        return final_options

    # Get the groups/pairs for active WS
    def getGroupedWorkspaceNames(self):
        # gets all WS in the ADS
        runName, options = self.getCurrentWS()
        final_options = []
        # only keep the relevant WS (same run as Muon Analysis)
        for pick in options:
            if "MuonAnalysisGrouped_" in pick and ";" not in pick:
                final_options.append(pick)
        return final_options


def get_default_instrument():
    default_instrument = ConfigServiceImpl.Instance().getInstrument().name()
    if default_instrument not in file_utils.allowed_instruments:
        default_instrument = 'MUSR'
    return default_instrument


def run_LoadInstrument(parameter_dict):
    """
    Apply the LoadInstrument algorithm with the properties supplied through
    the input dictionary of {proeprty_name:property_value} pairs.
    Returns the calculated value of alpha.
    """
    alg = mantid.AlgorithmManager.create("LoadInstrument")
    alg.initialize()
    alg.setAlwaysStoreInADS(False)
    alg.setProperties(parameter_dict)
    alg.execute()
    return alg.getProperty("Workspace").value


def __default_workspace():
    default_instrument = get_default_instrument()
    workspace = api.WorkspaceFactoryImpl.Instance().create("Workspace2D", 2, 10, 10)
    workspace = run_LoadInstrument(
        {"Workspace": workspace,
         "RewriteSpectraMap": True,
         "InstrumentName": default_instrument})
    return MuonWorkspaceWrapper(workspace)


# Dictionary of (property name):(property value) pairs to put into Load algorithm
# NOT including "OutputWorkspace" and "Filename"
DEFAULT_INPUTS = {
    "DeadTimeTable": "__notUsed",
    "DetectorGroupingTable": "__notUsed"}
# List of property names to be extracted from the result of the Load algorithm
DEFAULT_OUTPUTS = ["OutputWorkspace",
                   "DeadTimeTable",
                   "DetectorGroupingTable",
                   "TimeZero",
                   "FirstGoodData",
                   "MainFieldDirection"]
# List of default values for the DEFAULT_OUTPUTS list
DEFAULT_OUTPUT_VALUES = [__default_workspace(),
                         None,  # api.WorkspaceFactoryImpl.Instance().createTable("TableWorkspace"),
                         api.WorkspaceFactoryImpl.Instance().createTable("TableWorkspace"),
                         0.0,
                         0.0, "Unknown direction"]


def is_workspace_group(workspace):
    return isinstance(workspace, WorkspaceGroup)


def get_run_from_multi_period_data(workspace_list):
    """Checks if multi-period data has a single consistent
    run number and returns it, otherwise raises ValueError."""
    runs = [ws.getRunNumber() for ws in workspace_list]
    unique_runs = list(set(runs))
    if len(unique_runs) != 1:
        raise ValueError("Multi-period data contains >1 unique run number.")
    else:
        return unique_runs[0]


def load_dead_time_from_filename(filename):
    """
    From a neXus file, load the dead time ITableWorkspace from it and add to the ADS
    with a name <Instrument><Run>_deadTimes , e.g. EMU0001234_deadTimes.

    :param filename: The full path to the .nxs file.
    :return: The name of the workspace in the ADS.
    """
    loaded_data, run, _ = load_workspace_from_filename(filename)

    if is_workspace_group(loaded_data["OutputWorkspace"]):
        dead_times = loaded_data["DataDeadTimeTable"][0]
    else:
        dead_times = loaded_data["DataDeadTimeTable"]

    if dead_times is None:
        return ""
    assert isinstance(dead_times, ITableWorkspace)

    instrument = loaded_data["OutputWorkspace"].workspace.getInstrument().getName()
    name = str(instrument) + file_utils.format_run_for_file(run) + "_deadTimes"
    api.AnalysisDataService.Instance().addOrReplace(name, dead_times)

    return name


def load_workspace_from_filename(filename,
                                 input_properties=DEFAULT_INPUTS,
                                 output_properties=DEFAULT_OUTPUTS):
    try:
        alg = create_load_algorithm(filename, input_properties)
        alg.execute()
    except:
        alg = create_load_algorithm(filename.split(os.sep)[-1], input_properties)
        alg.execute()

    workspace = alg.getProperty("OutputWorkspace").value
    if is_workspace_group(workspace):
        # handle multi-period data
        load_result = _get_algorithm_properties(alg, output_properties)
        load_result["OutputWorkspace"] = [MuonWorkspaceWrapper(ws) for ws in load_result["OutputWorkspace"]]
        run = get_run_from_multi_period_data(workspace)
        for workspace in load_result["OutputWorkspace"]:
            workspace.show()

    else:
        # single period data
        load_result = _get_algorithm_properties(alg, output_properties)
        load_result["OutputWorkspace"] = MuonWorkspaceWrapper(load_result["OutputWorkspace"])
        run = int(workspace.getRunNumber())
        load_result["OutputWorkspace"].show(str(run))



    load_result["DataDeadTimeTable"] = load_result["DeadTimeTable"]
    load_result["DeadTimeTable"] = None

    filename = alg.getProperty("Filename").value

    return load_result, run, filename


def empty_loaded_data():
    return dict(zip(DEFAULT_OUTPUTS + ["DataDeadTimeTable"], DEFAULT_OUTPUT_VALUES + [None]))


def create_load_algorithm(filename, property_dictionary):
    alg = mantid.AlgorithmManager.create("LoadMuonNexus")
    alg.initialize()
    alg.setAlwaysStoreInADS(False)
    alg.setProperty("OutputWorkspace", "__notUsed")
    alg.setProperty("Filename", filename)
    alg.setProperties(property_dictionary)
    return alg


def _get_algorithm_properties(alg, property_dict):
    return {key: alg.getProperty(key).value for key in alg.keys() if key in property_dict}


def get_table_workspace_names_from_ADS():
    """
    Return a list of names of TableWorkspace objects which are in the ADS.
    """
    names = api.AnalysisDataService.Instance().getObjectNames()
    table_names = [name for name in names if isinstance(mtd[name], ITableWorkspace)]
    return table_names


<<<<<<< HEAD
def combine_loaded_runs(model, run_list):
    return_ws = model._loaded_data_store.get_data(run=run_list[0])["workspace"]
    running_total = return_ws["OutputWorkspace"].workspace

=======
# ------------------------------------------------------------------------------------------------------------------
# Co-adding
# ------------------------------------------------------------------------------------------------------------------

def flatten_run_list(self, run_list):
    """
    run list might be [1,2,[3,4]] where the [3,4] are co-added
    """
    new_list = []
    for run_item in run_list:
        if isinstance(run_item, int):
            new_list += [run_item]
        elif isinstance(run_item, list):
            for run in run_item:
                new_list += [run]
    return new_list


def combine_loaded_runs(model, run_list):
    return_ws = model._loaded_data_store.get_data(run=run_list[0])["workspace"]
    running_total = return_ws["OutputWorkspace"].workspace
>>>>>>> adf8b915
    for run in run_list[1:]:
        ws = model._loaded_data_store.get_data(run=run)["workspace"]["OutputWorkspace"].workspace
        running_total = algorithm_utils.run_Plus({
            "LHSWorkspace": running_total,
            "RHSWorkspace": ws,
            "AllowDifferentNumberSpectra": False}
        )
        # remove the single loaded filename
        model._loaded_data_store.remove_data(run=run)
    model._loaded_data_store.remove_data(run=run_list[0])
    return_ws["OutputWorkspace"] = MuonWorkspaceWrapper(running_total)
    model._loaded_data_store.add_data(run=flatten_run_list(run_list), workspace=return_ws,
<<<<<<< HEAD
                                      filename="Co-added")


def flatten_run_list(run_list):
    """
    run list might be [1,2,[3,4]] where the [3,4] are co-added
    """
    new_list = []
    for run_item in run_list:
        if isinstance(run_item, int):
            new_list += [run_item]
        elif isinstance(run_item, list):
            for run in run_item:
                new_list += [run]
    return new_list
=======
                                      filename="Co-added")
>>>>>>> adf8b915
<|MERGE_RESOLUTION|>--- conflicted
+++ resolved
@@ -16,7 +16,6 @@
 import Muon.GUI.Common.utilities.muon_file_utils as file_utils
 import Muon.GUI.Common.utilities.algorithm_utils as algorithm_utils
 from Muon.GUI.Common.ADSHandler.muon_workspace_wrapper import MuonWorkspaceWrapper
-import Muon.GUI.Common.utilities.algorithm_utils as algorithm_utils
 
 
 class LoadUtils(object):
@@ -224,8 +223,6 @@
         run = int(workspace.getRunNumber())
         load_result["OutputWorkspace"].show(str(run))
 
-
-
     load_result["DataDeadTimeTable"] = load_result["DeadTimeTable"]
     load_result["DeadTimeTable"] = None
 
@@ -261,34 +258,9 @@
     return table_names
 
 
-<<<<<<< HEAD
 def combine_loaded_runs(model, run_list):
     return_ws = model._loaded_data_store.get_data(run=run_list[0])["workspace"]
     running_total = return_ws["OutputWorkspace"].workspace
-
-=======
-# ------------------------------------------------------------------------------------------------------------------
-# Co-adding
-# ------------------------------------------------------------------------------------------------------------------
-
-def flatten_run_list(self, run_list):
-    """
-    run list might be [1,2,[3,4]] where the [3,4] are co-added
-    """
-    new_list = []
-    for run_item in run_list:
-        if isinstance(run_item, int):
-            new_list += [run_item]
-        elif isinstance(run_item, list):
-            for run in run_item:
-                new_list += [run]
-    return new_list
-
-
-def combine_loaded_runs(model, run_list):
-    return_ws = model._loaded_data_store.get_data(run=run_list[0])["workspace"]
-    running_total = return_ws["OutputWorkspace"].workspace
->>>>>>> adf8b915
     for run in run_list[1:]:
         ws = model._loaded_data_store.get_data(run=run)["workspace"]["OutputWorkspace"].workspace
         running_total = algorithm_utils.run_Plus({
@@ -301,7 +273,6 @@
     model._loaded_data_store.remove_data(run=run_list[0])
     return_ws["OutputWorkspace"] = MuonWorkspaceWrapper(running_total)
     model._loaded_data_store.add_data(run=flatten_run_list(run_list), workspace=return_ws,
-<<<<<<< HEAD
                                       filename="Co-added")
 
 
@@ -316,7 +287,4 @@
         elif isinstance(run_item, list):
             for run in run_item:
                 new_list += [run]
-    return new_list
-=======
-                                      filename="Co-added")
->>>>>>> adf8b915
+    return new_list