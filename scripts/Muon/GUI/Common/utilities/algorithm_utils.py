--- conflicted
+++ resolved
@@ -18,10 +18,6 @@
     the input dictionary of {proeprty_name:property_value} pairs.
     Returns the calculated workspace.
     """
-<<<<<<< HEAD
-    muon_logger.notice("Pre-process : " + str({key: val for key, val in parameter_dict.items() if key != "InputWorkspace"}))
-=======
->>>>>>> f2f1f8ed
     alg = mantid.AlgorithmManager.create("MuonPreProcess")
     alg.initialize()
     alg.setAlwaysStoreInADS(False)
