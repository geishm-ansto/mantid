--- conflicted
+++ resolved
@@ -41,7 +41,6 @@
         except RuntimeError:
             return
 
-<<<<<<< HEAD
         self._remove_already_plotted(workspace_list)
 
         if force_redraw and self.plot_figure:
@@ -51,13 +50,12 @@
             self.set_x_lim(domain)
 
         elif self.plot_figure:
-=======
+
         if self.plot_figure:
             axis = self.plot_figure.gca()
             xlim = axis.get_xlim()
             ylim = axis.get_ylim()
             self._remove_all_data_workspaces_from_plot()
->>>>>>> 50a17ee5
             self.plot_figure = plot(workspaces, spectrum_nums=[1], fig=self.plot_figure, window_title=title,
                                     plot_kwargs={'distribution': True, 'autoscale_on_update': False}, errors=True)
             axis = self.plot_figure.gca()
