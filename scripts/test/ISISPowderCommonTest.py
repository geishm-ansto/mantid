from __future__ import (absolute_import, division, print_function)

import mantid.simpleapi as mantid  # Have to import Mantid to setup paths
import unittest

from six_shim import assertRaisesRegex

from isis_powder.routines import common, common_enums


class ISISPowderCommonTest(unittest.TestCase):

    def test_cal_map_dict_helper(self):
        missing_key_name = "wrong_key"
        correct_key_name = "right_key"
        expected_val = 123
        dict_with_key = {correct_key_name: expected_val}

        # Check it correctly raises
        with assertRaisesRegex(self, KeyError, "The field '" + missing_key_name + "' is required"):
            common.cal_map_dictionary_key_helper(dictionary=dict_with_key, key=missing_key_name)

        # Check it correctly appends the passed error message when raising
        appended_e_msg = "test append message"
        with assertRaisesRegex(self, KeyError, appended_e_msg):
            common.cal_map_dictionary_key_helper(dictionary=dict_with_key, key=missing_key_name,
                                                 append_to_error_message=appended_e_msg)

        # Check that it correctly returns the key value where it exists
        self.assertEqual(common.cal_map_dictionary_key_helper(dictionary=dict_with_key, key=correct_key_name),
                         expected_val)

        # Check it is not case sensitive
        different_case_name = "tEsT_key"
        dict_with_mixed_key = {different_case_name: expected_val}

        try:
            self.assertEqual(common.cal_map_dictionary_key_helper(dictionary=dict_with_mixed_key,
                                                                  key=different_case_name.lower()), expected_val)
        except KeyError:
            # It tried to use the key without accounting for the case difference
            self.fail("cal_map_dictionary_key_helper attempted to use a key without accounting for case")

    def test_crop_banks_using_crop_list(self):
        bank_list = []
        cropping_value = (0, 1000)  # Crop to 0-1000 microseconds for unit tests
        cropping_value_list = []

        expected_number_of_bins = cropping_value[-1] - cropping_value[0]

        for i in range(0, 3):
            out_name = "crop_banks_in_tof-" + str(i)
            cropping_value_list.append(cropping_value)
            bank_list.append(mantid.CreateSampleWorkspace(OutputWorkspace=out_name, XMin=0, XMax=1100, BinWidth=1))

        # Check a list of WS and single cropping value is detected
        with assertRaisesRegex(self, ValueError, "The cropping values were not in a list type"):
            common.crop_banks_using_crop_list(bank_list=bank_list, crop_values_list=cropping_value)

        # Check a list of cropping values and a single workspace is detected
        with assertRaisesRegex(self, RuntimeError, "Attempting to use list based cropping"):
            common.crop_banks_using_crop_list(bank_list=bank_list[0], crop_values_list=cropping_value_list)

        # What about a mismatch between the number of cropping values and workspaces
        with assertRaisesRegex(self, RuntimeError, "The number of TOF cropping values does not match"):
            common.crop_banks_using_crop_list(bank_list=bank_list[1:], crop_values_list=cropping_value_list)

        # Check we can crop a single workspace from the list
        cropped_single_ws_list = common.crop_banks_using_crop_list(bank_list=[bank_list[0]],
                                                                   crop_values_list=[cropping_value])
        self.assertEqual(cropped_single_ws_list[0].blocksize(), expected_number_of_bins)
        mantid.DeleteWorkspace(Workspace=cropped_single_ws_list[0])

        # Check we can crop a whole list
        cropped_ws_list = common.crop_banks_using_crop_list(bank_list=bank_list[1:],
                                                            crop_values_list=cropping_value_list[1:])
        for ws in cropped_ws_list[1:]:
            self.assertEqual(ws.blocksize(), expected_number_of_bins)
            mantid.DeleteWorkspace(Workspace=ws)

    def test_crop_in_tof(self):
        ws_list = []
        x_min = 100
        x_max = 500  # Crop to 0-500 microseconds for unit tests
        expected_number_of_bins = x_max - x_min

        for i in range(0, 3):
            out_name = "crop_banks_in_tof-" + str(i)
            ws_list.append(mantid.CreateSampleWorkspace(OutputWorkspace=out_name, XMin=0, XMax=600, BinWidth=1))

        # Crop a single workspace in TOF
        tof_single_ws = common.crop_in_tof(ws_to_crop=ws_list[0], x_min=x_min, x_max=x_max)
        self.assertEqual(tof_single_ws.blocksize(), expected_number_of_bins)
        mantid.DeleteWorkspace(tof_single_ws)

        # Crop a list of workspaces in TOF
        cropped_ws_list = common.crop_in_tof(ws_to_crop=ws_list[1:], x_min=x_min, x_max=x_max)
        for ws in cropped_ws_list:
            self.assertEqual(ws.blocksize(), expected_number_of_bins)
            mantid.DeleteWorkspace(ws)

    def test_crop_in_tof_coverts_units(self):
        # Checks that crop_in_tof converts to TOF before cropping
        ws_list = []
        x_min = 100
        x_max = 200
        expected_number_of_bins = 20000  # Hard code number of expected bins for dSpacing

        for i in range(0, 3):
            out_name = "crop_banks_in_dSpacing-" + str(i)
            ws_list.append(mantid.CreateSampleWorkspace(OutputWorkspace=out_name, XMin=0, XMax=20000, BinWidth=1,
                                                        XUnit="dSpacing"))

        # Crop a single workspace from d_spacing and check the number of bins
        tof_single_ws = common.crop_in_tof(ws_to_crop=ws_list[0], x_min=x_min, x_max=x_max)
        self.assertEqual(tof_single_ws.blocksize(), expected_number_of_bins)
        mantid.DeleteWorkspace(tof_single_ws)

        # Crop a list of workspaces in dSpacing
        cropped_ws_list = common.crop_in_tof(ws_to_crop=ws_list[1:], x_min=x_min, x_max=x_max)
        for ws in cropped_ws_list:
            self.assertEqual(ws.blocksize(), expected_number_of_bins)
            mantid.DeleteWorkspace(ws)

    def test_dictionary_key_helper(self):
        good_key_name = "key_exists"
        bad_key_name = "key_does_not_exist"

        test_dictionary = {good_key_name: 123}

        e_msg = "test message"

        with self.assertRaises(KeyError):
            common.dictionary_key_helper(dictionary=test_dictionary, key=bad_key_name)

        with assertRaisesRegex(self, KeyError, e_msg):
            common.dictionary_key_helper(dictionary=test_dictionary, key=bad_key_name, exception_msg=e_msg)

        self.assertEqual(common.dictionary_key_helper(dictionary=test_dictionary, key=good_key_name), 123)

    def test_dictionary_key_helper_handles_mixed_case(self):
        mixed_case_name = "tEsT_KeY"
        lower_case_name = mixed_case_name.lower()
        expected_val = 456

        mixed_case_dict = {mixed_case_name: expected_val}

        # Check by default it doesn't try to account for key
        with self.assertRaises(KeyError):
            common.dictionary_key_helper(dictionary=mixed_case_dict, key=lower_case_name)

        # Next check if we have the flag set to False it still throws
        with self.assertRaises(KeyError):
            common.dictionary_key_helper(dictionary=mixed_case_dict, key=lower_case_name, case_insensitive=False)

        # Check we actually get the key when we do ask for case insensitive checks
        try:
            val = common.dictionary_key_helper(dictionary=mixed_case_dict, key=lower_case_name, case_insensitive=True)
            self.assertEqual(val, expected_val)
        except KeyError:
            self.fail("dictionary_key_helper did not perform case insensitive lookup")

    def test_extract_ws_spectra(self):
        number_of_expected_banks = 5
        ws_to_split = mantid.CreateSampleWorkspace(XMin=0, XMax=2, BankPixelWidth=1,
                                                   NumBanks=number_of_expected_banks)
        input_name = ws_to_split.getName()

        extracted_banks = common.extract_ws_spectra(ws_to_split=ws_to_split)
        self.assertEqual(len(extracted_banks), number_of_expected_banks)
        for i, ws in enumerate(extracted_banks):
            expected_name = input_name + '-' + str(i + 1)
            self.assertEqual(expected_name, ws.getName())

    def test_generate_run_numbers(self):
        # Mantid handles most of this for us

        # First check it can handle int types
        test_int_input = 123
        int_input_return = common.generate_run_numbers(run_number_string=test_int_input)
        # Expect the returned type is a list
        self.assertEqual(int_input_return, [test_int_input])

        # Check it can handle 10-12 and is inclusive
        input_string = "10-12"
        expected_values = [10, 11, 12]
        returned_values = common.generate_run_numbers(run_number_string=input_string)
        self.assertEqual(expected_values, returned_values)

        # Check that the underscore syntax used by older pearl_routines scripts is handled
        input_string = "10_12"
        returned_values = common.generate_run_numbers(run_number_string=input_string)
        self.assertEqual(expected_values, returned_values)

        # Check that the comma notation is working
        input_string = "20, 22, 24"
        expected_values = [20, 22, 24]
        returned_values = common.generate_run_numbers(run_number_string=input_string)
        self.assertEqual(expected_values, returned_values)

        # Check we can use a combination of both
        input_string = "30-33, 36, 38-39"
        expected_values = [30, 31, 32, 33, 36, 38, 39]
        returned_values = common.generate_run_numbers(run_number_string=input_string)
        self.assertEqual(expected_values, returned_values)

    def test_generate_spline_vanadium_name(self):
        reference_vanadium_name = "foo_123"
        sample_arg_one = "arg1"
        sample_arg_two = 987

        # Check that it correctly processes unnamed args
        output = common.generate_splined_name(reference_vanadium_name, sample_arg_one, sample_arg_two)
        expected_output = "VanSplined_" + reference_vanadium_name + '_' + sample_arg_one + '_' + str(sample_arg_two)
        expected_output += '.nxs'
        self.assertEqual(expected_output, output)

        # Check it can handle lists to append
        sample_arg_list = ["bar", "baz", 567]

        expected_output = "VanSplined_" + reference_vanadium_name
        for arg in sample_arg_list:
            expected_output += '_' + str(arg)
        expected_output += '.nxs'
        output = common.generate_splined_name(reference_vanadium_name, sample_arg_list)
        self.assertEqual(expected_output, output)

        # Check is can handle mixed inputs
        expected_output = "VanSplined_" + reference_vanadium_name + '_' + sample_arg_one
        for arg in sample_arg_list:
            expected_output += '_' + str(arg)
        expected_output += '_' + str(sample_arg_two) + '.nxs'

        output = common.generate_splined_name(reference_vanadium_name, sample_arg_one, sample_arg_list, sample_arg_two)
        self.assertEqual(expected_output, output)

    def test_generate_run_numbers_fails(self):
        run_input_sting = "text-string"

        with assertRaisesRegex(self, ValueError, "Could not generate run numbers from this input"):
            common.generate_run_numbers(run_number_string=run_input_sting)

        # Check it says what the actual string was
        with assertRaisesRegex(self, ValueError, run_input_sting):
            common.generate_run_numbers(run_number_string=run_input_sting)

    def test_load_current_normalised_workspace(self):
        run_number_single = 100
        run_number_range = "100-101"

        bin_index = 8
        first_run_bin_value = 0.59706224
        second_run_bin_value = 1.48682782

        # Check it handles a single workspace correctly
        single_workspace = common.load_current_normalised_ws_list(run_number_string=run_number_single,
                                                                  instrument=ISISPowderMockInst())
        # Get the only workspace in the list, ask for the 0th spectrum and the value at the 200th bin
        self.assertTrue(isinstance(single_workspace, list))
        self.assertEqual(len(single_workspace), 1)
        self.assertAlmostEqual(single_workspace[0].readY(0)[bin_index], first_run_bin_value)
        mantid.DeleteWorkspace(single_workspace[0])

        # Does it return multiple workspaces when instructed
        multiple_ws = common.load_current_normalised_ws_list(
            run_number_string=run_number_range, instrument=ISISPowderMockInst(),
            input_batching=common_enums.INPUT_BATCHING.Individual)

        self.assertTrue(isinstance(multiple_ws, list))
        self.assertEqual(len(multiple_ws), 2)

        # Check the bins haven't been summed
        self.assertAlmostEqual(multiple_ws[0].readY(0)[bin_index], first_run_bin_value)
        self.assertAlmostEqual(multiple_ws[1].readY(0)[bin_index], second_run_bin_value)
        for ws in multiple_ws:
            mantid.DeleteWorkspace(ws)

        # Does it sum workspaces when instructed
        summed_ws = common.load_current_normalised_ws_list(
            run_number_string=run_number_range, instrument=ISISPowderMockInst(),
            input_batching=common_enums.INPUT_BATCHING.Summed)

        self.assertTrue(isinstance(summed_ws, list))
        self.assertEqual(len(summed_ws), 1)

        # Check bins have been summed
        self.assertAlmostEqual(summed_ws[0].readY(0)[bin_index], (first_run_bin_value + second_run_bin_value))
        mantid.DeleteWorkspace(summed_ws[0])

    def test_load_current_normalised_ws_respects_ext(self):
        run_number = "100"
        file_ext_one = ".s1"
        file_ext_two = ".s2"

        bin_index = 5

        result_ext_one = 1.25270032
        result_ext_two = 1.15126361

        # Check that it respects the ext flag - try the first extension of this name
        returned_ws_one = common.load_current_normalised_ws_list(instrument=ISISPowderMockInst(file_ext=file_ext_one),
                                                                 run_number_string=run_number)
        # Have to store result and delete the ws as they share the same name so will overwrite
        result_ws_one = returned_ws_one[0].readY(0)[bin_index]
        mantid.DeleteWorkspace(returned_ws_one[0])

        returned_ws_two = common.load_current_normalised_ws_list(instrument=ISISPowderMockInst(file_ext=file_ext_two),
                                                                 run_number_string=run_number)
        result_ws_two = returned_ws_two[0].readY(0)[bin_index]
        mantid.DeleteWorkspace(returned_ws_two[0])

        # Ensure it loaded two different workspaces
        self.assertAlmostEqual(result_ws_one, result_ext_one)
        self.assertAlmostEqual(result_ws_two, result_ext_two)
        self.assertNotAlmostEqual(result_ext_one, result_ext_two)

<<<<<<< HEAD
=======
    def test_rebin_bin_boundary_defaults(self):
        ws = mantid.CreateSampleWorkspace(OutputWorkspace='test_rebin_bin_boundary_default',
                                          Function='Flat background', NumBanks=1, BankPixelWidth=1, XMax=10, BinWidth=1)
        new_bin_width = 0.5
        # Originally had bins at 1 unit each. So binning of 0.5 should give us 2n bins back
        original_number_bins = ws.getNumberBins()
        original_first_x_val = ws.readX(0)[0]
        original_last_x_val = ws.readX(0)[-1]

        expected_bins = original_number_bins * 2

        ws = common.rebin_workspace(workspace=ws, new_bin_width=new_bin_width)
        self.assertEqual(ws.getNumberBins(), expected_bins)

        # Check bin boundaries were preserved
        self.assertEqual(ws.readX(0)[0], original_first_x_val)
        self.assertEqual(ws.readX(0)[-1], original_last_x_val)

        mantid.DeleteWorkspace(ws)

    def test_rebin_bin_boundary_specified(self):
        ws = mantid.CreateSampleWorkspace(OutputWorkspace='test_rebin_bin_boundary_specified',
                                          Function='Flat background', NumBanks=1, BankPixelWidth=1, XMax=10, BinWidth=1)
        # Originally we had 10 bins from 0, 10. Resize from 0, 0.5, 5 so we should have the same number of output
        # bins with different boundaries
        new_bin_width = 0.5
        original_number_bins = ws.getNumberBins()

        expected_start_x = 1
        expected_end_x = 6

        ws = common.rebin_workspace(workspace=ws, new_bin_width=new_bin_width,
                                    start_x=expected_start_x, end_x=expected_end_x)

        # Check number of bins is the same as we halved the bin width and interval so we should have n bins
        self.assertEqual(ws.getNumberBins(), original_number_bins)

        # Check bin boundaries were changed
        self.assertEqual(ws.readX(0)[0], expected_start_x)
        self.assertEqual(ws.readX(0)[-1], expected_end_x)

        mantid.DeleteWorkspace(ws)

    def test_rebin_workspace_list_defaults(self):
        new_bin_width = 0.5
        number_of_ws = 10

        ws_bin_widths = [new_bin_width] * number_of_ws
        ws_list = []
        for i in range(number_of_ws):
            out_name = "test_rebin_workspace_list_defaults_" + str(i)
            ws_list.append(mantid.CreateSampleWorkspace(OutputWorkspace=out_name, Function='Flat background',
                                                        NumBanks=1, BankPixelWidth=1, XMax=10, BinWidth=1))
        # What if the item passed in is not a list
        err_msg_not_list = "was not a list"
        with assertRaisesRegex(self, RuntimeError, err_msg_not_list):
            common.rebin_workspace_list(workspace_list=ws_list, bin_width_list=None)

        with assertRaisesRegex(self, RuntimeError, err_msg_not_list):
            common.rebin_workspace_list(workspace_list=None, bin_width_list=[])

        # What about if the lists aren't the same length
        with assertRaisesRegex(self, ValueError, "does not match the number of banks"):
            incorrect_number_bin_widths = [1] * (number_of_ws - 1)
            common.rebin_workspace_list(workspace_list=ws_list, bin_width_list=incorrect_number_bin_widths)

        # Does it return all the workspaces as a list - another unit test checks the implementation
        output = common.rebin_workspace_list(workspace_list=ws_list, bin_width_list=ws_bin_widths)
        self.assertEqual(len(output), number_of_ws)

        for ws in output:
            mantid.DeleteWorkspace(ws)

    def test_rebin_workspace_list_x_start_end(self):
        new_start_x = 1
        new_end_x = 5
        new_bin_width = 0.5
        number_of_ws = 10

        ws_bin_widths = [new_bin_width] * number_of_ws
        start_x_list = [new_start_x] * number_of_ws
        end_x_list = [new_end_x] * number_of_ws

        ws_list = []
        for i in range(number_of_ws):
            out_name = "test_rebin_workspace_list_defaults_" + str(i)
            ws_list.append(mantid.CreateSampleWorkspace(OutputWorkspace=out_name, Function='Flat background',
                                                        NumBanks=1, BankPixelWidth=1, XMax=10, BinWidth=1))

        # Are the lengths checked
        incorrect_length = [1] * (number_of_ws - 1)
        with assertRaisesRegex(self, ValueError, "The number of starting bin values"):
            common.rebin_workspace_list(workspace_list=ws_list, bin_width_list=ws_bin_widths,
                                        start_x_list=incorrect_length, end_x_list=end_x_list)
        with assertRaisesRegex(self, ValueError, "The number of ending bin values"):
            common.rebin_workspace_list(workspace_list=ws_list, bin_width_list=ws_bin_widths,
                                        start_x_list=start_x_list, end_x_list=incorrect_length)

        output_list = common.rebin_workspace_list(workspace_list=ws_list, bin_width_list=ws_bin_widths,
                                                  start_x_list=start_x_list, end_x_list=end_x_list)
        self.assertEqual(len(output_list), number_of_ws)
        for ws in output_list:
            self.assertEqual(ws.readX(0)[0], new_start_x)
            self.assertEqual(ws.readX(0)[-1], new_end_x)
            mantid.DeleteWorkspace(ws)

>>>>>>> e72ad056
    def test_remove_intermediate_workspace(self):
        ws_list = []
        ws_names_list = []

        ws_single_name = "remove_intermediate_ws-single"
        ws_single = mantid.CreateSampleWorkspace(OutputWorkspace=ws_single_name, NumBanks=1, BankPixelWidth=1,
                                                 XMax=10, BinWidth=1)

        for i in range(0, 3):
            out_name = "remove_intermediate_ws_" + str(i)
            ws_names_list.append(out_name)
            ws_list.append(mantid.CreateSampleWorkspace(OutputWorkspace=out_name, NumBanks=1, BankPixelWidth=1,
                                                        XMax=10, BinWidth=1))

        # Check single workspaces are removed
        self.assertEqual(True, mantid.mtd.doesExist(ws_single_name))
        common.remove_intermediate_workspace(ws_single)
        self.assertEqual(False, mantid.mtd.doesExist(ws_single_name))

        # Next check lists are handled
        for ws_name in ws_names_list:
            self.assertEqual(True, mantid.mtd.doesExist(ws_name))

        common.remove_intermediate_workspace(ws_list)

        for ws_name in ws_names_list:
            self.assertEqual(False, mantid.mtd.doesExist(ws_name))

    def test_run_normalise_by_current(self):
        initial_value = 17
        prtn_charge = '10.0'
        expected_value = initial_value / float(prtn_charge)

        # Create two workspaces
        ws = mantid.CreateWorkspace(DataX=0, DataY=initial_value)

        # Add Good Proton Charge Log
        mantid.AddSampleLog(Workspace=ws, LogName='gd_prtn_chrg', LogText=prtn_charge, LogType='Number')

        self.assertEqual(initial_value, ws.dataY(0)[0])
        common.run_normalise_by_current(ws)
        self.assertAlmostEqual(expected_value, ws.dataY(0)[0], delta=1e-8)

    def test_subtract_summed_runs(self):
        # Load a vanadium workspace for this test
        sample_empty_number = "100"
        ws_file_name = "POL" + sample_empty_number
        original_ws = mantid.Load(ws_file_name)
        no_scale_ws = mantid.CloneWorkspace(InputWorkspace=original_ws, OutputWorkspace="test_subtract_sample_empty_ws")

        # Subtracting from self should equal 0
        returned_ws = common.subtract_summed_runs(ws_to_correct=no_scale_ws, instrument=ISISPowderMockInst(),
                                                  empty_sample_ws_string=sample_empty_number)
        y_values = returned_ws.readY(0)
        for i in range(returned_ws.blocksize()):
            self.assertAlmostEqual(y_values[i], 0)

        # Check what happens when we specify scale as a half
        scaled_ws = common.subtract_summed_runs(ws_to_correct=original_ws, instrument=ISISPowderMockInst(),
                                                scale_factor=0.75, empty_sample_ws_string=sample_empty_number)
        scaled_y_values = scaled_ws.readY(0)
        self.assertAlmostEqual(scaled_y_values[2], 0.20257424)
        self.assertAlmostEqual(scaled_y_values[4], 0.31700152)
        self.assertAlmostEqual(scaled_y_values[7], 0.35193970)

        mantid.DeleteWorkspace(returned_ws)
        mantid.DeleteWorkspace(scaled_ws)

    def test_spline_workspaces(self):
        ws_list = []
        for i in range(1, 4):
            out_name = "test_spline_vanadium-" + str(i)
            ws_list.append(mantid.CreateSampleWorkspace(OutputWorkspace=out_name, NumBanks=1, BankPixelWidth=1,
                                                        XMax=100, BinWidth=1))

        splined_list = common.spline_workspaces(focused_vanadium_spectra=ws_list, num_splines=10)
        for ws in splined_list:
            self.assertAlmostEqual(ws.dataY(0)[25], 0.28576649, delta=1e-8)
            self.assertAlmostEqual(ws.dataY(0)[50], 0.37745918, delta=1e-8)
            self.assertAlmostEqual(ws.dataY(0)[75], 0.28133096, delta=1e-8)

        for input_ws, splined_ws in zip(ws_list, splined_list):
            mantid.DeleteWorkspace(input_ws)
            mantid.DeleteWorkspace(splined_ws)


class ISISPowderMockInst(object):
    def __init__(self, file_ext=None):
        self._file_ext = file_ext

    @staticmethod
    def _get_input_batching_mode(**_):
        # By default return multiple files as it makes something going wrong easier to spot
        return common_enums.INPUT_BATCHING.Individual

    def _get_run_details(self, **_):
        return ISISPowderMockRunDetails(file_ext=self._file_ext)

    @staticmethod
    def _generate_input_file_name(run_number):
        # Mantid will automatically convert this into either POL or POLARIS
        return "POL" + str(run_number)

    @staticmethod
    def _normalise_ws_current(ws_to_correct, **_):
        return ws_to_correct


class ISISPowderMockRunDetails(object):
    def __init__(self, file_ext):
        self.file_extension = file_ext

if __name__ == "__main__":
    unittest.main()<|MERGE_RESOLUTION|>--- conflicted
+++ resolved
@@ -314,8 +314,6 @@
         self.assertAlmostEqual(result_ws_two, result_ext_two)
         self.assertNotAlmostEqual(result_ext_one, result_ext_two)
 
-<<<<<<< HEAD
-=======
     def test_rebin_bin_boundary_defaults(self):
         ws = mantid.CreateSampleWorkspace(OutputWorkspace='test_rebin_bin_boundary_default',
                                           Function='Flat background', NumBanks=1, BankPixelWidth=1, XMax=10, BinWidth=1)
@@ -422,7 +420,6 @@
             self.assertEqual(ws.readX(0)[-1], new_end_x)
             mantid.DeleteWorkspace(ws)
 
->>>>>>> e72ad056
     def test_remove_intermediate_workspace(self):
         ws_list = []
         ws_names_list = []
