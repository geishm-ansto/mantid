# Mantid Repository : https://github.com/mantidproject/mantid
#
# Copyright &copy; 2018 ISIS Rutherford Appleton Laboratory UKRI,
#   NScD Oak Ridge National Laboratory, European Spallation Source,
#   Institut Laue - Langevin & CSNS, Institute of High Energy Physics, CAS
# SPDX - License - Identifier: GPL - 3.0 +
import unittest

from Direct.PropertyManager import PropertyManager
from Direct.RunDescriptor import *

from mantid import api
from mantid.simpleapi import *


# -----------------------------------------------------------------------------------------------------------------------------------------
# -----------------------------------------------------------------------------------------------------------------------------------------
# -----------------------------------------------------------------------------------------------------------------------------------------
# -----------------------------------------------------------------------------------------------------------------------------------------
class RunDescriptorTest(unittest.TestCase):

    def __init__(self, methodName):
        self.prop_man = PropertyManager("MAR")
        return super(RunDescriptorTest, self).__init__(methodName)

    def setUp(self):
        if self.prop_man is None or type(self.prop_man) != type(PropertyManager):
            self.prop_man = PropertyManager("MAR")

    def tearDown(self):
        api.AnalysisDataService.clear()

    @staticmethod
    def getInstrument(InstrumentName='MAR'):
        """ test method used to obtain default instrument for testing """
        idf_file = api.ExperimentInfo.getInstrumentFilename(InstrumentName)
        tmp_ws_name = '__empty_' + InstrumentName
        if not mtd.doesExist(tmp_ws_name):
            LoadEmptyInstrument(Filename=idf_file, OutputWorkspace=tmp_ws_name)
        return mtd[tmp_ws_name].getInstrument()

    def test_descr_basic(self):
        propman = PropertyManager('MAR')

        self.assertEqual(propman.sample_run, None)
        self.assertEqual(PropertyManager.sample_run.get_workspace(), None)

        propman.sample_run = 10
        self.assertEqual(propman.sample_run, 10)

        run_ws = CreateSampleWorkspace(Function='Multiple Peaks', NumBanks=1, BankPixelWidth=4, NumEvents=100)
        propman.sample_run = 'run_ws'
        self.assertEqual(PropertyManager.sample_run.run_number(), 0)

        stor_ws = PropertyManager.sample_run.get_workspace()
        rez = CompareWorkspaces(Workspace1=run_ws, Workspace2=stor_ws)

        self.assertTrue(rez[0])

        propman.sample_run = 'MAR11001.RAW'
        self.assertFalse('run_ws' in mtd)
        self.assertEqual(PropertyManager.sample_run.run_number(), 11001)
        self.assertEqual(PropertyManager.sample_run._fext, '.RAW')

    def test_descr_dependend(self):
        propman = self.prop_man
        propman.wb_run = 100
        self.assertTrue(PropertyManager.wb_run.has_own_value())
        self.assertEqual(propman.wb_run, 100)
        self.assertEqual(propman.wb_for_monovan_run, 100)
        self.assertFalse(PropertyManager.wb_for_monovan_run.has_own_value())
        self.assertTrue(PropertyManager.wb_run.has_own_value())

        propman.wb_for_monovan_run = 200
        self.assertEqual(propman.wb_for_monovan_run, 200)
        self.assertEqual(propman.wb_run, 100)
        self.assertTrue(PropertyManager.wb_run.has_own_value())
        self.assertTrue(PropertyManager.wb_for_monovan_run.has_own_value())

        propman.wb_for_monovan_run = None
        self.assertFalse(PropertyManager.wb_for_monovan_run.has_own_value())
        self.assertEqual(propman.wb_for_monovan_run, 100)
        self.assertEqual(propman.wb_run, 100)

    def test_find_file(self):
        propman = self.prop_man
        propman.sample_run = 11001

        ok, file = PropertyManager.sample_run.find_file(propman)
        self.assertTrue(ok)
        self.assertGreater(len(file), 0)

        ext = PropertyManager.sample_run.get_fext()
        self.assertEqual(ext.casefold(), '.raw'.casefold())

        PropertyManager.sample_run.set_file_ext('nxs')
        ext = PropertyManager.sample_run.get_fext()
        self.assertEqual(ext.casefold(), '.nxs'.casefold())

        test_dir = config.getString('defaultsave.directory')

        testFile1 = os.path.normpath(test_dir + 'MAR101111.nxs')
        testFile2 = os.path.normpath(test_dir + 'MAR101111.raw')

        # create two test files to check search for appropriate extension
        f = open(testFile1, 'w')
        f.write('aaaaaa')
        f.close()

        f = open(testFile2, 'w')
        f.write('bbbb')
        f.close()

        propman.sample_run = 101111
        PropertyManager.sample_run.set_file_ext('nxs')

        ok, file = PropertyManager.sample_run.find_file(propman)
        self.assertEqual(testFile1, os.path.normpath(file))
        PropertyManager.sample_run.set_file_ext('.raw')
        ok, file = PropertyManager.sample_run.find_file(propman)
        self.assertEqual(testFile2, os.path.normpath(file))

        os.remove(testFile1)
        os.remove(testFile2)

    def test_alsk_one_find_another_ext_file(self):
        propman = self.prop_man
        propman.sample_run = 11001
        PropertyManager.sample_run.set_file_ext('nxs')

        ok, file = PropertyManager.sample_run.find_file(propman)
        self.assertTrue(ok)
        self.assertGreater(len(file), 12)

        ext = PropertyManager.sample_run.get_fext()
        self.assertEqual(ext.casefold(), '.raw'.casefold())

    def test_alsk_one_find_another_ext_blocked(self):
        propman = self.prop_man
        propman.sample_run = 11001
        PropertyManager.sample_run.set_file_ext('raw')

        ok, file = PropertyManager.sample_run.find_file(propman,force_extension='.nxs')
        self.assertFalse(ok)
        self.assertEqual(file.strip(),
                         '*** Rejecting file matching hint: MAR11001.nxs as found file has wrong extension: .raw')

    #
    def test_load_workspace(self):
        propman = self.prop_man

        # MARI run with number 11001 and extension raw must among unit test files
        propman.sample_run = 11001
        PropertyManager.sample_run.set_file_ext('nxs')

        ws = PropertyManager.sample_run.get_workspace()
        self.assertEqual(PropertyManager.sample_run.get_fext(), '.raw')

        self.assertTrue(isinstance(ws, api.Workspace))

        mon_ws = PropertyManager.sample_run.get_monitors_ws()
        self.assertTrue(isinstance(mon_ws, api.Workspace))
        self.assertEqual(mon_ws.name(), ws.name())

    def test_copy_spectra2monitors(self):
        propman = self.prop_man
        run_ws = CreateSampleWorkspace(Function='Multiple Peaks', WorkspaceType='Event', NumBanks=1, BankPixelWidth=5,
                                       NumEvents=100)
        run_ws_monitors = CreateSampleWorkspace(Function='Multiple Peaks', WorkspaceType='Histogram', NumBanks=2,
                                                BankPixelWidth=1, NumEvents=100)
        run_ws.setMonitorWorkspace(run_ws_monitors)

        self.assertEqual(run_ws_monitors.getNumberHistograms(), 2)

        propman.monovan_run = run_ws
        propman.spectra_to_monitors_list = 3

        mon_ws = PropertyManager.monovan_run.get_monitors_ws()
        self.assertTrue(isinstance(mon_ws, api.Workspace))
        self.assertEqual(mon_ws.getNumberHistograms(), 3)
        self.assertEqual(mon_ws.getIndexFromSpectrumNumber(3), 2)

    def test_copy_spectra2monitors_heterogen(self):
        propman = self.prop_man
        run_ws = CreateSampleWorkspace(Function='Multiple Peaks', WorkspaceType='Event', NumBanks=1, BankPixelWidth=5,
                                       NumEvents=100)
        run_ws_monitors = CreateSampleWorkspace(Function='Multiple Peaks', WorkspaceType='Histogram', NumBanks=2,
                                                BankPixelWidth=1, NumEvents=100)
        run_ws_monitors = Rebin(run_ws_monitors, Params='1,-0.01,20000')
        run_ws.setMonitorWorkspace(run_ws_monitors)

        x = run_ws_monitors.readX(0)
        dx = x[1:] - x[:-1]
        min_step0 = min(dx)

        propman.monovan_run = run_ws
        propman.spectra_to_monitors_list = 3

        mon_ws = PropertyManager.monovan_run.get_monitors_ws()
        self.assertTrue(isinstance(mon_ws, api.Workspace))
        self.assertEqual(mon_ws.getNumberHistograms(), 3)
        self.assertEqual(mon_ws.getIndexFromSpectrumNumber(3), 2)

        x = mon_ws.readX(0)
        dx = x[1:] - x[:-1]
        min_step1 = min(dx)
        max_step1 = max(dx)

        self.assertAlmostEqual(min_step0, min_step1, 5)
        self.assertAlmostEqual(max_step1, min_step1, 5)

    def test_ws_name(self):
        run_ws = CreateSampleWorkspace(Function='Multiple Peaks', NumBanks=1, BankPixelWidth=4, NumEvents=100)
        propman = self.prop_man
        propman.sample_run = run_ws

        ws = PropertyManager.sample_run.get_workspace()
        self.assertEqual(ws.name(), 'SR_run_ws')

        propman.sample_run = ws
        ws = PropertyManager.sample_run.get_workspace()
        self.assertEqual(ws.name(), 'SR_run_ws')
        self.assertTrue('SR_run_ws' in mtd)

        propman.sample_run = 11001
        self.assertFalse('SR_run_ws' in mtd)

        propman.load_monitors_with_workspace = False
        ws = PropertyManager.sample_run.get_workspace()
        ws_name = ws.name()
        self.assertEqual('SR_MAR011001', ws_name)
        self.assertTrue(ws_name in mtd)
        self.assertTrue(ws_name + '_monitors' in mtd)

        propman.sample_run = ws
        self.assertTrue(ws_name in mtd)

        ws1 = PropertyManager.sample_run.get_workspace()
        self.assertEqual(ws1.name(), ws_name)
        #
        PropertyManager.sample_run.set_action_suffix('_modified')
        PropertyManager.sample_run.synchronize_ws(ws1)

        ws1 = PropertyManager.sample_run.get_workspace()
        self.assertGreater(str.find(ws1.name(), '_modified'), 0)

        propman.sample_run = ws1
        self.assertEqual(ws1.name(), PropertyManager.sample_run._ws_name)

        ws = PropertyManager.sample_run.get_workspace()
        ws_name = ws.name()

        # if no workspace is available, attempt to get workspace name fails
        DeleteWorkspace(ws_name)

        propman.sample_run = None
        self.assertFalse(ws_name + '_monitors' in mtd)

    def test_assign_fname(self):
        propman = self.prop_man
        propman.sample_run = 'MAR11001.RAW'

        self.assertEqual(PropertyManager.sample_run.run_number(), 11001)
        self.assertEqual(PropertyManager.sample_run._fext, '.RAW')

    def test_chop_ws_part(self):
        propman = self.prop_man
        ws = CreateSampleWorkspace(Function='Multiple Peaks', NumBanks=4, BankPixelWidth=1, NumEvents=100, XUnit='TOF',
                                   XMin=2000, XMax=20000, BinWidth=1)

        CreateSampleWorkspace(Function='Multiple Peaks', NumBanks=4, BankPixelWidth=1, NumEvents=100,
                              XUnit='TOF', XMin=2000, XMax=20000, BinWidth=1, OutputWorkspace="ws_monitors")

        propman.sample_run = ws

        ws1 = PropertyManager.sample_run.chop_ws_part(None, (2000, 1, 5000), False, 1, 2)

        rez = CompareWorkspaces('SR_ws', ws1)
        self.assertTrue(rez[0])

        wsc = PropertyManager.sample_run.get_workspace()
        x = wsc.readX(0)
        self.assertAlmostEqual(x[0], 2000)
        self.assertAlmostEqual(x[-1], 5000)

        self.assertEqual(wsc.name(), 'SR_#1/2#ws')
        self.assertTrue('SR_#1/2#ws_monitors' in mtd)

        ws1 = PropertyManager.sample_run.chop_ws_part(ws1, (10000, 100, 20000), True, 2, 2)
        x = ws1.readX(0)
        self.assertAlmostEqual(x[0], 10000)
        self.assertAlmostEqual(x[-1], 20000)

        self.assertEqual(ws1.name(), 'SR_#2/2#ws')
        self.assertTrue('SR_#2/2#ws_monitors' in mtd)

    def test_get_run_list(self):
        """ verify the logic behind setting a run file as
            a sample run when run list is defined
        """
        propman = PropertyManager('MAR')
        propman.sample_run = [10204]

        self.assertEqual(propman.sample_run, 10204)
        runs = PropertyManager.sample_run.get_run_list()
        self.assertEqual(len(runs), 1)
        self.assertEqual(runs[0], 10204)
        sum_list, sum_ws, n_sum = PropertyManager.sample_run.get_runs_to_sum()
        self.assertEqual(len(sum_list), 0)
        self.assertEqual(sum_ws, None)
        self.assertEqual(n_sum, 0)

        # the same run list changes nothing
        propman.sample_run = [10204]
        self.assertEqual(propman.sample_run, 10204)
        runs = PropertyManager.sample_run.get_run_list()
        self.assertEqual(len(runs), 1)
        self.assertEqual(runs[0], 10204)

        propman.sample_run = [11230, 10382, 10009]
        self.assertEqual(propman.sample_run, 11230)

        propman.sum_runs = True
        self.assertEqual(propman.sample_run, 10009)
        propman.sample_run = [11231, 10382, 10010]
        self.assertEqual(propman.sample_run, 10010)

        sum_list, sum_ws, n_sum = PropertyManager.sample_run.get_runs_to_sum()
        self.assertEqual(len(sum_list), 3)
        runs = PropertyManager.sample_run.get_run_list()
        self.assertEqual(runs[0], sum_list[0])

        # Autoreduction workflow with summation. Runs appear
        # one by one and summed together when next run appears
        propman.sample_run = 11231
        sum_list, sum_ws, n_sum = PropertyManager.sample_run.get_runs_to_sum()

        self.assertEqual(len(sum_list), 1)
        self.assertEqual(sum_list[0], 11231)
        self.assertEqual(propman.sample_run, 11231)

        propman.sample_run = 10382
        sum_list, sum_ws, n_sum = PropertyManager.sample_run.get_runs_to_sum()
        self.assertEqual(len(sum_list), 2)
        self.assertEqual(sum_list[0], 11231)
        self.assertEqual(sum_list[1], 10382)
        self.assertEqual(propman.sample_run, 10382)
        runs = PropertyManager.sample_run.get_run_list()
        self.assertEqual(len(runs), 3)

        propman.sample_run = 10010
        sum_list, sum_ws, n_sum = PropertyManager.sample_run.get_runs_to_sum()
        self.assertEqual(len(sum_list), 3)
        self.assertEqual(sum_list[0], 11231)
        self.assertEqual(sum_list[1], 10382)
        self.assertEqual(sum_list[2], 10010)
        runs = PropertyManager.sample_run.get_run_list()
        self.assertEqual(len(runs), 3)
        self.assertTrue(propman.sum_runs)

        # check asigning file with path
        propman.sample_run = 'c:/data/MAR10382.nxs'
        self.assertEqual(propman.sample_run, 10382)
        self.assertEqual(PropertyManager.sample_run._run_list._last_ind2sum, 1)
        self.assertEqual(PropertyManager.sample_run._run_list._file_path[1], 'c:/data')
        self.assertEqual(PropertyManager.sample_run._run_list._fext[1], '.nxs')

        # check extend when summing
        propman.sample_run = 10999
        sum_list, sum_ws, n_sum = PropertyManager.sample_run.get_runs_to_sum()
        self.assertEqual(len(sum_list), 4)
        self.assertEqual(sum_list[0], 11231)
        self.assertEqual(sum_list[1], 10382)
        self.assertEqual(sum_list[2], 10010)
        self.assertEqual(sum_list[3], 10999)
        self.assertTrue(propman.sum_runs)

        runs = PropertyManager.sample_run.get_run_list()
        self.assertEqual(len(runs), 4)
        self.assertTrue(propman.sum_runs)

        propman.sum_runs = False
        run_list = PropertyManager.sample_run.get_run_list()
        self.assertEqual(len(run_list), 4)
        self.assertEqual(propman.sample_run, 11231)
        sum_list, sum_ws, n_sum = PropertyManager.sample_run.get_runs_to_sum()
        self.assertEqual(len(sum_list), 0)

        # check clear list when not summing
        propman.sample_run = 11999
        run_list = PropertyManager.sample_run.get_run_list()
        self.assertEqual(len(run_list), 1)

        # check if run list can be set up using range
        propman.sample_run = range(1, 4)
        run_list = PropertyManager.sample_run.get_run_list()
        self.assertEqual(len(run_list), 3)
        self.assertTrue(isinstance(run_list, list))

    def test_sum_runs(self):
        propman = self.prop_man
        propman.sample_run = [11001, 11001]
        ws = PropertyManager.sample_run.get_workspace()
        test_val1 = ws.dataY(3)[0]
        test_val2 = ws.dataY(6)[100]
        test_val3 = ws.dataY(50)[200]
        self.assertEqual(ws.name(), 'SR_MAR011001')
        self.assertEqual(ws.getNEvents(), 2455286)

        # propman.sample_run = [11001,11001]
        propman.sum_runs = True
        self.assertFalse('SR_MAR011001' in mtd)
        ws = PropertyManager.sample_run.get_workspace()
        self.assertEqual(ws.name(), 'SR_MAR011001SumOf2')

        self.assertEqual(2 * test_val1, ws.dataY(3)[0])
        self.assertEqual(2 * test_val2, ws.dataY(6)[100])
        self.assertEqual(2 * test_val3, ws.dataY(50)[200])

        propman.sample_run = "MAR11001.raw,11001.nxs,MAR11001.raw"
        self.assertFalse('SR_MAR011001SumOf2' in mtd)
        ws = PropertyManager.sample_run.get_workspace()
        self.assertEqual(ws.name(), 'SR_MAR011001SumOf3')

        self.assertEqual(3 * test_val1, ws.dataY(3)[0])
        self.assertEqual(3 * test_val2, ws.dataY(6)[100])
        self.assertEqual(3 * test_val3, ws.dataY(50)[200])

        # TODO: Partial sum is not implemented. Should it?
        # propman.sum_runs = 2
        # propman.sample_run = "/home/my_path/MAR11001.raw,c:/somewhere/11001.nxs,MAR11001.raw"
        # self.assertFalse('SR_MAR011001SumOf3' in mtd)
        # self.assertFalse('SR_MAR011001SumOf2' in mtd)
        # ws = PropertyManager.sample_run.get_workspace()
        # self.assertEqual(ws.name(),'SR_MAR011001SumOf2')

        propman.sample_run = 11111
        sum_list, sum_ws, n_sum = PropertyManager.sample_run.get_runs_to_sum()
        self.assertEqual(len(sum_list), 4)

        runs = PropertyManager.sample_run.get_run_list()
        self.assertEqual(len(runs), 4)
        self.assertEqual(runs[3], 11111)
        self.assertTrue(propman.sum_runs)
        self.assertTrue('SR_MAR011001SumOf3' in mtd)

        propman.cashe_sum_ws = True  # Not used at this stage but will be used at loading
        PropertyManager.sample_run._run_list.set_cashed_sum_ws(mtd['SR_MAR011001SumOf3'], 'SumWS_cashe')
        self.assertTrue('SumWS_cashe' in mtd)
        self.assertFalse('SR_MAR011001SumOf3' in mtd)

        sum_list, sum_ws, n_summed = PropertyManager.sample_run.get_runs_to_sum()
        self.assertEqual(len(sum_list), 1)
        self.assertEqual(n_summed, 3)
        self.assertEqual(sum_ws.name(), 'SumWS_cashe')
        self.assertEqual(sum_list[0], 11111)

        # file 1 does not exist, so can not be found. Otherwise it should load it
        self.assertRaises(IOError, PropertyManager.sample_run.get_workspace)

        # Clear all
        propman.sum_runs = False
        self.assertFalse('SR_MAR011001SumOf3' in mtd)
        # disabling sum_runs clears sum cash
        self.assertFalse('SumWS_cashe' in mtd)
        runs = PropertyManager.sample_run.get_run_list()
        self.assertEqual(len(runs), 4)
        self.assertEqual(propman.sample_run, 11001)

        propman.sample_run = 10111
        runs = PropertyManager.sample_run.get_run_list()
        self.assertEqual(len(runs), 1)
        self.assertEqual(runs[0], 10111)
        self.assertEqual(propman.sample_run, 10111)
        sums, ws, n_sums = PropertyManager.sample_run.get_runs_to_sum()
        self.assertEqual(len(sums), 0)
        self.assertEqual(ws, None)
        self.assertEqual(n_sums, 0)

    def test_find_runfiles(self):
        propman = self.prop_man
        propman.sample_run = [11001, 11111]
        files = PropertyManager.sample_run.get_run_file_list()
        self.assertEqual(len(files), 2)

        nf, found = PropertyManager.sample_run._run_list.find_run_files('MAR')
        self.assertEqual(len(nf), 1)
        self.assertEqual(len(found), 1)
        self.assertEqual(nf[0], 11111)

        files = PropertyManager.sample_run.get_run_file_list()
        self.assertEqual(len(files), 2)

    def test_add_masks(self):
        propman = self.prop_man
        ws = CreateSampleWorkspace(Function='Multiple Peaks', WorkspaceType='Event',
                                   NumBanks=4, BankPixelWidth=1, NumEvents=100, XUnit='TOF',
                                   XMin=2000, XMax=20000, BinWidth=1)

        PropertyManager.sample_run.add_masked_ws(ws)

        masks, masked = PropertyManager.sample_run.get_masking()
        self.assertEqual(masked, 0)
        self.assertTrue(isinstance(masks, api.MatrixWorkspace))
        ws_name = PropertyManager.sample_run._mask_ws_name
        self.assertTrue(ws_name in mtd)

        masks = PropertyManager.sample_run.get_masking()
        self.assertTrue(isinstance(masks, api.MatrixWorkspace))
        ws_name = masks.name()
        self.assertTrue(ws_name in mtd)

        masks1 = PropertyManager.sample_run.get_masking(1)
        self.assertTrue(isinstance(masks1, api.MatrixWorkspace))

        propman.sample_run = None
        self.assertFalse(ws_name in mtd)

    def test_runDescriptorDependant(self):
        propman = self.prop_man
        self.assertTrue(PropertyManager.wb_run.has_own_value())
        propman.wb_for_monovan_run = None
        self.assertFalse(PropertyManager.wb_for_monovan_run.has_own_value())
        propman.wb_run = 2000
        self.assertEqual(propman.wb_for_monovan_run, 2000)
        self.assertEqual(propman.wb_run, 2000)
        self.assertFalse(PropertyManager.wb_for_monovan_run.has_own_value())
        propman.wb_for_monovan_run = None
        self.assertEqual(propman.wb_for_monovan_run, 2000)
        self.assertEqual(propman.wb_run, 2000)

        propman.wb_for_monovan_run = 3000
        self.assertTrue(PropertyManager.wb_for_monovan_run.has_own_value())
        self.assertEqual(propman.wb_run, 2000)
        self.assertEqual(propman.wb_for_monovan_run, 3000)

    def test_get_correct_fext(self):
        propman = self.prop_man
        propman.sample_run = None

        def_fext = propman.data_file_ext
        real_fext = PropertyManager.sample_run.get_fext()
        self.assertEqual(def_fext, real_fext)

        propman.data_file_ext = '.bla_bla'
        real_fext = PropertyManager.sample_run.get_fext()
        self.assertEqual('.bla_bla', real_fext)

        propman.sample_run = 'MAR11001.nxs'
        real_fext = PropertyManager.sample_run.get_fext()
        self.assertEqual('.nxs', real_fext)

        propman.data_file_ext = '.raw'
        real_fext = PropertyManager.sample_run.get_fext()
        self.assertEqual('.nxs', real_fext)

    def test_change_normalization(self):
        propman = self.prop_man
        a_wksp = CreateSampleWorkspace(Function='Multiple Peaks', WorkspaceType='Event',
                                       NumBanks=4, BankPixelWidth=1, NumEvents=100, XUnit='TOF',
                                       XMin=2000, XMax=20000, BinWidth=1)
        source_wksp = a_wksp / 5.
        propman.sample_run = source_wksp
        self.assertRaises(RuntimeError, PropertyManager.sample_run.export_normalization, a_wksp)

        AddSampleLog(source_wksp, LogName='NormalizationFactor', LogText='5.', LogType='Number')
        PropertyManager.sample_run.export_normalization(a_wksp)

        rez = CompareWorkspaces(Workspace1=source_wksp, Workspace2=a_wksp, Tolerance=1.e-8)
        self.assertTrue(rez[0])

        # divide by 20 to get final normalization factor equal 100 (ws/(5*20))
        a_wksp /= 20
        AddSampleLog(a_wksp, LogName='NormalizationFactor', LogText='100', LogType='Number')
        # export normalization by 5
        PropertyManager.sample_run.export_normalization(a_wksp)
        rez = CompareWorkspaces(Workspace1=source_wksp, Workspace2=a_wksp, Tolerance=1.e-6)
        self.assertTrue(rez[0])
        self.assertAlmostEqual(a_wksp.getRun().getLogData('NormalizationFactor').value, 5.)

        propman.sample_run = None
        DeleteWorkspace(a_wksp)

    def test_monitors_renamed(self):
        wksp = CreateSampleWorkspace(Function='Multiple Peaks', WorkspaceType='Event',
                                     NumBanks=1, BankPixelWidth=1, NumEvents=1, XUnit='TOF',
                                     XMin=2000, XMax=20000, BinWidth=1)
        CreateSampleWorkspace(Function='Multiple Peaks', WorkspaceType='Histogram',
                              NumBanks=3, BankPixelWidth=1, NumEvents=1, XUnit='TOF',
                              XMin=2000, XMax=20000, BinWidth=1, OutputWorkspace="wksp_monitors")
        propman = self.prop_man

        propman.sample_run = wksp

        try:
            wksp.getMonitorWorkspace()
        except:
            self.fail()

        mon_ws = PropertyManager.sample_run.get_monitors_ws()
        self.assertEqual(mon_ws.name(), 'SR_wksp_monitors')

        wsr = RenameWorkspace(wksp, OutputWorkspace='Renamed1', RenameMonitors=True)
        PropertyManager.sample_run.synchronize_ws(wsr)

        mon_ws = PropertyManager.sample_run.get_monitors_ws()
        self.assertEqual(mon_ws.name(), 'SR_wksp_monitors')

        wsr.clearMonitorWorkspace()
        try:
            mon_ws = wksp.getMonitorWorkspace()
        except:
            pass
        else:
            self.fail()

        mon_ws = PropertyManager.sample_run.get_monitors_ws()

        try:
            mon_ws = wksp.getMonitorWorkspace()
        except:
            self.fail()

    def test_remove_background_matching_workspaces(self):
        wksp = CreateSampleWorkspace(Function='Multiple Peaks', WorkspaceType='Event',
                                     NumBanks=3, BankPixelWidth=1, NumEvents=100, XUnit='TOF',
                                     XMin=2000, XMax=20000, BinWidth=1)
        CloneWorkspace(wksp,OutputWorkspace='bg_ws')
        AddSampleLog(Workspace=wksp,LogName='gd_prtn_chrg', LogText='10', LogType='Number')
        AddSampleLog(Workspace='bg_ws',LogName='gd_prtn_chrg', LogText='100', LogType='Number')
<<<<<<< HEAD
=======
        CloneWorkspace('bg_ws',OutputWorkspace='ref_ws')
>>>>>>> ef9041a9

        self.assertFalse(wksp.run().hasProperty('empty_bg_removed'))

        propman = self.prop_man

        propman.sample_run = wksp
        propman.empty_bg_run = 'bg_ws'

        bgws = PropertyManager.empty_bg_run.get_workspace()
        PropertyManager.sample_run.remove_empty_background(bgws)
        ws = PropertyManager.sample_run.get_workspace()

        self.assertTrue(ws.run().hasProperty('empty_bg_removed'))
        resWs = 0.9*wksp
        difr = CompareWorkspaces(resWs,ws)
        self.assertTrue(difr.Result)

        # the subtaction occurs only once
<<<<<<< HEAD
        PropertyManager.sample_run.remove_empty_background()
=======
        PropertyManager.sample_run.remove_empty_background(bgws)
>>>>>>> ef9041a9
        # operation above does nothing
        ws = PropertyManager.sample_run.get_workspace()
        difr = CompareWorkspaces(resWs,ws)
        self.assertTrue(difr.Result)
<<<<<<< HEAD
=======
        # ensure that bg Workspace remains unchanged
        bg_ws_restored = PropertyManager.empty_bg_run.get_workspace()
        difr = CompareWorkspaces(bg_ws_restored,'ref_ws')
        self.assertTrue(difr.Result)
>>>>>>> ef9041a9

    def test_add_emptpy_sectra_first(self):
        CreateSampleWorkspace(OutputWorkspace='wksp',Function='Multiple Peaks', WorkspaceType='Histogram',
                                     NumBanks=3, NumMonitors=3, BankPixelWidth=1, XUnit='TOF',
                                     XMin=200, XMax=20000, BinWidth=200)
        ExtractMonitors(InputWorkspace='wksp', DetectorWorkspace='wksp', MonitorWorkspace='Monitors')

        wksp = mtd['wksp']
        mod_ws = RunDescriptor._add_empty_spectra(wksp,3,True)
        self.assertEqual(mod_ws.getNumberHistograms(),6)
        self.assertEqual('wksp',mod_ws.name())

    def test_add_emptpy_sectra_last(self):
        CreateSampleWorkspace(OutputWorkspace='wksp',Function='Multiple Peaks', WorkspaceType='Histogram',
                                     NumBanks=3, NumMonitors=3, BankPixelWidth=1, XUnit='TOF',
                                     XMin=200, XMax=20000, BinWidth=200)
        ExtractMonitors(InputWorkspace='wksp', DetectorWorkspace='wksp', MonitorWorkspace='Monitors')

        wksp = mtd['Monitors']
        mod_ws = RunDescriptor._add_empty_spectra(wksp,3,False)
        self.assertEqual(mod_ws.getNumberHistograms(),6)
        self.assertEqual('Monitors',mod_ws.name())

    def test_remove_background_matrix_minus_event(self):
        # Verify situation if sampe workspace is in histogram mode with monitors loaded with workspace
        # and background is event workspace with monitors loaded separately
        wksp = CreateSampleWorkspace(Function='Multiple Peaks', WorkspaceType='Histogram',
                                     NumBanks=3, NumMonitors=3, BankPixelWidth=1, NumEvents=100, XUnit='TOF',
                                     XMin=2000, XMax=20000, BinWidth=1)
        ExtractMonitors(InputWorkspace='wksp', DetectorWorkspace='bg_ws', MonitorWorkspace='refMonitors')

        CloneWorkspace('bg_ws',OutputWorkspace='ref_ws')
        bg_ws = ConvertToEventWorkspace('bg_ws')

        AddSampleLog(Workspace=wksp,LogName='gd_prtn_chrg', LogText='10', LogType='Number')
        AddSampleLog(Workspace=bg_ws,LogName='gd_prtn_chrg', LogText='100', LogType='Number')

        self.assertFalse(wksp.run().hasProperty('empty_bg_removed'))
<<<<<<< HEAD

        propman = self.prop_man

        propman.sample_run = wksp
        propman.empty_bg_run = bg_ws

        bgws = PropertyManager.empty_bg_run.get_workspace()
        PropertyManager.sample_run.remove_empty_background(bgws)
        resWs = PropertyManager.sample_run.get_workspace()
        self.assertTrue(resWs.run().hasProperty('empty_bg_removed'))

        ExtractMonitors(InputWorkspace=resWs, DetectorWorkspace='resWs', MonitorWorkspace='resMonitors')
        difr_mon = CompareWorkspaces('refMonitors','resMonitors')
        self.assertTrue(difr_mon.Result)

        ref_ws = mtd['ref_ws']

        # Errors if two matrix workspaces extacted from each other are not extracted
        ref_ws = ref_ws - 0.1*ref_ws

        resWs = mtd['resWs']

        difr_sample = CompareWorkspaces(ref_ws,resWs,Tolerance=1.e-7)
        self.assertTrue(difr_sample.Result)

    def test_remove_background_matrix_minus_matrix(self):
        # Verify situation if sample workspace is in event mode and
        # and background loaded as a histogram with monitors included
        bg_ws = CreateSampleWorkspace(Function='Multiple Peaks', WorkspaceType='Histogram',
                                      NumBanks=3, NumMonitors=3, BankPixelWidth=1, NumEvents=100, XUnit='TOF',
                                      XMin=2000, XMax=20000, BinWidth=1)
        ExtractMonitors(InputWorkspace='bg_ws', DetectorWorkspace='sample_run', MonitorWorkspace='refMonitors')
        ref_ws = CloneWorkspace('sample_run')

        AddSampleLog(Workspace='sample_run',LogName='gd_prtn_chrg', LogText='10', LogType='Number')
        AddSampleLog(Workspace=bg_ws,LogName='gd_prtn_chrg', LogText='100', LogType='Number')

        wksp = mtd['sample_run']
        self.assertFalse(wksp.run().hasProperty('empty_bg_removed'))

        propman = self.prop_man

        propman.sample_run = wksp
        propman.empty_bg_run = bg_ws

        bgws = PropertyManager.empty_bg_run.get_workspace()
        PropertyManager.sample_run.remove_empty_background(bgws)
        resWs = PropertyManager.sample_run.get_workspace()
        self.assertTrue(resWs.run().hasProperty('empty_bg_removed'))

        # Errors if two matrix workspaces extacted from each other are not extracted
        ref_ws = ref_ws - 0.1*ref_ws
        difr = CompareWorkspaces(ref_ws,resWs)
        self.assertTrue(difr.Result)


if __name__ == "__main__" or __name__ == "mantidqt.widgets.codeeditor.execution":
    #tester=RunDescriptorTest('test_remove_background_matrix_minus_event')
    #tester.run()
    unittest.main()
=======

        propman = self.prop_man

        propman.sample_run = wksp
        propman.empty_bg_run = bg_ws

        bgws = PropertyManager.empty_bg_run.get_workspace()
        PropertyManager.sample_run.remove_empty_background(bgws)
        resWs = PropertyManager.sample_run.get_workspace()
        self.assertTrue(resWs.run().hasProperty('empty_bg_removed'))

        ExtractMonitors(InputWorkspace=resWs, DetectorWorkspace='resWs', MonitorWorkspace='resMonitors')
        difr_mon = CompareWorkspaces('refMonitors','resMonitors')
        self.assertTrue(difr_mon.Result)

        ref_ws = mtd['ref_ws']

        # Errors if two matrix workspaces extacted from each other are not extracted
        ref_ws = ref_ws - 0.1*ref_ws

        resWs = mtd['resWs']

        difr_sample = CompareWorkspaces(ref_ws,resWs,Tolerance=1.e-7)
        self.assertTrue(difr_sample.Result)

    def test_remove_background_matrix_minus_matrix(self):
        # Verify situation if sample workspace is in event mode and
        # and background loaded as a histogram with monitors included
        bg_ws = CreateSampleWorkspace(Function='Multiple Peaks', WorkspaceType='Histogram',
                                      NumBanks=3, NumMonitors=3, BankPixelWidth=1, NumEvents=100, XUnit='TOF',
                                      XMin=2000, XMax=20000, BinWidth=1)
        ExtractMonitors(InputWorkspace='bg_ws', DetectorWorkspace='sample_run', MonitorWorkspace='refMonitors')
        ref_ws = CloneWorkspace('sample_run')

        AddSampleLog(Workspace='sample_run',LogName='gd_prtn_chrg', LogText='10', LogType='Number')
        AddSampleLog(Workspace=bg_ws,LogName='gd_prtn_chrg', LogText='100', LogType='Number')

        wksp = mtd['sample_run']
        self.assertFalse(wksp.run().hasProperty('empty_bg_removed'))

        propman = self.prop_man

        propman.sample_run = wksp
        propman.empty_bg_run = bg_ws

        bgws = PropertyManager.empty_bg_run.get_workspace()
        PropertyManager.sample_run.remove_empty_background(bgws)
        resWs = PropertyManager.sample_run.get_workspace()
        self.assertTrue(resWs.run().hasProperty('empty_bg_removed'))

        # Errors if two matrix workspaces extacted from each other are not extracted
        ref_ws = ref_ws - 0.1*ref_ws
        difr = CompareWorkspaces(ref_ws,resWs)
        self.assertTrue(difr.Result)
        # bg Workspace remains unchanged
        bg_ws_restored = PropertyManager.empty_bg_run.get_workspace()
        difr = CompareWorkspaces(bg_ws_restored,bg_ws)
        self.assertTrue(difr.Result)


if __name__ == "__main__" or __name__ == "mantidqt.widgets.codeeditor.execution":
    tester=RunDescriptorTest('test_remove_background_matching_workspaces')
    tester.run()
    #unittest.main()
>>>>>>> ef9041a9
<|MERGE_RESOLUTION|>--- conflicted
+++ resolved
@@ -628,10 +628,7 @@
         CloneWorkspace(wksp,OutputWorkspace='bg_ws')
         AddSampleLog(Workspace=wksp,LogName='gd_prtn_chrg', LogText='10', LogType='Number')
         AddSampleLog(Workspace='bg_ws',LogName='gd_prtn_chrg', LogText='100', LogType='Number')
-<<<<<<< HEAD
-=======
         CloneWorkspace('bg_ws',OutputWorkspace='ref_ws')
->>>>>>> ef9041a9
 
         self.assertFalse(wksp.run().hasProperty('empty_bg_removed'))
 
@@ -650,22 +647,15 @@
         self.assertTrue(difr.Result)
 
         # the subtaction occurs only once
-<<<<<<< HEAD
-        PropertyManager.sample_run.remove_empty_background()
-=======
         PropertyManager.sample_run.remove_empty_background(bgws)
->>>>>>> ef9041a9
         # operation above does nothing
         ws = PropertyManager.sample_run.get_workspace()
         difr = CompareWorkspaces(resWs,ws)
         self.assertTrue(difr.Result)
-<<<<<<< HEAD
-=======
         # ensure that bg Workspace remains unchanged
         bg_ws_restored = PropertyManager.empty_bg_run.get_workspace()
         difr = CompareWorkspaces(bg_ws_restored,'ref_ws')
         self.assertTrue(difr.Result)
->>>>>>> ef9041a9
 
     def test_add_emptpy_sectra_first(self):
         CreateSampleWorkspace(OutputWorkspace='wksp',Function='Multiple Peaks', WorkspaceType='Histogram',
@@ -704,7 +694,6 @@
         AddSampleLog(Workspace=bg_ws,LogName='gd_prtn_chrg', LogText='100', LogType='Number')
 
         self.assertFalse(wksp.run().hasProperty('empty_bg_removed'))
-<<<<<<< HEAD
 
         propman = self.prop_man
 
@@ -759,67 +748,6 @@
         ref_ws = ref_ws - 0.1*ref_ws
         difr = CompareWorkspaces(ref_ws,resWs)
         self.assertTrue(difr.Result)
-
-
-if __name__ == "__main__" or __name__ == "mantidqt.widgets.codeeditor.execution":
-    #tester=RunDescriptorTest('test_remove_background_matrix_minus_event')
-    #tester.run()
-    unittest.main()
-=======
-
-        propman = self.prop_man
-
-        propman.sample_run = wksp
-        propman.empty_bg_run = bg_ws
-
-        bgws = PropertyManager.empty_bg_run.get_workspace()
-        PropertyManager.sample_run.remove_empty_background(bgws)
-        resWs = PropertyManager.sample_run.get_workspace()
-        self.assertTrue(resWs.run().hasProperty('empty_bg_removed'))
-
-        ExtractMonitors(InputWorkspace=resWs, DetectorWorkspace='resWs', MonitorWorkspace='resMonitors')
-        difr_mon = CompareWorkspaces('refMonitors','resMonitors')
-        self.assertTrue(difr_mon.Result)
-
-        ref_ws = mtd['ref_ws']
-
-        # Errors if two matrix workspaces extacted from each other are not extracted
-        ref_ws = ref_ws - 0.1*ref_ws
-
-        resWs = mtd['resWs']
-
-        difr_sample = CompareWorkspaces(ref_ws,resWs,Tolerance=1.e-7)
-        self.assertTrue(difr_sample.Result)
-
-    def test_remove_background_matrix_minus_matrix(self):
-        # Verify situation if sample workspace is in event mode and
-        # and background loaded as a histogram with monitors included
-        bg_ws = CreateSampleWorkspace(Function='Multiple Peaks', WorkspaceType='Histogram',
-                                      NumBanks=3, NumMonitors=3, BankPixelWidth=1, NumEvents=100, XUnit='TOF',
-                                      XMin=2000, XMax=20000, BinWidth=1)
-        ExtractMonitors(InputWorkspace='bg_ws', DetectorWorkspace='sample_run', MonitorWorkspace='refMonitors')
-        ref_ws = CloneWorkspace('sample_run')
-
-        AddSampleLog(Workspace='sample_run',LogName='gd_prtn_chrg', LogText='10', LogType='Number')
-        AddSampleLog(Workspace=bg_ws,LogName='gd_prtn_chrg', LogText='100', LogType='Number')
-
-        wksp = mtd['sample_run']
-        self.assertFalse(wksp.run().hasProperty('empty_bg_removed'))
-
-        propman = self.prop_man
-
-        propman.sample_run = wksp
-        propman.empty_bg_run = bg_ws
-
-        bgws = PropertyManager.empty_bg_run.get_workspace()
-        PropertyManager.sample_run.remove_empty_background(bgws)
-        resWs = PropertyManager.sample_run.get_workspace()
-        self.assertTrue(resWs.run().hasProperty('empty_bg_removed'))
-
-        # Errors if two matrix workspaces extacted from each other are not extracted
-        ref_ws = ref_ws - 0.1*ref_ws
-        difr = CompareWorkspaces(ref_ws,resWs)
-        self.assertTrue(difr.Result)
         # bg Workspace remains unchanged
         bg_ws_restored = PropertyManager.empty_bg_run.get_workspace()
         difr = CompareWorkspaces(bg_ws_restored,bg_ws)
@@ -829,5 +757,4 @@
 if __name__ == "__main__" or __name__ == "mantidqt.widgets.codeeditor.execution":
     tester=RunDescriptorTest('test_remove_background_matching_workspaces')
     tester.run()
-    #unittest.main()
->>>>>>> ef9041a9
+    #unittest.main()