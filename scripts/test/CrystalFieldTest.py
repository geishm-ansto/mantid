"""Test suite for the crystal field calculations in the Inelastic/CrystalField package
"""
from __future__ import (absolute_import, division, print_function)
import unittest
import numpy as np
from scipy.constants import physical_constants

# Import mantid to setup the python paths to the bundled scripts
import mantid
from CrystalField.energies import energies
from mantid.simpleapi import CalculateChiSquared, EvaluateFunction, mtd

c_mbsr = 79.5774715459  # Conversion from barn to mb/sr


class CrystalFieldTests(unittest.TestCase):

    def _do_test_eigensystem(self, en, wf, ham):
        n = len(en)
        wf_ctr = np.conj(wf.transpose())
        I = np.tensordot(wf_ctr, wf, axes=1)
        for i in range(n):
            re = np.real(I[i, i])
            im = np.imag(I[i, i])
            self.assertAlmostEqual(re, 1.0, 10)
            self.assertAlmostEqual(im, 0.0, 10)
        tmp = np.tensordot(wf_ctr, ham, axes=1)
        E = np.tensordot(tmp, wf, axes=1)
        ev = np.real([E[i, i] for i in range(n)])
        emin = np.amin(ev)
        for i in range(n):
            for j in range(n):
                if i == j:
                    self.assertAlmostEqual(np.real(E[i, j] - emin), en[i], 10)
                    self.assertAlmostEqual(np.imag(E[i, j]), 0.0, 10)
                else:
                    self.assertAlmostEqual(np.real(E[i, j]), 0.0, 10)
                    self.assertAlmostEqual(np.imag(E[i, j]), 0.0, 10)

    def test_C2v(self):
        en, wf, ham = energies(1, B20=0.3365, B22=7.4851, B40=0.4062, B42=-3.8296, B44=-2.3210)
        self._do_test_eigensystem(en, wf, ham)

    def test_C2(self):
        en, wf, ham = energies(1, B20=0.3365, B22=7.4851, B40=0.4062, IB42=-3.8296, IB44=-2.3210)
        self._do_test_eigensystem(en, wf, ham)

    def test_C2v_mol(self):
        en, wf, ham = energies(1, B20=0.3365, B22=7.4851, B40=0.4062, B42=-3.8296, B44=-2.3210,
                               BmolX=1.0, BmolY=2.0, BmolZ=3.0)
        self._do_test_eigensystem(en, wf, ham)

    def test_C2v_ext(self):
        en, wf, ham = energies(1, B20=0.3365, B22=7.4851, B40=0.4062, B42=-3.8296, B44=-2.3210,
                               BextX=1.0, BextY=2.0, BextZ=3.0)
        self._do_test_eigensystem(en, wf, ham)

    def test_upd3(self):
        # Parameters are from Phys Rev B 89 235114 / arXiv:1403.4785, originally calculated using McPhase
        # Ion is U4+ which is equivalent to Pr3+ (5f2 instead of 4f2)
        en, wf, ham = energies(2, B20=0.035, B40=-0.012, B43=-0.027, B60=-0.00012, B63=0.0025, B66=0.0068)
        self._do_test_eigensystem(en, wf, ham)
        expectedEigenvalues = [0, 0, 4.36, 9.64, 9.64, 20.65, 30.03, 30.03, 52.50]
        emin = np.amin(en)
        for i in range(9):
            self.assertAlmostEqual(expectedEigenvalues[i], en[i], 1)
        # Now test the eigenvectors by computing the dipole transition matrix elements. Use the magnetic field
        #   terms but divide by gJ*uB (gJ=0.8 for U4+/Pr3+ and uB=0.05788 meV/T)
        _, _, hx = energies(2, BextX=1.0)
        _, _, hy = energies(2, BextY=1.0)
        _, _, hz = energies(2, BextZ=1.0)
        ix = np.dot(np.conj(np.transpose(wf)), np.dot(hx, wf))
        iy = np.dot(np.conj(np.transpose(wf)), np.dot(hy, wf))
        iz = np.dot(np.conj(np.transpose(wf)), np.dot(hz, wf))
        gJuB = 0.8 * physical_constants['Bohr magneton in eV/T'][0] * 1000.
        trans = np.multiply(ix, np.conj(ix)) + np.multiply(iy, np.conj(iy)) + np.multiply(iz, np.conj(iz))
        # For some reason, in the paper I also divided the matrix elements by a factor of 4. (not sure why)
        trans = trans / (gJuB ** 2) / 4
        expectedDipoleTM = [0, 0, 0.31, 1.24 / 2., 1.24 / 2., 2.04, 3.4 / 2., 3.4 / 2., 0]
        for i in range(2, 9):
            self.assertAlmostEqual(expectedDipoleTM[i], trans[i, 0] + trans[i, 1], 1)

    def test_api_CrystalField(self):
        from CrystalField import CrystalField
        cf = CrystalField('Pr', 'C2v', B20=0.035, B40=-0.012, B43=-0.027, B60=-0.00012, B63=0.0025, B66=0.0068)
        def set_ion(x):
            cf.Ion = x
        self.assertRaises(RuntimeError, set_ion, 'He')
        def set_symmetry(x):
            cf.Symmetry = x
        self.assertRaises(RuntimeError, set_symmetry, 'G')

    def test_api_CrystalField_eigensystem(self):
        from CrystalField import CrystalField
        cf = CrystalField('Ce', 'C2v', B20=0.035, B40=-0.012, B43=-0.027, B60=-0.00012, B63=0.0025, B66=0.0068)

        cf._calcEigensystem()
        ev = cf._eigenvalues
        self.assertAlmostEqual(ev[0], 0.0, 10)
        self.assertAlmostEqual(ev[1], 0.0, 10)
        self.assertAlmostEqual(ev[2], 1.44393213, 8)
        self.assertAlmostEqual(ev[3], 1.44393213, 8)
        self.assertAlmostEqual(ev[4], 3.85696607, 8)
        self.assertAlmostEqual(ev[5], 3.85696607, 8)

    def test_api_CrystalField_peaks_list(self):
        from CrystalField import CrystalField
        cf = CrystalField('Ce', 'C2v', B20=0.035, B40=-0.012, B43=-0.027, B60=-0.00012, B63=0.0025, B66=0.0068,
                          Temperature=44.0)
        pl = cf.getPeakList()
        self.assertEqual(pl.shape, (2, 7))
        self.assertAlmostEqual(pl[0, 0], 0.0, 10)
        self.assertAlmostEqual(pl[1, 0], 1.99118947*c_mbsr, 6)
        self.assertAlmostEqual(pl[0, 1], 3.85696607, 8)
        self.assertAlmostEqual(pl[1, 1], 0.86130642*c_mbsr, 6)
        self.assertAlmostEqual(pl[0, 2], 2.41303393, 8)
        self.assertAlmostEqual(pl[1, 2], 0.37963778*c_mbsr, 6)

    def test_api_CrystalField_peaks_list_2(self):
        from CrystalField import CrystalField
        cf = CrystalField('Ce', 'C2v', B20=0.035, B40=-0.012, B43=-0.027, B60=-0.00012, B63=0.0025, B66=0.0068,
                          Temperature=[44.0, 50.0])
        pl1 = cf.getPeakList()
        self.assertEqual(pl1.shape, (2, 7))
        self.assertAlmostEqual(pl1[0, 0], 0.0, 10)
        self.assertAlmostEqual(pl1[1, 0], 1.99118947*c_mbsr, 6)
        self.assertAlmostEqual(pl1[0, 1], 3.85696607, 8)
        self.assertAlmostEqual(pl1[1, 1], 0.86130642*c_mbsr, 6)
        self.assertAlmostEqual(pl1[0, 2], 2.41303393, 8)
        self.assertAlmostEqual(pl1[1, 2], 0.37963778*c_mbsr, 6)

        pl2 = cf.getPeakList(1)
        self.assertEqual(pl2.shape, (2, 7))
        self.assertAlmostEqual(pl2[0, 0], 0.0, 10)
        self.assertAlmostEqual(pl2[1, 0], 1.97812511*c_mbsr, 6)
        self.assertAlmostEqual(pl2[0, 1], 3.85696607, 8)
        self.assertAlmostEqual(pl2[1, 1], 0.82930948*c_mbsr, 6)
        self.assertAlmostEqual(pl2[0, 2], 2.41303393, 8)
        self.assertAlmostEqual(pl2[1, 2], 0.38262684*c_mbsr, 6)

    def test_api_CrystalField_spectrum(self):
        from CrystalField import CrystalField
        cf = CrystalField('Ce', 'C2v', B20=0.035, B40=-0.012, B43=-0.027, B60=-0.00012, B63=0.0025, B66=0.0068,
                          Temperature=[4.0, 50.0], FWHM=[0.1, 0.2], ToleranceIntensity=0.001*c_mbsr)
        x, y = cf.getSpectrum(0)
        y = y / c_mbsr
        self.assertAlmostEqual(y[60], 5.5233309477919823, 8)
        self.assertAlmostEqual(y[61], 10.116727004063931, 8)
        self.assertAlmostEqual(y[62], 12.177082168362135, 8)
        self.assertAlmostEqual(y[63], 7.6398117443793403, 8)
        self.assertAlmostEqual(y[64], 4.0801494675760672, 8)
        x, y = cf.getSpectrum(1)
        y = y / c_mbsr
        self.assertAlmostEqual(y[45], 0.29821516329781927, 8)
        self.assertAlmostEqual(y[46], 0.46179337379270108, 8)
        self.assertAlmostEqual(y[47], 0.66074332157852089, 8)
        self.assertAlmostEqual(y[48], 0.69469960124931895, 8)
        self.assertAlmostEqual(y[49], 0.51366004798691856, 8)

    def test_api_CrystalField_spectrum_from_list(self):
        from CrystalField import CrystalField
        cf = CrystalField('Ce', 'C2v', B20=0.035, B40=-0.012, B43=-0.027, B60=-0.00012, B63=0.0025, B66=0.0068,
                          Temperature=[4.0, 50.0], FWHM=[0.1, 0.2])

        r = [0.0, 1.45, 2.4, 3.0, 3.85]
        x, y = cf.getSpectrum(0, r)
        y = y / c_mbsr
        self.assertEqual(x[0], 0.0)
        self.assertEqual(x[1], 1.45)
        self.assertEqual(x[2], 2.4)
        self.assertEqual(x[3], 3.0)
        self.assertEqual(x[4], 3.85)

        self.assertAlmostEqual(y[0], 12.474945990071641, 6)
        self.assertAlmostEqual(y[1], 1.190159993510953, 6)
        self.assertAlmostEqual(y[2], 0.12278465143339329, 6)
        self.assertAlmostEqual(y[3], 0.042940202606241519, 6)
        self.assertAlmostEqual(y[4], 10.83716957556323, 6)

        x, y = cf.getSpectrum(1, r)
        y = y / c_mbsr
        self.assertEqual(x[0], 0.0)
        self.assertEqual(x[1], 1.45)
        self.assertEqual(x[2], 2.4)
        self.assertEqual(x[3], 3.0)
        self.assertEqual(x[4], 3.85)

        self.assertAlmostEqual(y[0], 6.3046623789675627, 8)
        self.assertAlmostEqual(y[1], 0.33121840136135056, 8)
        self.assertAlmostEqual(y[2], 1.2246810731541884, 8)
        self.assertAlmostEqual(y[3], 0.078540347981549338, 8)
        self.assertAlmostEqual(y[4], 2.6380494258301161, 8)

    def test_api_CrystalField_spectrum_0(self):
        from CrystalField import CrystalField
        cf = CrystalField('Ce', 'C2v', B20=0.035, B40=-0.012, B43=-0.027, B60=-0.00012, B63=0.0025, B66=0.0068,
                          Temperature=4.0, FWHM=0.1, ToleranceIntensity=0.001*c_mbsr)
        x, y = cf.getSpectrum()
        y = y / c_mbsr
        self.assertAlmostEqual(y[60], 5.52333486, 8)
        self.assertAlmostEqual(y[61], 10.11673418, 8)
        self.assertAlmostEqual(y[62], 12.1770908, 8)
        self.assertAlmostEqual(y[63], 7.63981716, 8)
        self.assertAlmostEqual(y[64], 4.08015236, 8)

    def test_api_CrystalField_spectrum_ws(self):
        from CrystalField import CrystalField
        from mantid.simpleapi import CreateWorkspace
        cf = CrystalField('Ce', 'C2v', B20=0.035, B40=-0.012, B43=-0.027, B60=-0.00012, B63=0.0025, B66=0.0068,
                          Temperature=[4.0, 50.0], FWHM=[0.1, 0.2])

        x = np.linspace(0.0, 2.0, 30)
        y = np.zeros_like(x)
        e = np.ones_like(x)
        workspace = CreateWorkspace(x, y, e)

        x, y = cf.getSpectrum(0, workspace)
        y = y / c_mbsr
        self.assertAlmostEqual(y[0], 12.474945990071641, 6)
        self.assertAlmostEqual(y[1], 4.3004130214544389, 6)
        self.assertAlmostEqual(y[2], 1.4523079303712476, 6)
        self.assertAlmostEqual(y[3], 0.6922657279528992, 6)
        self.assertAlmostEqual(y[4], 0.40107924259746491, 6)
        self.assertAlmostEqual(y[15], 0.050129858433581413, 6)
        self.assertAlmostEqual(y[16], 0.054427788297191478, 6)
        x, y = cf.getSpectrum(1, workspace)
        y = y / c_mbsr
        self.assertAlmostEqual(y[0], 6.3046623789675627, 6)
        self.assertAlmostEqual(y[1], 4.2753024205094912, 6)
        self.assertAlmostEqual(y[2], 2.1778204115683644, 6)
        self.assertAlmostEqual(y[3], 1.2011173460849718, 6)
        self.assertAlmostEqual(y[4], 0.74036730921135963, 6)
        x, y = cf.getSpectrum(workspace)
        y = y / c_mbsr
        self.assertAlmostEqual(y[0], 12.474945990071641, 6)
        self.assertAlmostEqual(y[1], 4.3004130214544389, 6)
        workspace = CreateWorkspace(x, y, e, 2)
        x, y = cf.getSpectrum(workspace, 1)
        y = y / c_mbsr
        self.assertAlmostEqual(y[0], 0.050129858433581413, 6)
        self.assertAlmostEqual(y[1], 0.054427788297191478, 6)

    def test_api_CrystalField_spectrum_peaks(self):
        from CrystalField import CrystalField, PeaksFunction
        cf = CrystalField('Ce', 'C2v', B20=0.035, B40=-0.012, B43=-0.027, B60=-0.00012, B63=0.0025, B66=0.0068,
                          Temperature=10.0, FWHM=0.1)
        cf.PeakShape = 'Gaussian'
        cf.peaks.param[1]['Sigma'] = 0.05
        cf.peaks.param[2]['Sigma'] = 0.1
        cf.peaks.param[3]['Sigma'] = 0.2
        cf.peaks.param[4]['Sigma'] = 0.3

        self.assertEqual(cf.peaks.param[1]['Sigma'], 0.05)
        self.assertEqual(cf.peaks.param[2]['Sigma'], 0.1)
        self.assertEqual(cf.peaks.param[3]['Sigma'], 0.2)
        self.assertEqual(cf.peaks.param[4]['Sigma'], 0.3)

        self.assertEqual(cf.function.getParameterValue('f1.Sigma'), 0.05)
        self.assertEqual(cf.function.getParameterValue('f2.Sigma'), 0.1)
        self.assertEqual(cf.function.getParameterValue('f3.Sigma'), 0.2)
        self.assertEqual(cf.function.getParameterValue('f4.Sigma'), 0.3)

        x, y = cf.getSpectrum()
        y = y / c_mbsr
        self.assertAlmostEqual(y[123], 0.067679792127989441, 8)
        self.assertAlmostEqual(y[124], 0.099056455104978708, 8)

    def test_api_CrystalField_spectrum_peaks_multi(self):
        from CrystalField import CrystalField, PeaksFunction
        cf = CrystalField('Ce', 'C2v', B20=0.035, B40=-0.012, B43=-0.027, B60=-0.00012, B63=0.0025, B66=0.0068,
                          Temperature=[10.0, 10.0], FWHM=[1.0, 1.0])
        cf.PeakShape = 'Gaussian'
        cf.peaks[0].param[1]['Sigma'] = 0.1
        cf.peaks[0].param[2]['Sigma'] = 0.2
        cf.peaks[0].param[3]['Sigma'] = 0.3

        self.assertEqual(cf.function.getParameterValue('f0.f2.Sigma'), 0.1)
        self.assertEqual(cf.function.getParameterValue('f0.f3.Sigma'), 0.2)
        self.assertEqual(cf.function.getParameterValue('f0.f4.Sigma'), 0.3)

        x0, y0 = cf.getSpectrum()
        x1, y1 = cf.getSpectrum(1)
        y0 = y0 / c_mbsr
        y1 = y1 / c_mbsr
        self.assertAlmostEqual(y0[139], 0.069849134145611211, 8)
        self.assertAlmostEqual(y0[142], 0.049105825374702927, 8)
        self.assertAlmostEqual(y1[139], 0.17385222868511149, 8)
        self.assertAlmostEqual(y1[142], 0.17671738547959939, 8)

    def test_api_CrystalField_spectrum_background(self):
        from CrystalField import CrystalField, PeaksFunction, Background, Function
        cf = CrystalField('Ce', 'C2v', B20=0.035, B40=-0.012, B43=-0.027, B60=-0.00012, B63=0.0025, B66=0.0068,
                          Temperature=10.0, FWHM=0.1)
        cf.PeakShape = 'Gaussian'
        cf.peaks.param[1]['Sigma'] = 0.1
        cf.peaks.param[2]['Sigma'] = 0.2
        cf.peaks.param[3]['Sigma'] = 0.3
        cf.background = Background(peak=Function('PseudoVoigt', Height=10*c_mbsr, FWHM=1, Mixing=0.5),
                                   background=Function('LinearBackground', A0=1.0*c_mbsr, A1=0.1*c_mbsr))
        self.assertEqual(cf.background.peak.param['Mixing'], 0.5)
        self.assertAlmostEqual(cf.background.background.param['A0'], 1.0*c_mbsr, 4)
        self.assertEqual(cf.peaks.param[1]['Sigma'], 0.1)
        self.assertEqual(cf.peaks.param[2]['Sigma'], 0.2)
        self.assertEqual(cf.peaks.param[3]['Sigma'], 0.3)
        self.assertEqual(cf.function.getParameterValue('f1.f1.Sigma'), 0.1)
        self.assertEqual(cf.function.getParameterValue('f1.f2.Sigma'), 0.2)
        self.assertEqual(cf.function.getParameterValue('f1.f3.Sigma'), 0.3)

        x, y = cf.getSpectrum()
        y = y / c_mbsr
        self.assertAlmostEqual(y[80], 2.5853144348907442, 8)
        self.assertAlmostEqual(y[90], 6.6726254910965057, 8)

    def test_api_CrystalField_spectrum_background_no_peak(self):
        from CrystalField import CrystalField, PeaksFunction, Background, Function
        cf = CrystalField('Ce', 'C2v', B20=0.035, B40=-0.012, B43=-0.027, B60=-0.00012, B63=0.0025, B66=0.0068,
                          Temperature=10.0, FWHM=0.1)
        cf.PeakShape = 'Gaussian'
        cf.peaks.param[1]['Sigma'] = 0.1
        cf.peaks.param[2]['Sigma'] = 0.2
        cf.peaks.param[3]['Sigma'] = 0.3
        cf.background = Background(background=Function('LinearBackground', A0=1.0*c_mbsr, A1=0.1*c_mbsr))
        self.assertAlmostEqual(cf.background.background.param['A0'], 1.0*c_mbsr, 4)
        self.assertAlmostEqual(cf.background.background.param['A1'], 0.1*c_mbsr, 4)
        self.assertEqual(cf.peaks.param[1]['Sigma'], 0.1)
        self.assertEqual(cf.peaks.param[2]['Sigma'], 0.2)
        self.assertEqual(cf.peaks.param[3]['Sigma'], 0.3)
        self.assertEqual(cf.function.getParameterValue('f1.f1.Sigma'), 0.1)
        self.assertEqual(cf.function.getParameterValue('f1.f2.Sigma'), 0.2)
        self.assertEqual(cf.function.getParameterValue('f1.f3.Sigma'), 0.3)

        x, y = cf.getSpectrum()
        y = y / c_mbsr
        self.assertAlmostEqual(y[80], 0.90929378650114456, 8)
        self.assertAlmostEqual(y[90], 0.95580997734199358, 8)

    def test_api_CrystalField_spectrum_background_no_background(self):
            from CrystalField import CrystalField, PeaksFunction, Background, Function
            cf = CrystalField('Ce', 'C2v', B20=0.035, B40=-0.012, B43=-0.027, B60=-0.00012, B63=0.0025, B66=0.0068,
                              Temperature=10.0, FWHM=0.1)
            cf.PeakShape = 'Gaussian'
            cf.peaks.param[1]['Sigma'] = 0.1
            cf.peaks.param[2]['Sigma'] = 0.2
            cf.peaks.param[3]['Sigma'] = 0.3
            cf.background = Background(peak=Function('PseudoVoigt', Height=10*c_mbsr, FWHM=1, Mixing=0.5))
            self.assertEqual(cf.background.peak.param['Mixing'], 0.5)
            self.assertEqual(cf.peaks.param[1]['Sigma'], 0.1)
            self.assertEqual(cf.peaks.param[2]['Sigma'], 0.2)
            self.assertEqual(cf.peaks.param[3]['Sigma'], 0.3)
            self.assertEqual(cf.function.getParameterValue('f1.f1.Sigma'), 0.1)
            self.assertEqual(cf.function.getParameterValue('f1.f2.Sigma'), 0.2)
            self.assertEqual(cf.function.getParameterValue('f1.f3.Sigma'), 0.3)

            x, y = cf.getSpectrum()
            y = y / c_mbsr
            self.assertAlmostEqual(y[80], 1.6760206483896094, 8)
            self.assertAlmostEqual(y[90], 5.7168155143063295, 8)

    def test_api_CrystalField_multi_spectrum_background(self):
        from CrystalField import CrystalField, PeaksFunction, Background, Function
        cf = CrystalField('Ce', 'C2v', B20=0.035, B40=-0.012, B43=-0.027, B60=-0.00012, B63=0.0025, B66=0.0068,
                          Temperature=[10.0, 10.0], FWHM=1.0)
        cf.PeakShape = 'Gaussian'
        cf.background = Background(peak=Function('Gaussian', Height=10*c_mbsr, Sigma=1),
                                   background=Function('FlatBackground', A0=1.0*c_mbsr))

        cf.peaks[0].param[1]['Sigma'] = 0.1
        cf.peaks[0].param[2]['Sigma'] = 0.2
        cf.peaks[0].param[3]['Sigma'] = 0.3
        cf.peaks[1].param[1]['Sigma'] = 1.1
        cf.peaks[1].param[2]['Sigma'] = 1.2
        cf.peaks[1].param[3]['Sigma'] = 1.3

        cf.background[0].peak.param['Sigma'] = 0.3
        cf.background[1].peak.param['Sigma'] = 0.4
        cf.background[1].background.param['A0'] = 2*c_mbsr

        self.assertEqual(cf.function.getParameterValue('f0.f0.f0.Sigma'), 0.3)
        self.assertEqual(cf.function.getParameterValue('f1.f0.f0.Sigma'), 0.4)
        self.assertEqual(cf.function.getParameterValue('f1.f0.f1.A0'), 2*c_mbsr)

        self.assertEqual(cf.background[0].peak.param['Sigma'], 0.3)
        self.assertEqual(cf.background[1].peak.param['Sigma'], 0.4)
        self.assertEqual(cf.background[1].background.param['A0'], 2 * c_mbsr)

        self.assertEqual(cf.function.getParameterValue('f0.f2.Sigma'), 0.1)
        self.assertEqual(cf.function.getParameterValue('f0.f3.Sigma'), 0.2)
        self.assertEqual(cf.function.getParameterValue('f0.f4.Sigma'), 0.3)
        self.assertEqual(cf.peaks[0].param[1]['Sigma'], 0.1)
        self.assertEqual(cf.peaks[0].param[2]['Sigma'], 0.2)
        self.assertEqual(cf.peaks[0].param[3]['Sigma'], 0.3)
        self.assertEqual(cf.peaks[1].param[1]['Sigma'], 1.1)
        self.assertEqual(cf.peaks[1].param[2]['Sigma'], 1.2)
        self.assertEqual(cf.peaks[1].param[3]['Sigma'], 1.3)

        x0, y0 = cf.getSpectrum()
        x1, y1 = cf.getSpectrum(1)
        # Original test was for FOCUS convention - intensity in barn.
        # Now use ISIS convention with intensity in milibarn/steradian
        y0 = y0 / c_mbsr
        y1 = y1 / c_mbsr
        self.assertAlmostEqual(y0[100], 13.005373133922404, 8)
        self.assertAlmostEqual(y0[120], 1.2693402982862221, 8)
        self.assertAlmostEqual(y0[139], 1.0698495632540335, 8)
        self.assertAlmostEqual(y0[150], 1.1702576101920288, 8)
        self.assertAlmostEqual(y1[100], 14.133257594622378, 8)
        self.assertAlmostEqual(y1[120], 3.0240871164367849, 8)
        self.assertAlmostEqual(y1[139], 2.5819042190621113, 8)
        self.assertAlmostEqual(y1[150], 2.8754340499592388, 8)

    def test_api_CrystalField_multi_spectrum_background_no_peak(self):
        from CrystalField import CrystalField, PeaksFunction, Background, Function
        cf = CrystalField('Ce', 'C2v', B20=0.035, B40=-0.012, B43=-0.027, B60=-0.00012, B63=0.0025, B66=0.0068,
                          Temperature=[10.0, 10.0], FWHM=1.0)
        cf.PeakShape = 'Gaussian'
        cf.background = Background(background=Function('FlatBackground', A0=1.0*c_mbsr))

        cf.peaks[0].param[1]['Sigma'] = 0.1
        cf.peaks[0].param[2]['Sigma'] = 0.2
        cf.peaks[0].param[3]['Sigma'] = 0.3
        cf.peaks[1].param[1]['Sigma'] = 1.1
        cf.peaks[1].param[2]['Sigma'] = 1.2
        cf.peaks[1].param[3]['Sigma'] = 1.3

        cf.background[0].background.param['A0'] = c_mbsr
        cf.background[1].background.param['A0'] = 2 * c_mbsr

        self.assertEqual(cf.function.getParameterValue('f0.f0.A0'), c_mbsr)
        self.assertEqual(cf.function.getParameterValue('f1.f0.A0'), 2 * c_mbsr)

        self.assertEqual(cf.background[0].background.param['A0'], c_mbsr)
        self.assertEqual(cf.background[1].background.param['A0'], 2 * c_mbsr)

        self.assertEqual(cf.function.getParameterValue('f0.f2.Sigma'), 0.1)
        self.assertEqual(cf.function.getParameterValue('f0.f3.Sigma'), 0.2)
        self.assertEqual(cf.function.getParameterValue('f0.f4.Sigma'), 0.3)
        self.assertEqual(cf.peaks[0].param[1]['Sigma'], 0.1)
        self.assertEqual(cf.peaks[0].param[2]['Sigma'], 0.2)
        self.assertEqual(cf.peaks[0].param[3]['Sigma'], 0.3)
        self.assertEqual(cf.peaks[1].param[1]['Sigma'], 1.1)
        self.assertEqual(cf.peaks[1].param[2]['Sigma'], 1.2)
        self.assertEqual(cf.peaks[1].param[3]['Sigma'], 1.3)

        x0, y0 = cf.getSpectrum()
        x1, y1 = cf.getSpectrum(1)
        # Original test was for FOCUS convention - intensity in barn.
        # Now use ISIS convention with intensity in milibarn/steradian
        y0 = y0 / c_mbsr
        y1 = y1 / c_mbsr
        self.assertAlmostEqual(y0[100], 3.0353766022416497, 8)
        self.assertAlmostEqual(y0[120], 1.2053599984285959, 8)
        self.assertAlmostEqual(y0[139], 1.0698494917103774, 8)
        self.assertAlmostEqual(y0[150], 1.1702576101915432, 8)
        self.assertAlmostEqual(y1[100], 4.150144076581511, 8)
        self.assertAlmostEqual(y1[120], 2.4407748685435036, 8)
        self.assertAlmostEqual(y1[139], 2.5816422823759626, 8)
        self.assertAlmostEqual(y1[150], 2.8754337256352809, 8)

    def test_api_CrystalField_single_multi_check(self):
        from CrystalField import CrystalField
        cf = CrystalField('Ce', 'C2v', B20=0.035, Temperature=[10.0, 10.0], FWHM=1.0)
        self.assertEqual(cf.FWHM[0], 1.0)
        self.assertEqual(cf.FWHM[1], 1.0)
        self.assertRaises(RuntimeError, CrystalField, 'Ce', 'C2v', B20=0.035, Temperature=[5, 10], FWHM=[0.5, 1, 2])
        cf = CrystalField('Ce', 'C2v', B20=0.035, Temperature=[5, 10], FWHM=[0.5, 1])

        def set_intensity_scaling(cf, value):
            cf.IntensityScaling = value
        self.assertRaises(ValueError, set_intensity_scaling, cf, [1, 2, 3, 4])
        cf = CrystalField('Ce', 'C2v', B20=0.035, B40=-0.012, B43=-0.027, B60=-0.00012, B63=0.0025, B66=0.0068,
                          Temperature=[4.0], FWHM=0.1, ToleranceIntensity=0.001*c_mbsr)
        cf.IntensityScaling = [1]
        x, y = cf.getSpectrum()
        y /= c_mbsr
        # self.assertAlmostEqual(y[60], 5.52333486, 8)

    def test_api_CrystalField_physical_properties(self):
        from CrystalField import CrystalField
        cf = CrystalField('Ce', 'C2v', B20=0.37737, B22=3.9770, B40=-0.031787, B42=-0.11611, B44=-0.12544)
        # Test Heat capacity calculations
        TCv, Cv = cf.getHeatCapacity()
        self.assertAlmostEqual(TCv[150], 151, 4)
        self.assertAlmostEqual(Cv[100], 4.2264, 3)
        self.assertAlmostEqual(Cv[150], 5.9218, 3)
        self.assertAlmostEqual(Cv[200], 5.4599, 3)

        # Test susceptibility calculations
        Tchi_powder, chi_powder = cf.getSusceptibility(np.linspace(1,300,50), Hdir='powder')
        self.assertAlmostEqual(Tchi_powder[10], 62.02, 2)
        self.assertAlmostEqual(chi_powder[5], 1.92026e-2, 6)
        self.assertAlmostEqual(chi_powder[10], 1.03471e-2, 6)
        self.assertAlmostEqual(chi_powder[15], 0.73004e-2, 6)

        # Test M(T) calculations
        Tmt_powder, mt_powder = cf.getMagneticMoment(1., Temperature=np.linspace(1,300,50), Hdir='powder', Unit='cgs')
        self.assertAlmostEqual(chi_powder[5], mt_powder[5], 6)
        self.assertAlmostEqual(chi_powder[10], mt_powder[10], 6)
        self.assertAlmostEqual(chi_powder[15], mt_powder[15], 6)
        _, invmt_powder_SI = cf.getMagneticMoment(1., Temperature=np.linspace(1,300,50), Hdir='powder', Unit='SI', Inverse=True)
        self.assertAlmostEqual(chi_powder[5] * 10, 1 / invmt_powder_SI[5], 2)
        self.assertAlmostEqual(chi_powder[10] * 10, 1 / invmt_powder_SI[10], 2)
        self.assertAlmostEqual(chi_powder[15] * 10, 1 / invmt_powder_SI[15], 2)

        # Test M(H) calculations
        Hmag_SI, mag_SI = cf.getMagneticMoment(np.linspace(0,30,15), Temperature=10, Hdir=[0,1,-1], Unit='SI')
        self.assertAlmostEqual(mag_SI[1], 1.8139, 3)
        self.assertAlmostEqual(mag_SI[5], 6.7859, 3)
        self.assertAlmostEqual(mag_SI[9], 8.2705, 3)
        _, mag_bohr = cf.getMagneticMoment(np.linspace(0,30,15), Temperature=10, Hdir=[0,1,-1], Unit='bohr')
        self.assertAlmostEqual(mag_SI[1] / 5.5849, mag_bohr[1], 3)
        self.assertAlmostEqual(mag_SI[5] / 5.5849, mag_bohr[5], 3)
        self.assertAlmostEqual(mag_SI[9] / 5.5849, mag_bohr[9], 3)

    def test_api_CrystalField_multi_spectrum_background_no_background(self):
        from CrystalField import CrystalField, PeaksFunction, Background, Function
        cf = CrystalField('Ce', 'C2v', B20=0.035, B40=-0.012, B43=-0.027, B60=-0.00012, B63=0.0025, B66=0.0068,
                          Temperature=[10.0, 10.0], FWHM=1.0)
        cf.PeakShape = 'Gaussian'
        cf.background = Background(peak=Function('Gaussian', Height=10*c_mbsr, Sigma=1))

        cf.peaks[0].param[1]['Sigma'] = 0.1
        cf.peaks[0].param[2]['Sigma'] = 0.2
        cf.peaks[0].param[3]['Sigma'] = 0.3
        cf.peaks[1].param[1]['Sigma'] = 1.1
        cf.peaks[1].param[2]['Sigma'] = 1.2
        cf.peaks[1].param[3]['Sigma'] = 1.3

        cf.background[0].peak.param['Sigma'] = 0.3
        cf.background[1].peak.param['Sigma'] = 0.4

        self.assertEqual(cf.function.getParameterValue('f0.f0.Sigma'), 0.3)
        self.assertEqual(cf.function.getParameterValue('f1.f0.Sigma'), 0.4)

        self.assertEqual(cf.background[0].peak.param['Sigma'], 0.3)
        self.assertEqual(cf.background[1].peak.param['Sigma'], 0.4)

        self.assertEqual(cf.function.getParameterValue('f0.f2.Sigma'), 0.1)
        self.assertEqual(cf.function.getParameterValue('f0.f3.Sigma'), 0.2)
        self.assertEqual(cf.function.getParameterValue('f0.f4.Sigma'), 0.3)
        self.assertEqual(cf.peaks[0].param[1]['Sigma'], 0.1)
        self.assertEqual(cf.peaks[0].param[2]['Sigma'], 0.2)
        self.assertEqual(cf.peaks[0].param[3]['Sigma'], 0.3)
        self.assertEqual(cf.peaks[1].param[1]['Sigma'], 1.1)
        self.assertEqual(cf.peaks[1].param[2]['Sigma'], 1.2)
        self.assertEqual(cf.peaks[1].param[3]['Sigma'], 1.3)

        x0, y0 = cf.getSpectrum()
        x1, y1 = cf.getSpectrum(1)
        # Original test was for FOCUS convention - intensity in barn.
        # Now use ISIS convention with intensity in milibarn/steradian
        y0 = y0 / c_mbsr
        y1 = y1 / c_mbsr
        self.assertAlmostEqual(y0[100], 12.005372776357635, 8)
        self.assertAlmostEqual(y0[120], 0.26933994072145595, 8)
        self.assertAlmostEqual(y0[139], 0.069849205689267363, 8)
        self.assertAlmostEqual(y0[150], 0.17025725262726249, 8)
        self.assertAlmostEqual(y1[100], 12.133256879492841, 8)
        self.assertAlmostEqual(y1[120], 1.0240864013072524, 8)
        self.assertAlmostEqual(y1[139], 0.58190350393257906, 8)
        self.assertAlmostEqual(y1[150], 0.87543333482970631, 8)


class CrystalFieldFitTest(unittest.TestCase):

    def test_CrystalFieldFit(self):
        from CrystalField.fitting import makeWorkspace
        from CrystalField import CrystalField, CrystalFieldFit, Background, Function
        origin = CrystalField('Ce', 'C2v', B20=0.37737, B22=3.9770, B40=-0.031787, B42=-0.11611, B44=-0.12544,
                  Temperature=44.0, FWHM=1.1)
        origin.background = Background(peak=Function('Gaussian', Height=10*c_mbsr, Sigma=1),
                            background=Function('LinearBackground', A0=1.0, A1=0.01))
        x, y = origin.getSpectrum()
        ws = makeWorkspace(x, y)

        cf = CrystalField('Ce', 'C2v', B20=0.37, B22=3.97, B40=-0.0317, B42=-0.116, B44=-0.12,
                      Temperature=44.0, FWHM=1.0)
        cf.background = Background(peak=Function('Gaussian', Height=10*c_mbsr, Sigma=1),
                        background=Function('LinearBackground', A0=1.0, A1=0.01))
        cf.ties(B20=0.37737, IntensityScaling=1)
        fit = CrystalFieldFit(cf, InputWorkspace=ws)
        fit.fit()
        self.assertAlmostEqual(cf.background.peak.param['PeakCentre'], 7.62501442212e-10, 8)
        self.assertAlmostEqual(cf.background.peak.param['Sigma'], 1.00000000277, 8)
        self.assertAlmostEqual(cf.background.peak.param['Height'], 9.99999983559*c_mbsr, 3)
        self.assertAlmostEqual(cf.background.background.param['A1'], 0.0100000014282, 4)
        self.assertAlmostEqual(cf.background.background.param['A0'], 0.999999976941, 4)
        self.assertEqual(cf['IB63'], 0.0)
        self.assertEqual(cf['IB62'], 0.0)
        self.assertEqual(cf['IB61'], 0.0)
        self.assertEqual(cf['IB66'], 0.0)
        self.assertEqual(cf['IB65'], 0.0)
        self.assertEqual(cf['IB64'], 0.0)
        self.assertEqual(cf['IB41'], 0.0)
        self.assertEqual(cf['IB43'], 0.0)
        self.assertEqual(cf['IB42'], 0.0)
        self.assertEqual(cf['IB44'], 0.0)
        self.assertEqual(cf['B21'], 0.0)
        self.assertEqual(cf['IB22'], 0.0)
        self.assertEqual(cf['IB21'], 0.0)
        self.assertEqual(cf['BextX'], 0.0)
        self.assertEqual(cf['BextY'], 0.0)
        self.assertEqual(cf['BextZ'], 0.0)
        self.assertEqual(cf['BmolY'], 0.0)
        self.assertEqual(cf['BmolX'], 0.0)
        self.assertEqual(cf['BmolZ'], 0.0)
        self.assertEqual(cf['B66'], 0.0)
        self.assertEqual(cf['B63'], 0.0)
        self.assertEqual(cf['B65'], 0.0)
        self.assertEqual(cf['B62'], 0.0)
        self.assertEqual(cf['B61'], 0.0)
        self.assertEqual(cf['B60'], 0.0)
        self.assertEqual(cf['B41'], 0.0)
        self.assertEqual(cf['B43'], 0.0)
        self.assertEqual(cf['B64'], 0.0)
        self.assertAlmostEqual(cf['B20'], 0.37737, 4)
        self.assertAlmostEqual(cf['B22'], 3.97700087765, 4)
        self.assertAlmostEqual(cf['B40'], -0.0317867635188, 4)
        self.assertAlmostEqual(cf['B42'], -0.116110640723, 4)
        self.assertAlmostEqual(cf['B44'], -0.125439939584, 4)
        self.assertAlmostEqual(cf.peaks.param[0]['PeakCentre'], 0.0, 8)
        self.assertAlmostEqual(cf.peaks.param[0]['FWHM'], 1.10000009456, 4)
        self.assertAlmostEqual(cf.peaks.param[0]['Amplitude'], 2.74936658109*c_mbsr, 2)
        self.assertAlmostEqual(cf.peaks.param[1]['PeakCentre'], 29.3261118837, 4)
        self.assertAlmostEqual(cf.peaks.param[1]['FWHM'], 1.10000293773, 4)
        self.assertAlmostEqual(cf.peaks.param[1]['Amplitude'], 0.720400223007*c_mbsr, 2)
        self.assertAlmostEqual(cf.peaks.param[2]['PeakCentre'], 44.341248146, 4)
        self.assertAlmostEqual(cf.peaks.param[2]['FWHM'], 1.10000812804, 4)
        self.assertAlmostEqual(cf.peaks.param[2]['Amplitude'], 0.429808829601*c_mbsr, 2)

    def test_CrystalFieldFit_multi_spectrum(self):
        from CrystalField.fitting import makeWorkspace
        from CrystalField import CrystalField, CrystalFieldFit, Background, Function
        origin = CrystalField('Ce', 'C2v', B20=0.37737, B22=3.9770, B40=-0.031787, B42=-0.11611, B44=-0.12544,
                              Temperature=[44.0, 50], FWHM=[1.1, 0.9])
        origin.PeakShape = 'Lorentzian'
        origin.peaks[0].param[1]['FWHM'] = 1.22
        origin.background = Background(peak=Function('Gaussian', Height=10, Sigma=0.3),
                                       background=Function('FlatBackground', A0=1.0))
        origin.background[1].peak.param['Sigma'] = 0.8
        origin.background[1].background.param['A0'] = 1.1

        origin.peaks[0].param[0]['FWHM'] = 1.11
        origin.peaks[1].param[1]['FWHM'] = 1.12

        fun = origin.function

        self.assertEqual(fun.getParameterValue('f0.f0.f0.Sigma'), 0.3)
        self.assertEqual(fun.getParameterValue('f0.f0.f1.A0'), 1.0)
        self.assertEqual(fun.getParameterValue('f1.f0.f0.Sigma'), 0.8)
        self.assertEqual(fun.getParameterValue('f1.f0.f1.A0'), 1.1)

        self.assertEqual(fun.getParameterValue('f0.f1.FWHM'), 1.11)
        self.assertEqual(fun.getParameterValue('f0.f2.FWHM'), 1.1)
        self.assertEqual(fun.getParameterValue('f0.f3.FWHM'), 1.1)

        self.assertEqual(fun.getParameterValue('f1.f1.FWHM'), 0.9)
        self.assertEqual(fun.getParameterValue('f1.f2.FWHM'), 1.12)
        self.assertEqual(fun.getParameterValue('f1.f3.FWHM'), 0.9)

        cf = CrystalField('Ce', 'C2v', B20=0.37737, B22=3.9770, B40=-0.031787, B42=-0.11611, B44=-0.12544,
                          Temperature=[44.0, 50], FWHM=[1.1, 0.9])
        cf.PeakShape = 'Lorentzian'
        cf.peaks[0].param[0]['FWHM'] = 1.11
        cf.peaks[1].param[1]['FWHM'] = 1.12
        cf.background = Background(peak=Function('Gaussian', Height=10, Sigma=0.3),
                                   background=Function('FlatBackground', A0=1.0))
        cf.ties(IntensityScaling0=1.0, IntensityScaling1=1.0)

        ws0 = makeWorkspace(*origin.getSpectrum(0))
        ws1 = makeWorkspace(*origin.getSpectrum(1))

        chi2 = CalculateChiSquared(cf.makeMultiSpectrumFunction(), InputWorkspace=ws0, InputWorkspace_1=ws1)[1]

        fit = CrystalFieldFit(cf, InputWorkspace=[ws0, ws1], MaxIterations=10)
        fit.fit()

        self.assertTrue(cf.chi2 < chi2)

        # Fit outputs are different on different platforms.
        # The following assertions are not for testing but to illustrate
        # how to get the parameters.
        self.assertNotEqual(cf.background[0].peak.param['PeakCentre'], 0.0)
        self.assertNotEqual(cf.background[0].peak.param['Sigma'], 0.0)
        self.assertNotEqual(cf.background[0].peak.param['Height'], 0.0)
        self.assertNotEqual(cf.background[0].background.param['A0'], 0.0)

        self.assertNotEqual(cf.background[1].peak.param['PeakCentre'], 0.0)
        self.assertNotEqual(cf.background[1].peak.param['Sigma'], 0.0)
        self.assertNotEqual(cf.background[1].peak.param['Height'], 0.0)
        self.assertNotEqual(cf.background[1].background.param['A0'], 0.0)

        self.assertNotEqual(cf.peaks[0].param[1]['PeakCentre'], 0.0)
        self.assertNotEqual(cf.peaks[0].param[1]['FWHM'], 0.0)
        self.assertNotEqual(cf.peaks[0].param[1]['Amplitude'], 0.0)

        self.assertNotEqual(cf.peaks[0].param[2]['PeakCentre'], 0.0)
        self.assertNotEqual(cf.peaks[0].param[2]['FWHM'], 0.0)
        self.assertNotEqual(cf.peaks[0].param[2]['Amplitude'], 0.0)

        self.assertEqual(cf.peaks[0].param[3]['PeakCentre'], 0.0)
        self.assertNotEqual(cf.peaks[0].param[3]['FWHM'], 0.0)
        self.assertEqual(cf.peaks[0].param[3]['Amplitude'], 0.0)

        self.assertNotEqual(cf.peaks[1].param[1]['PeakCentre'], 0.0)
        self.assertNotEqual(cf.peaks[1].param[1]['FWHM'], 0.0)
        self.assertNotEqual(cf.peaks[1].param[1]['Amplitude'], 0.0)

        self.assertNotEqual(cf.peaks[1].param[2]['PeakCentre'], 0.0)
        self.assertNotEqual(cf.peaks[1].param[2]['FWHM'], 0.0)
        self.assertNotEqual(cf.peaks[1].param[2]['Amplitude'], 0.0)

        self.assertEqual(cf.peaks[1].param[3]['PeakCentre'], 0.0)
        self.assertNotEqual(cf.peaks[1].param[3]['FWHM'], 0.0)
        self.assertEqual(cf.peaks[1].param[3]['Amplitude'], 0.0)

    def test_CrystalFieldFit_multi_spectrum_simple_background(self):
        from CrystalField.fitting import makeWorkspace
        from CrystalField import CrystalField, CrystalFieldFit, Background, Function
        origin = CrystalField('Ce', 'C2v', B20=0.37737, B22=3.9770, B40=-0.031787, B42=-0.11611, B44=-0.12544,
                              Temperature=[44.0, 50], FWHM=[1.1, 0.9])
        origin.PeakShape = 'Lorentzian'
        origin.background = Background(background=Function('FlatBackground', A0=1.0))
        origin.background[1].background.param['A0'] = 1.2
        origin.peaks[0].param[0]['FWHM'] = 1.11
        origin.peaks[1].param[1]['FWHM'] = 1.12

        fun = origin.function

        self.assertEqual(fun.getParameterValue('f1.f0.A0'), 1.2)

        self.assertEqual(fun.getParameterValue('f0.f1.FWHM'), 1.11)
        self.assertEqual(fun.getParameterValue('f0.f2.FWHM'), 1.1)
        self.assertEqual(fun.getParameterValue('f0.f3.FWHM'), 1.1)

        self.assertEqual(fun.getParameterValue('f1.f1.FWHM'), 0.9)
        self.assertEqual(fun.getParameterValue('f1.f2.FWHM'), 1.12)
        self.assertEqual(fun.getParameterValue('f1.f3.FWHM'), 0.9)

        cf = CrystalField('Ce', 'C2v', B20=0.37737, B22=3.9770, B40=-0.031787, B42=-0.11611, B44=-0.12544,
                          Temperature=[44.0, 50], FWHM=[1.1, 0.9])
        cf.PeakShape = 'Lorentzian'
        cf.background = Background(background=Function('FlatBackground', A0=0.9))
        cf.peaks[0].param[0]['FWHM'] = 1.11
        cf.peaks[1].param[1]['FWHM'] = 1.12
        cf.ties(IntensityScaling0=1.0, IntensityScaling1=1.0)

        ws0 = makeWorkspace(*origin.getSpectrum(0))
        ws1 = makeWorkspace(*origin.getSpectrum(1))

        fit = CrystalFieldFit(cf, InputWorkspace=[ws0, ws1])
        fit.fit()

        self.assertAlmostEqual(cf.background[0].background.param['A0'], 1.0, 4)
        self.assertAlmostEqual(cf.background[1].background.param['A0'], 1.2, 4)

    def test_CrystalFieldFit_multi_spectrum_peak_background(self):
        from CrystalField.fitting import makeWorkspace
        from CrystalField import CrystalField, CrystalFieldFit, Background, Function
        origin = CrystalField('Ce', 'C2v', B20=0.37737, B22=3.9770, B40=-0.031787, B42=-0.11611, B44=-0.12544,
                              Temperature=[44.0, 50], FWHM=[1.1, 0.9])
        origin.PeakShape = 'Lorentzian'
        origin.background = Background(peak=Function('Gaussian', Height=10, Sigma=0.3))
        origin.background[1].peak.param['Sigma'] = 0.8
        origin.peaks[0].param[0]['FWHM'] = 1.11
        origin.peaks[1].param[1]['FWHM'] = 1.12

        fun = origin.function

        self.assertEqual(fun.getParameterValue('f0.f0.Sigma'), 0.3)
        self.assertEqual(fun.getParameterValue('f1.f0.Sigma'), 0.8)

        self.assertEqual(fun.getParameterValue('f0.f1.FWHM'), 1.11)
        self.assertEqual(fun.getParameterValue('f0.f2.FWHM'), 1.1)
        self.assertEqual(fun.getParameterValue('f0.f3.FWHM'), 1.1)

        self.assertEqual(fun.getParameterValue('f1.f1.FWHM'), 0.9)
        self.assertEqual(fun.getParameterValue('f1.f2.FWHM'), 1.12)
        self.assertEqual(fun.getParameterValue('f1.f3.FWHM'), 0.9)

        cf = CrystalField('Ce', 'C2v', B20=0.37737, B22=3.9770, B40=-0.031787, B42=-0.11611, B44=-0.12544,
                          Temperature=[44.0, 50], FWHM=[1.1, 0.9])
        cf.PeakShape = 'Lorentzian'
        cf.background = Background(peak=Function('Gaussian', Height=10, Sigma=0.3))
        cf.peaks[0].param[0]['FWHM'] = 1.11
        cf.peaks[1].param[1]['FWHM'] = 1.12
        cf.ties(IntensityScaling0=1.0, IntensityScaling1=1.0)

        ws0 = makeWorkspace(*origin.getSpectrum(0))
        ws1 = makeWorkspace(*origin.getSpectrum(1))

        chi2 = CalculateChiSquared(cf.makeMultiSpectrumFunction(), InputWorkspace=ws0, InputWorkspace_1=ws1)[1]

        fit = CrystalFieldFit(cf, InputWorkspace=[ws0, ws1])
        fit.fit()

        self.assertTrue(cf.chi2 < chi2)

        # Fit outputs are different on different platforms.
        # The following assertions are not for testing but to illustrate
        # how to get the parameters.
        self.assertNotEqual(cf.background[0].peak.param['PeakCentre'], 0.0)
        self.assertNotEqual(cf.background[0].peak.param['Sigma'], 0.0)
        self.assertNotEqual(cf.background[0].peak.param['Height'], 0.0)

        self.assertNotEqual(cf.background[1].peak.param['PeakCentre'], 0.0)
        self.assertNotEqual(cf.background[1].peak.param['Sigma'], 0.0)
        self.assertNotEqual(cf.background[1].peak.param['Height'], 0.0)

    def test_fit_single_multi_check(self):
        from CrystalField.fitting import makeWorkspace
        from CrystalField import CrystalField, CrystalFieldFit
        cf = CrystalField('Nd', 'C2v', B20=-0.4, Temperature=[5, 10], FWHM=[0.5, 1])
        x, y = cf.getSpectrum()
        ws = makeWorkspace(x, y)
        cf.IntensityScaling = [1, 2]
        fit = CrystalFieldFit(Model=cf, InputWorkspace=[ws], MaxIterations=200)
        self.assertRaises(ValueError, fit.fit)
        cf = CrystalField('Nd', 'C2v', B20=-0.4, Temperature=[5], FWHM=0.5, IntensityScaling=[1])
        fit = CrystalFieldFit(Model=cf, InputWorkspace=ws, MaxIterations=1)
        self.assertEquals(fit.check_consistency(), None)
        cf = CrystalField('Nd', 'C2v', B20=-0.4, Temperature=[5], FWHM=0.5, IntensityScaling = 1)
        fit = CrystalFieldFit(Model=cf, InputWorkspace=[ws], MaxIterations=1)
        self.assertEquals(fit.check_consistency(), None)

    def test_constraints_single_spectrum(self):
        from CrystalField import CrystalField, CrystalFieldFit, Background, Function
        from mantid.simpleapi import FunctionFactory

        cf = CrystalField('Ce', 'C2v', B20=0.37737, B22=3.9770, B40=-0.031787, B42=-0.11611, B44=-0.12544,
                          Temperature=50, FWHM=0.9)
        cf.PeakShape = 'Lorentzian'
        cf.background = Background(peak=Function('Gaussian', Height=10.0, Sigma=0.3),
                                   background=Function('LinearBackground', A0=1.0))

        cf.ties(B40='B20/2')
        cf.constraints('IntensityScaling > 0', 'B22 < 4')
        cf.peaks.constraints('f0.FWHM < 2.2', 'f1.FWHM >= 0.1')
        cf.peaks.ties({'f2.FWHM': '2*f1.FWHM', 'f3.FWHM': '2*f2.FWHM'})
        cf.background.peak.ties(Height=10.1)
        cf.background.peak.constraints('Sigma > 0')
        cf.background.background.ties(A0=0.1)
        cf.background.background.constraints('A1 > 0')

        s = cf.makeSpectrumFunction()
        self.assertTrue('0<IntensityScaling' in s)
        self.assertTrue('B22<4' in s)
        self.assertTrue('0<f0.f0.Sigma' in s)
        self.assertTrue('0<f0.f1.A1' in s)
        self.assertTrue('Height=10.1' in s)
        self.assertTrue('A0=0.1' in s)
        self.assertTrue('f0.FWHM<2.2' in s)
        self.assertTrue('0.1<f1.FWHM' in s)
        self.assertTrue('f2.FWHM=2*f1.FWHM' in s)
        self.assertTrue('f3.FWHM=2*f2.FWHM' in s)

        # Test that ties and constraints are correctly defined
        fun = FunctionFactory.createInitialized(s)
        self.assertTrue(fun is not None)

    def test_all_peak_ties_single_spectrum(self):
        from CrystalField import CrystalField, CrystalFieldFit, Background, Function
        from mantid.simpleapi import FunctionFactory

        cf = CrystalField('Ce', 'C2v', B20=0.37737, B22=3.9770, B40=-0.031787, B42=-0.11611, B44=-0.12544,
                          Temperature=50, FWHM=0.9)
        cf.peaks.tieAll(' FWHM=2.1', 3)

        s = cf.makeSpectrumFunction()
        self.assertTrue('f0.FWHM=2.1' in s)
        self.assertTrue('f1.FWHM=2.1' in s)
        self.assertTrue('f2.FWHM=2.1' in s)
        self.assertTrue('f3.FWHM=2.1' not in s)

        # Test that ties and constraints are correctly defined
        fun = FunctionFactory.createInitialized(s)
        self.assertTrue(fun is not None)

    def test_all_peak_ties_single_spectrum_range(self):
        from CrystalField import CrystalField, CrystalFieldFit, Background, Function
        from mantid.simpleapi import FunctionFactory

        cf = CrystalField('Ce', 'C2v', B20=0.37737, B22=3.9770, B40=-0.031787, B42=-0.11611, B44=-0.12544,
                          Temperature=50, FWHM=0.9)
        cf.peaks.tieAll('FWHM=f0.FWHM', 1, 4)

        s = cf.makeSpectrumFunction()
        self.assertTrue('f0.FWHM=f0.FWHM' not in s)
        self.assertTrue('f1.FWHM=f0.FWHM' in s)
        self.assertTrue('f2.FWHM=f0.FWHM' in s)
        self.assertTrue('f3.FWHM=f0.FWHM' in s)
        self.assertTrue('f4.FWHM=f0.FWHM' in s)
        self.assertTrue('f5.FWHM=f0.FWHM' not in s)

        # Test that ties and constraints are correctly defined
        fun = FunctionFactory.createInitialized(s)
        self.assertTrue(fun is not None)

    def test_all_peak_constraints_single_spectrum(self):
        from CrystalField import CrystalField, CrystalFieldFit, Background, Function
        from mantid.simpleapi import FunctionFactory

        cf = CrystalField('Ce', 'C2v', B20=0.37737, B22=3.9770, B40=-0.031787, B42=-0.11611, B44=-0.12544,
                          Temperature=50, FWHM=0.9)
        cf.peaks.constrainAll('0.1 < FWHM <=2.1', 3)

        s = cf.makeSpectrumFunction()
        self.assertTrue('0.1<f0.FWHM<2.1' in s)
        self.assertTrue('0.1<f1.FWHM<2.1' in s)
        self.assertTrue('0.1<f2.FWHM<2.1' in s)
        self.assertTrue('0.1<f3.FWHM<2.1' not in s)

        # Test that ties and constraints are correctly defined
        fun = FunctionFactory.createInitialized(s)
        self.assertTrue(fun is not None)

    def test_all_peak_constraints_single_spectrum_range(self):
        from CrystalField import CrystalField, CrystalFieldFit, Background, Function
        from mantid.simpleapi import FunctionFactory

        cf = CrystalField('Ce', 'C2v', B20=0.37737, B22=3.9770, B40=-0.031787, B42=-0.11611, B44=-0.12544,
                          Temperature=50, FWHM=0.9)
        cf.peaks.constrainAll('0.1 < FWHM <=2.1', 1, 2)

        s = cf.makeSpectrumFunction()
        self.assertTrue('0.1<f0.FWHM<2.1' not in s)
        self.assertTrue('0.1<f1.FWHM<2.1' in s)
        self.assertTrue('0.1<f2.FWHM<2.1' in s)
        self.assertTrue('0.1<f3.FWHM<2.1' not in s)

        # Test that ties and constraints are correctly defined
        fun = FunctionFactory.createInitialized(s)
        self.assertTrue(fun is not None)

    def test_constraints_multi_spectrum(self):
        from CrystalField import CrystalField, CrystalFieldFit, Background, Function
        from mantid.simpleapi import FunctionFactory

        cf = CrystalField('Ce', 'C2v', B20=0.37737, B22=3.9770, B40=-0.031787, B42=-0.11611, B44=-0.12544,
                          Temperature=[44.0, 50], FWHM=[1.1, 0.9])
        cf.PeakShape = 'Lorentzian'
        cf.background = Background(peak=Function('Gaussian', Height=10, Sigma=0.3),
                         background=Function('FlatBackground', A0=1.0))
        cf.constraints('IntensityScaling0 > 0', '0 < IntensityScaling1 < 2', 'B22 < 4')
        cf.background[0].peak.ties(Height=10.1)
        cf.background[0].peak.constraints('Sigma > 0.1')
        cf.background[1].peak.ties(Height=20.2)
        cf.background[1].peak.constraints('Sigma > 0.2')

        cf.peaks[1].ties({'f2.FWHM': '2*f1.FWHM', 'f3.FWHM': '2*f2.FWHM'})
        cf.peaks[0].constraints('f1.FWHM < 2.2')
        cf.peaks[1].constraints('f1.FWHM > 1.1', '1 < f4.FWHM < 2.2')

        s = cf.makeMultiSpectrumFunction()

        self.assertTrue('0<IntensityScaling0' in s)
        self.assertTrue('IntensityScaling1<2' in s)
        self.assertTrue('f0.f0.f0.Height=10.1' in s)
        self.assertTrue('f1.f0.f0.Height=20.2' in s)
        self.assertTrue('0.1<f0.f0.f0.Sigma' in s)
        self.assertTrue('0.2<f1.f0.f0.Sigma' in s)
        self.assertTrue('f0.f1.FWHM<2.2' in s)
        self.assertTrue('1.1<f1.f1.FWHM' in s)
        self.assertTrue('1<f1.f4.FWHM<2.2' in s)
        self.assertTrue('f1.f2.FWHM=2*f1.f1.FWHM' in s)
        self.assertTrue('f1.f3.FWHM=2*f1.f2.FWHM' in s)

        fun = FunctionFactory.createInitialized(s)

    def test_all_peak_ties_multi_spectrum(self):
        from CrystalField import CrystalField, CrystalFieldFit, Background, Function
        from mantid.simpleapi import FunctionFactory

        cf = CrystalField('Ce', 'C2v', B20=0.37737, B22=3.9770, B40=-0.031787, B42=-0.11611, B44=-0.12544,
                          Temperature=[50, 100], FWHM=[0.9, 0.1])
        cf.peaks[0].tieAll('FWHM=f1.FWHM', 2, 4)
        cf.peaks[1].tieAll('FWHM=3.14', 4)

        s = cf.makeMultiSpectrumFunction()
        self.assertTrue('f0.f1.FWHM=f0.f1.FWHM' not in s)
        self.assertTrue('f0.f2.FWHM=f0.f1.FWHM' in s)
        self.assertTrue('f0.f3.FWHM=f0.f1.FWHM' in s)
        self.assertTrue('f0.f4.FWHM=f0.f1.FWHM' in s)
        self.assertTrue('f0.f5.FWHM=f0.f1.FWHM' not in s)

        self.assertTrue('f1.f0.FWHM=3.14' not in s)
        self.assertTrue('f1.f1.FWHM=3.14' in s)
        self.assertTrue('f1.f2.FWHM=3.14' in s)
        self.assertTrue('f1.f3.FWHM=3.14' in s)
        self.assertTrue('f1.f4.FWHM=3.14' in s)
        self.assertTrue('f1.f5.FWHM=3.14' not in s)

        # Test that ties and constraints are correctly defined
        fun = FunctionFactory.createInitialized(s)
        self.assertTrue(fun is not None)

    def test_all_peak_constraints_multi_spectrum_range(self):
        from CrystalField import CrystalField, CrystalFieldFit, Background, Function
        from mantid.simpleapi import FunctionFactory

        cf = CrystalField('Ce', 'C2v', B20=0.37737, B22=3.9770, B40=-0.031787, B42=-0.11611, B44=-0.12544,
                          Temperature=[50, 20], FWHM=[0.9, 10])
        cf.peaks[0].constrainAll('0.1 < FWHM <=2.1', 2)
        cf.peaks[1].constrainAll('FWHM > 12.1', 3, 5)

        s = cf.makeMultiSpectrumFunction()
        self.assertTrue('0.1<f0.f0.FWHM<2.1' not in s)
        self.assertTrue('0.1<f0.f1.FWHM<2.1' in s)
        self.assertTrue('0.1<f0.f2.FWHM<2.1' in s)
        self.assertTrue('0.1<f0.f4.FWHM<2.1' not in s)

        self.assertTrue('12.1<f1.f2.FWHM' not in s)
        self.assertTrue('12.1<f1.f3.FWHM' in s)
        self.assertTrue('12.1<f1.f4.FWHM' in s)
        self.assertTrue('12.1<f1.f5.FWHM' in s)
        self.assertTrue('12.1<f1.f6.FWHM' not in s)

        # Test that ties and constraints are correctly defined
        fun = FunctionFactory.createInitialized(s)
        self.assertTrue(fun is not None)

    def test_bad_input(self):
        from CrystalField import CrystalField

        self.assertRaises(Exception, CrystalField, 'Ce', 'C2v', B20='aaa', B22=3.97, B40=-0.0317, B42=-0.116, B44=-0.12,
                          Temperature=44.0, FWHM=1.0)

        self.assertRaises(Exception, CrystalField, 'Ce', 'C2v', B20=1, B22=3.97, B40=[-0.0317], B42=-0.116, B44=-0.12,
                          Temperature=44.0, FWHM=1.0)

        self.assertRaises(Exception, CrystalField, 'Ce', 'C2v', B20=1, B22=3.97, B40=np.array([-0.0317]), B42=-0.116,
                          B44=-0.12, Temperature=44.0, FWHM=1.0)

        self.assertRaises(Exception, CrystalField, 'Ce', 'C2v', B20=1, B22=3.97, B40=np.array([1.2, 2.3]), B42=-0.116,
                          B44=-0.12, Temperature=44.0, FWHM=1.0)

        cf = CrystalField('Ce', 'C2v', B20=1, B22=3.97, B40=-0.0317, B42=-0.116, B44=-0.12,
                          Temperature=44.0, FWHM=1.0)

        def set_peak_parameter():
            cf.peaks.param[1]["FWHM"] = 'aaa'
        self.assertRaises(Exception, set_peak_parameter)

    def test_resolution_single_spectrum(self):
        from CrystalField import CrystalField
        cf = CrystalField('Ce', 'C2v', B20=0.37, B22=3.97, B40=-0.0317, B42=-0.116, B44=-0.12,
                      Temperature=44.0, FWHM=1.0, ResolutionModel=([0, 50], [1, 2]))
        self.assertAlmostEqual(cf.peaks.param[0]['FWHM'], 1.0, 8)
        self.assertAlmostEqual(cf.peaks.param[1]['FWHM'], 1.581014682, 8)
        self.assertAlmostEqual(cf.peaks.param[2]['FWHM'], 1.884945866, 8)

    def test_resolution_single_spectrum_fit(self):
        from CrystalField import CrystalField, CrystalFieldFit
        from CrystalField.fitting import makeWorkspace
        origin = CrystalField('Ce', 'C2v', B20=0.37, B22=3.97, B40=-0.0317, B42=-0.116, B44=-0.12,
                      Temperature=44.0, FWHM=1.0)
        origin.peaks.param[0]['FWHM'] = 1.01
        origin.peaks.param[1]['FWHM'] = 1.4
        origin.peaks.param[2]['FWHM'] = 1.8

        x, y = origin.getSpectrum()
        ws = makeWorkspace(x, y)

        cf = CrystalField('Ce', 'C2v', B20=0.37, B22=3.97, B40=-0.0317, B42=-0.116, B44=-0.12,
                          Temperature=44.0, FWHM=1.0, ResolutionModel=([0, 50], [1, 2]))

        fit = CrystalFieldFit(Model=cf, InputWorkspace=ws)
        fit.fit()

        self.assertAlmostEqual(cf.peaks.param[0]['FWHM'], 1.0112, 4)
        self.assertAlmostEqual(cf.peaks.param[1]['FWHM'], 1.58106, 4)
        self.assertAlmostEqual(cf.peaks.param[2]['FWHM'], 1.7947, 2)

    def test_resolution_single_spectrum_fit_variation(self):
        from CrystalField import CrystalField, CrystalFieldFit
        from CrystalField.fitting import makeWorkspace
        origin = CrystalField('Ce', 'C2v', B20=0.37, B22=3.97, B40=-0.0317, B42=-0.116, B44=-0.12,
                      Temperature=44.0, FWHM=1.0)
        origin.peaks.param[0]['FWHM'] = 1.01
        origin.peaks.param[1]['FWHM'] = 1.4
        origin.peaks.param[2]['FWHM'] = 1.8

        x, y = origin.getSpectrum()
        ws = makeWorkspace(x, y)

        cf = CrystalField('Ce', 'C2v', B20=0.37, B22=3.97, B40=-0.0317, B42=-0.116, B44=-0.12,
                          Temperature=44.0, FWHM=1.0, ResolutionModel=([0, 50], [1, 2]), FWHMVariation=0.3)

        fit = CrystalFieldFit(Model=cf, InputWorkspace=ws)
        fit.fit()

        self.assertAlmostEqual(cf.peaks.param[0]['FWHM'], 1.01, 4)
        self.assertAlmostEqual(cf.peaks.param[1]['FWHM'], 1.4, 4)
        self.assertAlmostEqual(cf.peaks.param[2]['FWHM'], 1.8, 4)

    def test_ResolutionModel_func_single(self):
        from CrystalField import ResolutionModel

        def func(x):
            return np.sin(x)
        rm = ResolutionModel(func, 0, np.pi)
        self.assertEquals(len(rm.model[0]), 129)
        self.assertEquals(len(rm.model[1]), 129)
        self.assertTrue(np.all(func(rm.model[0]) == rm.model[1]))

    def test_ResolutionModel_func_multi(self):
        from CrystalField import ResolutionModel
        def func0(x):
            return np.sin(x)

        class CalcWidth:
            def __call__(self, x):
                return np.cos(x / 2)

            def model(self, x):
                return np.tan(x / 2)
        func1 = CalcWidth()
        func2 = func1.model
        rm = ResolutionModel([func0, func1, func2], -np.pi/2, np.pi/2, accuracy = 0.01)

        self.assertEquals(len(rm.model), 3)
        self.assertEquals(len(rm.model[0][0]), 17)
        self.assertEquals(len(rm.model[0][1]), 17)
        self.assertEquals(len(rm.model[1][0]), 9)
        self.assertEquals(len(rm.model[1][1]), 9)
        self.assertEquals(len(rm.model[2][0]), 17)
        self.assertEquals(len(rm.model[2][1]), 17)
        self.assertTrue(np.all(func0(rm.model[0][0]) == rm.model[0][1]))
        self.assertTrue(np.all(func1(rm.model[1][0]) == rm.model[1][1]))
        self.assertTrue(np.all(func2(rm.model[2][0]) == rm.model[2][1]))

    def test_ResolutionModel_array_single(self):
        from CrystalField import ResolutionModel

        x = [1, 2, 3]
        y = [3, 2, 1]
        rm = ResolutionModel((x, y))
        self.assertEquals(rm.model[0], x)
        self.assertEquals(rm.model[1], y)

    def test_ResolutionModel_array_multi(self):
        from CrystalField import ResolutionModel

        x0 = [1, 2, 3]
        y0 = [3, 2, 1]
        x1 = [4, 5, 6]
        y1 = [6, 5, 4]
        rm = ResolutionModel([(x0, y0), (x1, y1)])

        self.assertEquals(len(rm.model), 2)
        self.assertEquals(rm.model[0][0], x0)
        self.assertEquals(rm.model[0][1], y0)
        self.assertEquals(rm.model[1][0], x1)
        self.assertEquals(rm.model[1][1], y1)

    def test_ResolutionModel_set_single(self):
        from CrystalField import ResolutionModel, CrystalField

        x = [0, 50]
        y = [1, 2]
        rm = ResolutionModel((x, y))

        cf = CrystalField('Ce', 'C2v', B20=0.37, B22=3.97, B40=-0.0317, B42=-0.116, B44=-0.12,
                      Temperature=44.0, FWHM=1.0, ResolutionModel=rm)
        sp = cf.getSpectrum()
        self.assertAlmostEqual(cf.peaks.param[1]['PeakCentre'], 29.0507341109, 8)
        self.assertAlmostEqual(cf.peaks.param[0]['FWHM'], 1.0, 8)
        self.assertAlmostEqual(cf.peaks.param[1]['FWHM'], 1.581014682, 8)
        self.assertAlmostEqual(cf.peaks.param[2]['FWHM'], 1.884945866, 8)

    def test_ResolutionModel_set_single_variation(self):
        from CrystalField import ResolutionModel, CrystalField

        x = [0, 50]
        y = [1, 2]
        rm = ResolutionModel((x, y))

        cf = CrystalField('Ce', 'C2v', B20=0.37, B22=3.97, B40=-0.0317, B42=-0.116, B44=-0.12,
                      Temperature=44.0, FWHM=1.0, ResolutionModel=rm, FWHMVariation=0.3)
        sp = cf.getSpectrum()
        self.assertAlmostEqual(cf.peaks.param[0]['FWHM'], 1.0, 8)
<<<<<<< HEAD
        self.assertAlmostEqual(cf.peaks.param[1]['FWHM'], 1.58958, 1)
=======
        self.assertAlmostEqual(cf.peaks.param[1]['FWHM'], 1.58101, 1)
>>>>>>> 97902913
        self.assertAlmostEqual(cf.peaks.param[2]['FWHM'], 1.85644, 1)

    def test_ResolutionModel_set_multi(self):
        from CrystalField import ResolutionModel, CrystalField, CrystalFieldFit

        x0 = [0, 50]
        y0 = [1, 2]
        x1 = [0, 51]
        y1 = [3, 4]
        rm = ResolutionModel([(x0, y0), (x1, y1)])

        cf = CrystalField('Ce', 'C2v', B20=0.37, B22=3.97, B40=-0.0317, B42=-0.116, B44=-0.12,
                      Temperature=[44.0, 50], ResolutionModel=rm)

        att = cf.function.getAttributeValue('FWHMX0')
        self.assertEqual(att[0], 0)
        self.assertEqual(att[1], 50)
        att = cf.function.getAttributeValue('FWHMY0')
        self.assertEqual(att[0], 1)
        self.assertEqual(att[1], 2)
        att = cf.function.getAttributeValue('FWHMX1')
        self.assertEqual(att[0], 0)
        self.assertEqual(att[1], 51)
        att = cf.function.getAttributeValue('FWHMY1')
        self.assertEqual(att[0], 3)
        self.assertEqual(att[1], 4)

    def test_ResolutionModel_set_multi_variation(self):
        from CrystalField import ResolutionModel, CrystalField, CrystalFieldFit

        x0 = [0, 50]
        y0 = [1, 2]
        x1 = [1, 51]
        y1 = [3, 4]
        rm = ResolutionModel([(x0, y0), (x1, y1)])

        cf = CrystalField('Ce', 'C2v', B20=0.37, B22=3.97, B40=-0.0317, B42=-0.116, B44=-0.12,
                      Temperature=[44.0, 50], ResolutionModel=rm, FWHMVariation=0.1)

        att = cf.function.getAttributeValue('FWHMX0')
        self.assertEqual(att[0], 0)
        self.assertEqual(att[1], 50)
        att = cf.function.getAttributeValue('FWHMY0')
        self.assertEqual(att[0], 1)
        self.assertEqual(att[1], 2)
        att = cf.function.getAttributeValue('FWHMX1')
        self.assertEqual(att[0], 1)
        self.assertEqual(att[1], 51)
        att = cf.function.getAttributeValue('FWHMY1')
        self.assertEqual(att[0], 3)
        self.assertEqual(att[1], 4)
        self.assertEqual(cf.FWHMVariation, 0.1)

    def test_peak_width_update(self):
        from CrystalField import ResolutionModel, CrystalField

        x = [0, 50]
        y = [0.1, 2]
        rm = ResolutionModel((x, y))

        cf1 = CrystalField('Ce', 'C2v', B20=0.37, B22=3.97, B40=-0.0317, B42=-0.116, B44=-0.12,
                           Temperature=44.0, FWHM=1.0, ResolutionModel=rm, FWHMVariation=0.01)

        cf2 = CrystalField('Ce', 'C2v', B20=0.57, B22=2.97, B40=-0.0317, B42=-0.116, B44=-0.12,
                           Temperature=44.0, FWHM=1.0, ResolutionModel=rm, FWHMVariation=0.01)

        cf1['B20'] = 0.57
        cf1['B22'] = 2.97
        self.assertEqual(cf1.peaks.param[1]['Amplitude'], cf2.peaks.param[1]['Amplitude'],)
        self.assertEqual(cf1.peaks.param[1]['FWHM'], cf2.peaks.param[1]['FWHM'],)

    def test_monte_carlo_single_spectrum(self):
        from CrystalField.fitting import makeWorkspace
        from CrystalField import CrystalField, CrystalFieldFit, Background, Function

        # Create some crystal field data
        origin = CrystalField('Ce', 'C2v', B20=0.37737, B22=3.9770, B40=-0.031787, B42=-0.11611, B44=-0.12544,
                              Temperature=44.0, FWHM=1.1)
        x, y = origin.getSpectrum()
        ws = makeWorkspace(x, y)

        # Define a CrystalField object with parameters slightly shifted.
        cf = CrystalField('Ce', 'C2v', B20=0, B22=0, B40=0, B42=0, B44=0,
                          Temperature=44.0, FWHM=1.0)

        # Set the ties
        cf.ties(B20=0.37737)
        cf.constraints('2<B22<6', '-0.2<B40<0.2', '-0.2<B42<0.2', '-0.2<B44<0.2')
        # Create a fit object
        fit = CrystalFieldFit(cf, InputWorkspace=ws)
        fit.monte_carlo(NSamples=100, Constraints='20<f1.PeakCentre<45,20<f2.PeakCentre<45', Seed=123)
        # Run fit
        fit.fit()
        self.assertTrue(cf.chi2 > 0.0)
        self.assertTrue(cf.chi2 < 100.0)

    def test_monte_carlo_multi_spectrum(self):
        from CrystalField.fitting import makeWorkspace
        from CrystalField import CrystalField, CrystalFieldFit, Background, Function, ResolutionModel

        # Create some crystal field data
        origin = CrystalField('Ce', 'C2v', B20=0.37737, B22=3.9770, B40=-0.031787, B42=-0.11611, B44=-0.12544,
                              Temperature=[44.0, 50.0], FWHM=[1.0, 1.0])
        ws1 = makeWorkspace(*origin.getSpectrum(0))
        ws2 = makeWorkspace(*origin.getSpectrum(1))

        # Define a CrystalField object with parameters slightly shifted.
        cf = CrystalField('Ce', 'C2v', B20=0.37737, B22=3.9770, B40=0, B42=0, B44=0, NPeaks=11,
                          Temperature=[44.0, 50.0], FWHM=[1.0, 1.0])

        # Set the ties
        cf.ties(B20=0.37737)
        cf.constraints('2<B22<6', '-0.2<B40<0.2', '-0.2<B42<0.2', '-0.2<B44<0.2')
        # Create a fit object
        fit = CrystalFieldFit(cf, InputWorkspace=[ws1, ws2])
        fit.monte_carlo(NSamples=100, Constraints='20<f0.f1.PeakCentre<45,20<f0.f2.PeakCentre<45', Seed=123)
        # Run fit
        fit.fit()
        self.assertTrue(cf.chi2 > 0.0)
        self.assertTrue(cf.chi2 < 200.0)

    def test_normalisation(self):
        from CrystalField.normalisation import split2range
        ranges = split2range(Ion='Pr', EnergySplitting=10,
                             Parameters=['B20', 'B22', 'B40', 'B42', 'B44', 'B60', 'B62', 'B64', 'B66'])
        self.assertAlmostEqual(ranges['B44'], 0.013099063718959822, 7)
        self.assertAlmostEqual(ranges['B60'], 0.00010601965319487525, 7)
        self.assertAlmostEqual(ranges['B40'], 0.0022141458870077678, 7)
        self.assertAlmostEqual(ranges['B42'], 0.009901961430901874, 7)
        self.assertAlmostEqual(ranges['B64'], 0.00084150490931686321, 7)
        self.assertAlmostEqual(ranges['B22'], 0.19554806997215959, 7)
        self.assertAlmostEqual(ranges['B20'], 0.11289973083793813, 7)
        self.assertAlmostEqual(ranges['B66'], 0.0011394030334966495, 7)
        self.assertAlmostEqual(ranges['B62'], 0.00076818536847364201, 7)

    def test_estimate_parameters_cross_entropy(self):
        from CrystalField.fitting import makeWorkspace
        from CrystalField import CrystalField, CrystalFieldFit, Background, Function

        # Create some crystal field data
        origin = CrystalField('Ce', 'C2v', B20=0.37737, B22=3.9770, B40=-0.031787, B42=-0.11611, B44=-0.12544,
                              Temperature=44.0, FWHM=1.1)
        x, y = origin.getSpectrum()
        ws = makeWorkspace(x, y)

        # Define a CrystalField object with parameters slightly shifted.
        cf = CrystalField('Ce', 'C2v', B20=0, B22=0, B40=0, B42=0, B44=0,
                          Temperature=44.0, FWHM=1.0)

        # Set the ties
        cf.ties(B20=0.37737)
        # Create a fit object
        fit = CrystalFieldFit(cf, InputWorkspace=ws)
        fit.estimate_parameters(50, ['B22', 'B40', 'B42', 'B44'],
                                constraints='20<f1.PeakCentre<45,20<f2.PeakCentre<45',
                                Type='Cross Entropy', NSamples=10, Seed=123)
        # Run fit
        fit.fit()
        self.assertTrue(cf.chi2 < 100.0)

    def test_estimate_parameters_multiple_results(self):
        from CrystalField.fitting import makeWorkspace
        from CrystalField import CrystalField, CrystalFieldFit, Background, Function

        # Create some crystal field data
        origin = CrystalField('Ce', 'C2v', B20=0.37737, B22=3.9770, B40=-0.031787, B42=-0.11611, B44=-0.12544,
                              Temperature=44.0, FWHM=1.1)
        x, y = origin.getSpectrum()
        ws = makeWorkspace(x, y)

        # Define a CrystalField object with parameters slightly shifted.
        cf = CrystalField('Ce', 'C2v', B20=0, B22=0, B40=0, B42=0, B44=0,
                          Temperature=44.0, FWHM=1.0)

        # Set the ties
        cf.ties(B20=0.37737)
        # Create a fit object
        fit = CrystalFieldFit(cf, InputWorkspace=ws)
        fit.estimate_parameters(50, ['B22', 'B40', 'B42', 'B44'],
                                constraints='20<f1.PeakCentre<45,20<f2.PeakCentre<45', NSamples=100, Seed=123)
        self.assertTrue(fit.get_number_estimates() > 1)
        fit.fit()
        self.assertTrue(cf.chi2 < 100.0)

    def test_intensity_scaling_single_spectrum(self):
        from CrystalField import CrystalField, CrystalFieldFit, Background, Function

        # Define a CrystalField object with parameters slightly shifted.
        cf = CrystalField('Ce', 'C2v', B20=0.37737, B22=3.9770, B40=-0.031787, B42=-0.11611, B44=-0.12544,
                          Temperature=44.0, FWHM=1.0)
        _, y0 = cf.getSpectrum()

        cf.IntensityScaling = 2.5
        _, y1 = cf.getSpectrum()

        self.assertTrue(np.all(y1 / y0 > 2.49999999999))
        self.assertTrue(np.all(y1 / y0 < 2.50000000001))

    def test_intensity_scaling_single_spectrum_1(self):
        from CrystalField import CrystalField, CrystalFieldFit, Background, Function

        # Define a CrystalField object with parameters slightly shifted.
        cf = CrystalField('Ce', 'C2v', IntensityScaling=2.5, B20=0.37737, B22=3.9770, B40=-0.031787,
                          B42=-0.11611, B44=-0.12544, Temperature=44.0, FWHM=1.0)
        _, y0 = cf.getSpectrum()

        cf.IntensityScaling = 1.0
        _, y1 = cf.getSpectrum()

        self.assertTrue(np.all(y0 / y1 > 2.49999999999))
        self.assertTrue(np.all(y0 / y1 < 2.50000000001))

    def test_intensity_scaling_multi_spectrum(self):
        from CrystalField.fitting import makeWorkspace
        from CrystalField import CrystalField, CrystalFieldFit, Background, Function

        # Define a CrystalField object with parameters slightly shifted.
        cf = CrystalField('Ce', 'C2v', B20=0.37737, B22=3.9770, B40=-0.031787, B42=-0.11611, B44=-0.12544,
                          Temperature=[44.0, 50.0], FWHM=[1.0, 1.2])
        x, y0 = cf.getSpectrum(0)
        ws0 = makeWorkspace(x, y0)
        x, y1 = cf.getSpectrum(1)
        ws1 = makeWorkspace(x, y1)

        cf.IntensityScaling = [2.5, 1.5]

        EvaluateFunction(cf.makeMultiSpectrumFunction(), InputWorkspace=ws0, InputWorkspace_1=ws1,
                         OutputWorkspace='out')
        out = mtd['out']
        out0 = out[0].readY(1)
        out1 = out[1].readY(1)

        self.assertTrue(np.all(out0 / y0 > 2.49))
        self.assertTrue(np.all(out0 / y0 < 2.51))

        self.assertTrue(np.all(out1 / y1 > 1.49))
        self.assertTrue(np.all(out1 / y1 < 1.51))

    def test_CrystalField_PointCharge_ligand(self):
        from CrystalField import PointCharge
        # Set up a PointCharge object with ligands explicitly specified (2 -2|e| charges at +/-3A in z)
        pc = PointCharge([[-2, 0, 0, 3], [-2, 0, 0, -3]], 'Ce')
        blm = pc.calculate()
        # For axial ligands, only expect m=0 terms. 
        # For Ce, l=6 term should be zero because only l<2J allowed, and J=2.5 for Ce.
        self.assertEqual(len(blm), 2)
        self.assertTrue('B20' in blm.keys())
        self.assertTrue('B40' in blm.keys())
        pc = PointCharge(Structure=[[-2, 0, 0, 3], [-2, 0, 0, -3]], Ion='Pr')
        blm = pc.calculate()
        # For Pr, J=4, so all three m=0 terms B20, B40, B60 should be nonzero
        self.assertEqual(len(blm), 3)
        self.assertTrue('B20' in blm.keys())
        self.assertTrue('B40' in blm.keys())
        self.assertTrue('B60' in blm.keys())

    def test_CrystalField_PointCharge_workspace(self):
        from CrystalField import PointCharge
        from mantid.geometry import CrystalStructure
        from mantid.simpleapi import CreateWorkspace, DeleteWorkspace
        import uuid
        perovskite = CrystalStructure('4 4 4', 'P m -3 m', 
                                      'Ce 0. 0. 0. 1. 0.; Al 0.5 0.5 0.5 1. 0.; O 0.5 0.5 0. 1. 0.')
        # Check direct input of CrystalStructure works
        pc = PointCharge(perovskite, 'Ce', {'Ce':3, 'Al':3, 'O':-2})
        blm0 = pc.calculate()
        # Set up a PointCharge calculation from a workspace with a structure
        # Cannot use CrystalField.fitting.makeWorkspace because it only gets passed as a string (ws name) in Python.
        ws = CreateWorkspace(1, 1, OutputWorkspace='ws_'+str(uuid.uuid4())[:8])
        ws.sample().setCrystalStructure(perovskite)
        pc = PointCharge(ws, 'Ce', {'Ce':3, 'Al':3, 'O':-2})
        blm = pc.calculate()
        for k, v in blm.items():
            self.assertAlmostEqual(blm0[k], v)
        self.assertEqual(len(blm), 2)
        self.assertAlmostEqual(blm['B44'] / blm['B40'], 5., 3)   # Cubic symmetry implies B44=5B40
        self.assertRaises(ValueError, PointCharge, ws, 'Pr', {'Ce':3, 'Al':3, 'O':-2})
        pc = PointCharge(Structure=ws, IonLabel='Ce', Charges={'Ce':3, 'Al':3, 'O':-2}, Ion='Pr')
        blm = pc.calculate()
        self.assertEqual(len(blm), 4)
        self.assertAlmostEqual(blm['B44'] / blm['B40'], 5., 3)   # Cubic symmetry implies B44=5B40
        self.assertAlmostEqual(blm['B64'] / blm['B60'], -21., 3) # Cubic symmetry implies B64=-21B60
        DeleteWorkspace(ws)

    def test_CrystalField_PointCharge_file(self):
        from CrystalField import PointCharge
        import sys
        import mantid.simpleapi
        if sys.version_info.major == 3:
            from unittest import mock
        else:
            import mock
        # Just check that LoadCIF is called... we'll rely on LoadCIF working properly!
        with mock.patch.object(mantid.simpleapi, 'LoadCIF') as loadcif:
            self.assertRaises(RuntimeError, PointCharge, 'somefile.cif')  # Error because no actual CIF loaded
        loadcif.assert_called_with(mock.ANY, 'somefile.cif')

    def test_CrystalFieldFit_physical_properties(self):
        from CrystalField.fitting import makeWorkspace
        from CrystalField import CrystalField, CrystalFieldFit, PhysicalProperties
        origin = CrystalField('Ce', 'C2v', B20=0.37737, B22=3.9770, B40=-0.031787, B42=-0.11611, B44=-0.12544,
                              Temperature=[10, 100], FWHM=[1.1, 1.2])
        ws0 = makeWorkspace(*origin.getSpectrum(0))
        ws1 = makeWorkspace(*origin.getSpectrum(1))
        wscv = makeWorkspace(*origin.getHeatCapacity())
        wschi = makeWorkspace(*origin.getSusceptibility(Hdir='powder'))
        wsmag = makeWorkspace(*origin.getMagneticMoment(Hdir=[0,1,0], Hmag=np.linspace(0,30,3)))
        wsmom = makeWorkspace(*origin.getMagneticMoment(H=100, T=np.linspace(1,300,300), Unit='cgs'))

        # Fits single physical properties dataset
        cf = CrystalField('Ce', 'C2v', B20=0.37, B22=3.97, B40=-0.0317, B42=-0.116, B44=-0.12)
        cf.PhysicalProperty = PhysicalProperties('susc', Hdir='powder')
        fit = CrystalFieldFit(Model=cf, InputWorkspace=wschi, MaxIterations=100)
        fit.fit()
        self.assertAlmostEqual(cf['B20'], 0.37737, 4)
        self.assertAlmostEqual(cf['B22'], 3.97700087765, 4)
        self.assertAlmostEqual(cf['B40'], -0.0317867635188, 4)
        self.assertAlmostEqual(cf['B42'], -0.116110640723, 4)
        self.assertAlmostEqual(cf['B44'], -0.125439939584, 4)

        # Fits multiple physical properties
        cf = CrystalField('Ce', 'C2v', B20=0.37, B22=3.97, B40=-0.0317, B42=-0.116, B44=-0.12)
        cf.PhysicalProperty = [PhysicalProperties('susc', 'powder'), PhysicalProperties('M(H)', Hdir=[0,1,0])]
        fit = CrystalFieldFit(Model=cf, InputWorkspace=[wschi, wsmag], MaxIterations=100)
        fit.fit()
        self.assertAlmostEqual(cf['B20'], 0.37737, 4)
        self.assertAlmostEqual(cf['B22'], 3.97700087765, 4)
        self.assertAlmostEqual(cf['B40'], -0.0317867635188, 4)
        self.assertAlmostEqual(cf['B42'], -0.116110640723, 4)
        self.assertAlmostEqual(cf['B44'], -0.125439939584, 4)

        # Fits one INS spectrum and one physical property
        cf = CrystalField('Ce', 'C2v', B20=0.37, B22=3.97, B40=-0.0317, B42=-0.116, B44=-0.12, Temperature=10, FWHM=1.1)
        cf.PhysicalProperty = PhysicalProperties('M(H)',Hdir=[0,1,0])
        fit = CrystalFieldFit(Model=cf, InputWorkspace=[ws0, wsmag], MaxIterations=100)
        fit.fit()
        self.assertAlmostEqual(cf['B20'], 0.37737, 3)
        self.assertAlmostEqual(cf['B22'], 3.97700087765, 3)
        self.assertAlmostEqual(cf['B40'], -0.0317867635188, 3)
        self.assertAlmostEqual(cf['B42'], -0.116110640723, 3)
        self.assertAlmostEqual(cf['B44'], -0.125439939584, 3)

        # Fits multiple INS spectra and multiple physical properties
        cf = CrystalField('Ce', 'C2v', B20=0.37, B22=3.97, B40=-0.0317, B42=-0.116, B44=-0.12,
                          Temperature=[10, 100], FWHM=[1.1, 1.2])
        cf.PhysicalProperty = [PhysicalProperties('susc', 'powder'), PhysicalProperties('M(H)', Hdir=[0,1,0])]
        fit = CrystalFieldFit(Model=cf, InputWorkspace=[ws0, ws1, wschi, wsmag], MaxIterations=1)
        fit.fit()
        self.assertAlmostEqual(cf['B20'], 0.37737, 1)
        self.assertAlmostEqual(cf['B22'], 3.97700087765, 1)
        self.assertAlmostEqual(cf['B40'], -0.0317867635188, 1)
        self.assertAlmostEqual(cf['B42'], -0.116110640723, 1)
        self.assertAlmostEqual(cf['B44'], -0.125439939584, 1)


if __name__ == "__main__":
    unittest.main()<|MERGE_RESOLUTION|>--- conflicted
+++ resolved
@@ -1178,11 +1178,7 @@
                       Temperature=44.0, FWHM=1.0, ResolutionModel=rm, FWHMVariation=0.3)
         sp = cf.getSpectrum()
         self.assertAlmostEqual(cf.peaks.param[0]['FWHM'], 1.0, 8)
-<<<<<<< HEAD
-        self.assertAlmostEqual(cf.peaks.param[1]['FWHM'], 1.58958, 1)
-=======
         self.assertAlmostEqual(cf.peaks.param[1]['FWHM'], 1.58101, 1)
->>>>>>> 97902913
         self.assertAlmostEqual(cf.peaks.param[2]['FWHM'], 1.85644, 1)
 
     def test_ResolutionModel_set_multi(self):
