#pylint: disable=too-many-lines
#pylint: disable=invalid-name
"""
    Enables the SANS commands (listed at http://www.mantidproject.org/SANS) to
    be run
"""
import isis_instrument
from reducer_singleton import ReductionSingleton
from mantid.kernel import Logger
sanslog = Logger("SANS")

import isis_reduction_steps
import isis_reducer
from centre_finder import *
#import SANSReduction
from mantid.simpleapi import *
from mantid.api import WorkspaceGroup
import copy
from SANSadd2 import *
import SANSUtility as su
from SANSUtility import deprecated

# disable plotting if running outside Mantidplot
try:
    import mantidplot
except:
    mantidplot = None
    #this should happen when this is called from outside Mantidplot and only then,
    #the result is that attempting to plot will raise an exception
    pass

try:
    from PyQt4.QtGui import qApp
    def appwidgets():
        return qApp.allWidgets()
except ImportError:
    def appwidgets():
        return []

_VERBOSE_ = False
LAST_SAMPLE = None
def SetVerboseMode(state):
#TODO: this needs to be on the reducer
    _VERBOSE_ = state

# Print a message and log it if the
def _printMessage(msg, log = True, no_console=False):
    if log == True and _VERBOSE_ == True:
        sanslog.notice(msg)
    if not no_console:
        print msg

def issueWarning(msg):
    """
        Issues a Mantid message
        @param msg: message to be issued
    """
    isis_reduction_steps._issueWarning(msg)

def _refresh_singleton():
    ReductionSingleton.clean(isis_reducer.ISISReducer)
    ReductionSingleton().remove_settings()

def Clean():
    """
    An exposed command to allow cleaning of the reducer, and any related
    settings.
    """
    _refresh_singleton()

def SANS2D(idf_path=None):
    """
        Initialises the instrument settings for SANS2D
        @param idf_path :: optionally specify the path to the SANS2D IDF to use.
                           Uses default if none specified.
        @return True on success
    """
    _printMessage('SANS2D()')
    try:
        instrument = isis_instrument.SANS2D(idf_path)

        ReductionSingleton().set_instrument(instrument)
        config['default.instrument']='SANS2D'
    except:
        return False
    return True

def SANS2DTUBES():
    """
    Quick, temporary workaround for the IDF problem we're fixing in #9367.
    Simply pass the correct IDF to SANS2D().
    """
    return SANS2D("SANS2D_Definition_Tubes.xml")

def LOQ():
    """
        Initialises the instrument settings for LOQ
        @return True on success
    """
    _printMessage('LOQ()')
    try:
        instrument = isis_instrument.LOQ()

        ReductionSingleton().set_instrument(instrument)
        config['default.instrument']='LOQ'
    except:
        return False
    return True

def LARMOR():
    """
    Initialises the instrument settings for LARMOR
    @return True on success
    """
    _printMessage('LARMOR()')
    try:
        instrument = isis_instrument.LARMOR()

        ReductionSingleton().set_instrument(instrument)
        config['default.instrument']='LARMOR'
    except:
        return False
    return True

def Detector(det_name):
    """
        Sets the detector bank to use for the reduction e.g. 'front-detector'. The
        main detector is assumed if this line is not given
        @param det_name: the detector's name
    """
    _printMessage('Detector("' + det_name + '")')
    ReductionSingleton().instrument.setDetector(det_name)

def Mask(details):
    """
        Specify regions of the detector to mask using the same syntax
        as used in the user file
        @param details: a string that specifies masking as it would appear in a mask file
    """
    _printMessage('Mask("' + details + '")')
    ReductionSingleton().mask.parse_instruction(ReductionSingleton().instrument.name(),details)

def MaskFile(file_name):
    """
        Loads the settings file. The settings are loaded as soon as this line is encountered
        and are overridden by other Python commands
        @param file_name: the settings file
    """
    _printMessage('#Opening "'+file_name+'"')

    # ensure that no slice string is kept from previous executions.
    ReductionSingleton().setSlicesLimits("")

    ReductionSingleton().user_settings = isis_reduction_steps.UserFile(
        file_name)
    status = ReductionSingleton().user_settings.execute(
        ReductionSingleton(), None)
    _printMessage('#Success reading "'+file_name+'"'+' is '+str(status))
    return status

def SetMonitorSpectrum(specNum, interp=False):
    """
        Specifies the spectrum number of the spectrum that will be used to
        for monitor normalisation
        @param specNum: a spectrum number (1 or greater)
        @param interp: when rebinning the wavelength bins to match the main workspace, if use interpolation default no interpolation
    """
    ReductionSingleton().set_monitor_spectrum(specNum, interp)

def SetTransSpectrum(specNum, interp=False):
    ReductionSingleton().set_trans_spectrum(specNum, interp)

def SetSampleOffset(value):
    ReductionSingleton().instrument.set_sample_offset(value)

def Gravity(flag, extra_length = 0.0):
    _printMessage('Gravity(' + str(flag) + ', '+ str(extra_length) + ')')
    ReductionSingleton().to_Q.set_gravity(flag)
    ReductionSingleton().to_Q.set_extra_length(extra_length)

def SetFrontDetRescaleShift(scale=1.0, shift=0.0, fitScale=False, fitShift=False, qMin=None, qMax=None):
    """
        Stores property about the detector which is used to rescale and shift
        data in the bank after data have been reduced
        @param scale: Default to 1.0. Value to multiply data with
        @param shift: Default to 0.0. Value to add to data
        @param fitScale: Default is False. Whether or not to try and fit this param
        @param fitShift: Default is False. Whether or not to try and fit this param
        @param qMin: When set to None (default) then for fitting use the overlapping q region of front and rear detectors
        @param qMax: When set to None (default) then for fitting use the overlapping q region of front and rear detectors
    """
    ReductionSingleton().instrument.getDetector('FRONT').rescaleAndShift = ReductionSingleton().instrument.getDetector('FRONT')._RescaleAndShift(
        scale, shift, fitScale, fitShift, qMin, qMax)
    _printMessage('#Set front detector rescale/shift values')

def TransFit(mode,lambdamin=None,lambdamax=None, selector='BOTH'):
    """
        Sets the fit method to calculate the transmission fit and the wavelength range
        over which to do the fit. These arguments are passed to the algorithm
        CalculateTransmission. If mode is set to 'Off' then the unfitted workspace is
        used and lambdamin and max have no effect
        @param mode: can be 'Logarithmic' ('YLOG', 'LOG') 'OFF' ('CLEAR') or 'LINEAR' (STRAIGHT', LIN'), 'POLYNOMIAL2', 'POLYNOMIAL3', ...
        @param lambdamin: the lowest wavelength to use in any fit
        @param lambdamax: the end of the fit range
        @param selector: define for which transmission this fit specification is valid (BOTH, SAMPLE, CAN)
    """
    mode = str(mode).strip().upper()
    message = mode
    if lambdamin: message += ', ' + str(lambdamin)
    if lambdamax: message += ', ' + str(lambdamax)
    message += ', selector=' + selector
    _printMessage("TransFit(\"" + message + "\")")

    ReductionSingleton().set_trans_fit(lambdamin, lambdamax, mode, selector)

def TransWorkspace(sample, can = None):
    """
        Use a given workpspace that contains pre-calculated transmissions
        @param sample the workspace to use for the sample
        @param can calculated transmission for the can
    """
    ReductionSingleton().transmission_calculator.calculated_samp = sample
    ReductionSingleton().transmission_calculator.calculated_can = can

def _return_old_compatibility_assign_methods(ws_name):
    """For backward compatibility, AssignCan and AssignSample returns a tuple
    with workspace name and the log entry if available.

    In the future, those methods should return just workspace name
    """
    logs = ""
    if isinstance(ReductionSingleton().instrument, isis_instrument.SANS2D):
        try:
            logs = ReductionSingleton().instrument.get_detector_log(ws_name)
        except:
            pass
    return ws_name, logs

def AssignCan(can_run, reload = True, period = isis_reduction_steps.LoadRun.UNSET_PERIOD):
    """
        The can is a scattering run under the same conditions as the experimental run but the
        only the sample container is in the sample position. Hence allowing the effect of the
        container to be removed. The run is specified using instrumentrunnumber.extension,
        e.g. SANS2D7777.nxs. On calling this function the run is loaded to a workspace and the
        detector banks and other components moved as applicable. Currently only reload=true is
        supported.
        @param can_run: run number to analysis e.g. SANS2D7777.nxs
        @param reload: must be set to True
        @param period: the period (entry) number to load, default is the first period
    """
    mes = 'AssignCan("' + str(can_run) + '"'
    if period != isis_reduction_steps.LoadRun.UNSET_PERIOD:
        mes += ', ' + str(period)
    mes += ')'
    _printMessage(mes)

    ReductionSingleton().set_can(can_run, reload, period)
    return _return_old_compatibility_assign_methods(
        ReductionSingleton().get_can().wksp_name)

def TransmissionSample(sample, direct, reload = True, period_t = -1, period_d = -1):
    """
        Specify the transmission and direct runs for the sample
        @param sample: the transmission run
        @param direct: direct run
        @param reload: if to replace the workspace if it is already there
        @param period_t: the entry number of the transmission run (default single entry file)
        @param period_d: the entry number of the direct run (default single entry file)
    """
    _printMessage('TransmissionSample("' + str(sample) + '","' + str(direct) + '")')
    ReductionSingleton().set_trans_sample(sample, direct, reload, period_t, period_d)
    return ReductionSingleton().samp_trans_load.execute(\
                                        ReductionSingleton(), None)

def TransmissionCan(can, direct, reload = True, period_t = -1, period_d = -1):
    """
        Specify the transmission and direct runs for the can
        @param can: the transmission run
        @param direct: direct run
        @param reload: if to replace the workspace if it is already there
        @param period_t: the entry number of the transmission run (default single entry file)
        @param period_d: the entry number of the direct run (default single entry file)
    """
    _printMessage('TransmissionCan("' + str(can) + '","' + str(direct) + '")')
    ReductionSingleton().set_trans_can(can, direct, reload, period_t, period_d)
    return ReductionSingleton().can_trans_load.execute(\
                                            ReductionSingleton(), None)

def AssignSample(sample_run, reload = True, period = isis_reduction_steps.LoadRun.UNSET_PERIOD):
    """
        Specifies the run to analyse using the format instrumentrunnumber.extension,
        e.g. SANS2D7777.nxs. This is one of the few commands that executes Mantid algorithms
        when called. Currently only reload=true is supported.
        @param sample_run: run number to analysis e.g. SANS2D7777.nxs
        @param reload: must be set to True
        @param period: the period (entry) number to load, default is the first period
    """
    mes = 'AssignSample("' + str(sample_run) + '"'
    if period != isis_reduction_steps.LoadRun.UNSET_PERIOD:
        mes += ', ' + str(period)
    mes += ')'
    _printMessage(mes)

    ReductionSingleton().set_sample(sample_run, reload, period)

    global LAST_SAMPLE
    LAST_SAMPLE = ReductionSingleton().get_sample().wksp_name
    return _return_old_compatibility_assign_methods(LAST_SAMPLE)

def SetCentre(xcoord, ycoord, bank = 'rear'):
    """
    Configure the Beam Center position. It support the configuration of the centre for
    the both detectors bank (low-angle bank and high-angle bank detectors)

    It allows defining the position for both detector banks.
    :param xcoord: X position of beam center in the user coordinate system.
    :param ycoord: Y position of beam center in the user coordinate system.
    :param bank: The selected bank ('rear' - low angle or 'front' - high angle)
    Introduced #5942
    """
    _printMessage('SetCentre(' + str(xcoord) + ', ' + str(ycoord) + ')')
    # use the scale factors from the parameter file to scale correctly
    XSF = ReductionSingleton().inst.beam_centre_scale_factor1
    YSF = ReductionSingleton().inst.beam_centre_scale_factor2

    ReductionSingleton().set_beam_finder(isis_reduction_steps.BaseBeamFinder(\
                                float(xcoord)/XSF, float(ycoord)/YSF), bank)

def GetMismatchedDetList():
    """
        Return the list of mismatched detector names
    """
    return ReductionSingleton().instrument.get_marked_dets()

def WavRangeReduction(wav_start=None, wav_end=None, full_trans_wav=None, name_suffix=None, combineDet=None, resetSetup=True, out_fit_settings = dict()):
    """
        Run reduction from loading the raw data to calculating Q. Its optional arguments allows specifics
        details to be adjusted, and optionally the old setup is reset at the end. Note if FIT of RESCALE or SHIFT
        is selected then both REAR and FRONT detectors are both reduced EXCEPT if only the REAR detector is selected
        to be reduced

        @param wav_start: the first wavelength to be in the output data
        @param wav_end: the last wavelength in the output data
        @param full_trans_wav: if to use a wide wavelength range, the instrument's default wavelength range,
                               for the transmission correction, false by default
        @param name_suffix: append the created output workspace with this
        @param combineDet: combineDet can be one of the following:
                           'rear'                (run one reduction for the 'rear' detector data)
                           'front'               (run one reduction for the 'front' detector data, and rescale+shift 'front' data)
                           'both'                (run both the above two reductions)
                           'merged'              (run the same reductions as 'both' and additionally create a merged data workspace)
                            None                 (run one reduction for whatever detector has been set as the current detector
                                                  before running this method. If front apply rescale+shift)
        @param resetSetup: if true reset setup at the end
        @param out_fit_settings: An output parameter. It is used, specially when resetSetup is True, in order to remember the
                                 'scale and fit' of the fitting algorithm.
        @return Name of one of the workspaces created
    """
    _printMessage('WavRangeReduction(' + str(wav_start) + ', ' + str(wav_end) + ', '+str(full_trans_wav)+')')
    # these flags indicate if it is necessary to reduce the front bank, the rear bank and if it is supposed to merge them
    reduce_rear_flag = False
    reduce_front_flag = False
    merge_flag = False

    retWSname_rear, retWSname_front, retWSname_merged = ["", "", ""]

    # combineDet from None to 'rear' or 'front'
    if combineDet is None:
        if ReductionSingleton().instrument.cur_detector().isAlias('FRONT'):
            combineDet = 'front'
        else:
            combineDet = 'rear'

    if not full_trans_wav is None:
        ReductionSingleton().full_trans_wav = full_trans_wav

    ReductionSingleton().to_wavelen.set_range(wav_start, wav_end)

    rAnds = ReductionSingleton().instrument.getDetector('FRONT').rescaleAndShift
    # check if fit is required.
    fitRequired = False
    if rAnds.fitScale or rAnds.fitShift:
        fitRequired = True

    com_det_option = combineDet.lower()

    # the only special case where reduce rear is not required is
    # if the user chose to reduce front and does not require fit
    if not (com_det_option == 'front' and not fitRequired):
        reduce_rear_flag = True
    if com_det_option != 'rear':
        reduce_front_flag = True
    if com_det_option == 'merged':
        merge_flag = True

    #The shift and scale is always on the front detector.
    if not reduce_front_flag:
        fitRequired = False

    #To backup value of singleton which are temporarily modified in this method
    toRestoreAfterAnalysis = ReductionSingleton().instrument.cur_detector().name()
    toRestoreOutputParts = ReductionSingleton().to_Q.outputParts

    # if 'merged' then when cross section is calculated output the two individual parts
    # of the cross section. These additional outputs are required to calculate
    # the merged workspace
    if merge_flag:
        ReductionSingleton().to_Q.outputParts = True

    # do reduce rear bank data
    if reduce_rear_flag:
        ReductionSingleton().instrument.setDetector('rear')
        retWSname_rear = _WavRangeReduction(name_suffix)
        retWSname = retWSname_rear

    # do reduce front bank
    if reduce_front_flag:
        # it is necessary to replace the Singleton if a reduction was done before
        if reduce_rear_flag:
            # In this case, it is necessary to reload the files, in order to move the components to the
            # correct position defined by its get_beam_center. (ticket #5942)

            # first copy the settings
            ReductionSingleton.replace(ReductionSingleton().cur_settings())

            # for the LOQ instrument, if the beam centers are different, we have to reload the data.
            if ReductionSingleton().instrument._NAME == 'LOQ' and\
                ReductionSingleton().get_beam_center('rear') != ReductionSingleton().get_beam_center('front'):

                # It is necessary to reload sample, transmission and can files.
                #reload sample
                issueWarning('Trying to reload workspaces')
                ReductionSingleton().instrument.setDetector('front')
                ReductionSingleton()._sample_run.reload(ReductionSingleton())
                #reassign can
                if ReductionSingleton().get_can():
                    ReductionSingleton().get_can().reload(ReductionSingleton())
                if ReductionSingleton().samp_trans_load:
                    #refresh Transmission
                    ReductionSingleton().samp_trans_load.execute(ReductionSingleton(), None)
                if ReductionSingleton().can_trans_load:
                    ReductionSingleton().can_trans_load.execute(ReductionSingleton(),None)

        ReductionSingleton().instrument.setDetector('front')

        retWSname_front = _WavRangeReduction(name_suffix)
        retWSname = retWSname_front

    # do fit and scale if required
    if fitRequired:
        scale, shift = _fitRescaleAndShift(rAnds, retWSname_front, retWSname_rear)
        ReductionSingleton().instrument.getDetector('FRONT').rescaleAndShift.shift = shift
        ReductionSingleton().instrument.getDetector('FRONT').rescaleAndShift.scale = scale
        if scale < 0:
            issueWarning("Fit returned SCALE negative")

    shift = ReductionSingleton().instrument.getDetector('FRONT').rescaleAndShift.shift
    scale = ReductionSingleton().instrument.getDetector('FRONT').rescaleAndShift.scale

    # apply the merge algorithm
    if merge_flag:
        retWSname_merged = retWSname_rear
        if retWSname_merged.count('rear') == 1:
            retWSname_merged = retWSname_merged.replace('rear', 'merged')
        else:
            retWSname_merged = retWSname_merged + "_merged"

        Nf = mtd[retWSname_front+"_sumOfNormFactors"]
        Nr = mtd[retWSname_rear+"_sumOfNormFactors"]
        Cf = mtd[retWSname_front+"_sumOfCounts"]
        Cr = mtd[retWSname_rear+"_sumOfCounts"]
        consider_can = True
        try:
            Nf_can = mtd[retWSname_front+"_can_tmp_sumOfNormFactors"]
            Nr_can = mtd[retWSname_rear+"_can_tmp_sumOfNormFactors"]
            Cf_can = mtd[retWSname_front+"_can_tmp_sumOfCounts"]
            Cr_can = mtd[retWSname_rear+"_can_tmp_sumOfCounts"]
            if Cr_can is None:
                consider_can = False
        except KeyError :
            #The CAN was not specified
            consider_can = False


        fisF = mtd[retWSname_front]
        fisR = mtd[retWSname_rear]

        minQ = min(min(fisF.dataX(0)), min(fisR.dataX(0)))
        maxQ = max(max(fisF.dataX(0)), max(fisR.dataX(0)))

        if maxQ > minQ:
            #preparing the sample
            Nf = CropWorkspace(InputWorkspace=Nf, OutputWorkspace=Nf, XMin=minQ, XMax=maxQ)
            Nr = CropWorkspace(InputWorkspace=Nr, OutputWorkspace=Nr, XMin=minQ, XMax=maxQ)
            Cf = CropWorkspace(InputWorkspace=Cf, OutputWorkspace=Cf, XMin=minQ, XMax=maxQ)
            Cr = CropWorkspace(InputWorkspace=Cr, OutputWorkspace=Cr, XMin=minQ, XMax=maxQ)
            if consider_can:
                #preparing the can
                Nf_can = CropWorkspace(InputWorkspace=Nf_can, OutputWorkspace=Nf_can, XMin=minQ, XMax=maxQ)
                Nr_can = CropWorkspace(InputWorkspace=Nr_can, OutputWorkspace=Nr_can, XMin=minQ, XMax=maxQ)
                Cf_can = CropWorkspace(InputWorkspace=Cf_can, OutputWorkspace=Cf_can, XMin=minQ, XMax=maxQ)
                Cr_can = CropWorkspace(InputWorkspace=Cr_can, OutputWorkspace=Cr_can, XMin=minQ, XMax=maxQ)

            # We want: (Cf+shift*Nf+Cr)/(Nf/scale + Nr)
            shifted_norm_front = Scale(InputWorkspace = Nf, Operation = "Multiply", Factor = shift)
            scaled_norm_front = Scale(InputWorkspace = Nf, Operation = "Multiply", Factor = (1./scale))
            dividend = Cf + shifted_norm_front + Cr
            divisor = scaled_norm_front + Nr
            mergedQ = dividend/divisor

            DeleteWorkspace(dividend)
            DeleteWorkspace(divisor)
            DeleteWorkspace(scaled_norm_front)
            DeleteWorkspace(shifted_norm_front)

            if consider_can:
                mergedQ -= (Cf_can+Cr_can)/(Nf_can/scale + Nr_can)

            # We need to correct the errors. Note that the Can contribution is ignored here.
            su.correct_q_resolution_for_merged(count_ws_front = Cf,
                                               count_ws_rear = Cr,
                                               output_ws = mergedQ,
                                               scale = scale)
            RenameWorkspace(InputWorkspace=mergedQ,OutputWorkspace= retWSname_merged)

            # save the properties Transmission and TransmissionCan inside the merged workspace
            # get these values from the rear_workspace because they are the same value as the front one.
            # ticket #6929
            rear_ws = mtd[retWSname_rear]
            for prop in ['Transmission','TransmissionCan']:
                if rear_ws.getRun().hasProperty(prop):
                    ws_name = rear_ws.getRun().getLogData(prop).value
                    if mtd.doesExist(ws_name): # ensure the workspace has not been deleted
                        AddSampleLog(Workspace=retWSname_merged,LogName= prop, LogText=ws_name)
        else:
            issueWarning('rear and front data has no overlapping q-region. Merged workspace no calculated')

        delete_workspaces(retWSname_rear+"_sumOfCounts")
        delete_workspaces(retWSname_rear+"_sumOfNormFactors")
        delete_workspaces(retWSname_front+"_sumOfCounts")
        delete_workspaces(retWSname_front+"_sumOfNormFactors")
        if consider_can:
            delete_workspaces(retWSname_front+"_can_tmp_sumOfNormFactors")
            delete_workspaces(retWSname_rear+"_can_tmp_sumOfNormFactors")
            delete_workspaces(retWSname_front+"_can_tmp_sumOfCounts")
            delete_workspaces(retWSname_rear+"_can_tmp_sumOfCounts")

        retWSname = retWSname_merged

    #applying scale and shift on the front detector reduced data
    if reduce_front_flag:
        frontWS = mtd[retWSname_front]
        buffer = Scale(InputWorkspace = frontWS, Operation = "Add", Factor = shift)
        frontWS = Scale(InputWorkspace = buffer, Operation = "Multiply", Factor = scale)
        RenameWorkspace(InputWorkspace=frontWS,OutputWorkspace= retWSname_front)
        DeleteWorkspace(buffer)

    # finished calculating cross section so can restore these value
    ReductionSingleton().to_Q.outputParts = toRestoreOutputParts
    ReductionSingleton().instrument.setDetector(toRestoreAfterAnalysis)

    # update the scale and shift values of out_fit_settings
    out_fit_settings['scale'] = ReductionSingleton().instrument.getDetector('FRONT').rescaleAndShift.scale
    out_fit_settings['shift'] = ReductionSingleton().instrument.getDetector('FRONT').rescaleAndShift.shift

    if resetSetup:
        _refresh_singleton()

    # Relabel the YUnit of the resulting workspaces before we return anything.
    # Depending on the given options, we may have rear, front and merged
    # workspaces to handle.  These may also be WorkspaceGroups.
    for ws_name in [retWSname_rear, retWSname_front, retWSname_merged]:
        if not ws_name in mtd:
            continue
        ws = mtd[ws_name]
        if isinstance(ws, WorkspaceGroup):
            relabel_ws_list = [mtd[name] for name in ws.getNames()]
        else:
            relabel_ws_list = [ws]
        for relabel_ws in relabel_ws_list:
            relabel_ws.setYUnitLabel("I(q) (cm-1)")

    return retWSname

def _fitRescaleAndShift(rAnds, frontData, rearData):
    """
        Fit rear data to FRONTnew(Q) = ( FRONT(Q) + SHIFT )xRESCALE,
        FRONT(Q) is the frontData argument. Returns scale and shift

        @param rAnds: A DetectorBank -> _RescaleAndShift structure
        @param frontData: Reduced front data
        @param rearData: Reduced rear data
    """
    if rAnds.fitScale==False and rAnds.fitShift==False:
        return rAnds.scale, rAnds.shift

    # We need to make sure at this point that the workspaces are 1D. We
    # don't really know how to match the workspaces for the 2D case.
    if not su.is_1D_workspace(mtd[frontData]) or not su.is_1D_workspace(mtd[rearData]):
        sanslog.warning("Request to perform a fit to find the shift and scale values for"
                        "a non-1D workspace is not possible. Default values are provided.")
        scale = rAnds.scale
        shift = rAnds.shift
        if scale is not None and shift is not None:
            return scale, shift
        else:
            return 1.0, 0.0

    # We need to make suret that the fitting only occurs in the y direction
    constant_x_shift_and_scale = ', f0.Shift=0.0, f0.XScaling=1.0'

    # Determine the StartQ and EndQ values
    q_min, q_max = su.get_start_q_and_end_q_values(rear_data_name = rearData, front_data_name = frontData, rescale_shift = rAnds)

    # We need to transfer the errors from the front data to the rear data, as we are using the the front data as a model, but
    # we want to take into account the errors of both workspaces.
    front_data_corrected, rear_data_corrected = su.get_error_corrected_front_and_rear_data_sets(frontData, rearData, q_min, q_max)

    #TODO: we should allow the user to add constraints?
    if rAnds.fitScale==False:
        Fit(InputWorkspace=rear_data_corrected.name(),
            Function='name=TabulatedFunction, Workspace="' + front_data_corrected.name() +'"' + ";name=FlatBackground",
            Ties='f0.Scaling='+str(rAnds.scale)+ constant_x_shift_and_scale,
            Output="__fitRescaleAndShift", StartX=q_min, EndX=q_max)
    elif rAnds.fitShift==False:
        Fit(InputWorkspace=rear_data_corrected.name(),
            Function='name=TabulatedFunction, Workspace="' + str(front_data_corrected.name()) + '"' + ";name=FlatBackground",
            Ties='f1.A0=' + str(rAnds.shift) + '*f0.Scaling' + constant_x_shift_and_scale,
            Output="__fitRescaleAndShift", StartX=q_min, EndX=q_max)
    else:
        Fit(InputWorkspace=rear_data_corrected.name(),
            Function='name=TabulatedFunction, Workspace="' + str(front_data_corrected.name()) + '"' + ";name=FlatBackground",
            Ties = 'f0.Shift=0.0, f0.XScaling=1.0',
            Output="__fitRescaleAndShift", StartX=q_min, EndX=q_max)

    param = mtd['__fitRescaleAndShift_Parameters']

    # The outparameters are:
    # 1. Scaling in y direction
    # 2. Shift in x direction
    # 3. Scaling in x direction
    # 4. Shift in y direction
    # 5. Chi^2 value
    row0 = param.row(0).items()
    row3 = param.row(3).items()
    row4 = param.row(4).items()

    scale = row0[1][1]
    # In order to determine the shift, we need to remove the scale factor
    shift = row3[1][1]/scale
    chiSquared = row4[1][1]

    fitSuccess = True
    if not chiSquared > 0:
        issueWarning("Can't fit front detector RESCALE or SHIFT. Use non fitted values")
        fitSuccess = False
    if scale == 0.0:
        issueWarning("front detector RESCALE fitted to zero. Use non fitted values")
        fitSuccess = False

    if fitSuccess == False:
        return rAnds.scale, rAnds.shift

    delete_workspaces('__fitRescaleAndShift_Parameters')
    delete_workspaces('__fitRescaleAndShift_NormalisedCovarianceMatrix')
    delete_workspaces('__fitRescaleAndShift_Workspace')
    delete_workspaces(rear_data_corrected.name())
    delete_workspaces(front_data_corrected.name())

    return scale, shift

def _WavRangeReduction(name_suffix=None):
    """
        Run a reduction that has been set up, from loading the raw data to calculating Q
    """
    def _setUpPeriod(period):
        assert ReductionSingleton().get_sample().loader.move2ws(period)
        can = ReductionSingleton().get_can()
        if can and can.loader.periods_in_file > 1:
            can.loader.move2ws(period)

        for trans in [ReductionSingleton().samp_trans_load, ReductionSingleton().can_trans_load]:
            if trans and trans.direct.periods_in_file > 1 and trans.trans.periods_in_file > 1:
                trans.direct.move2ws(period)
                trans.trans.move2next(period)
        return

    def _applySuffix(result, name_suffix):
        if name_suffix:
            old = result
            result += name_suffix
            RenameWorkspace(InputWorkspace=old,OutputWorkspace= result)
        return result

    def _common_substring(val1, val2):
        l = []
        for i in range(len(val1)):
            if val1[i]==val2[i]:
                l.append(val1[i])
            else:
                return ''.join(l)

    def _group_workspaces(list_of_values, outputname):
        allnames = ','.join(list_of_values)
        GroupWorkspaces(InputWorkspaces=allnames, OutputWorkspace=outputname)

    def _reduceAllSlices():
        if ReductionSingleton().getNumSlices() > 1:
            slices = []
            for index in range(ReductionSingleton().getNumSlices()):
                ReductionSingleton().setSliceIndex(index)
                slices.append(ReductionSingleton()._reduce())
            ReductionSingleton().setSliceIndex(0)
            group_name = _common_substring(slices[0], slices[1])
            if group_name[-2] == "_":
                group_name = group_name[:-2]
            _group_workspaces(slices, group_name)
            return group_name
        else:
            return ReductionSingleton()._reduce()



    result = ""
    if ReductionSingleton().get_sample().loader.periods_in_file == 1:
        result = _reduceAllSlices()
        return _applySuffix(result, name_suffix)

    calculated = []
    try:
        for period in ReductionSingleton().get_sample().loader.entries:
            _setUpPeriod(period)
            calculated.append(_reduceAllSlices())

    finally:
        if len(calculated) > 0:
            result = ReductionSingleton().get_out_ws_name(show_period=False)
            _group_workspaces(calculated, result)

    return _applySuffix(result, name_suffix)

def delete_workspaces(workspaces):
    """
        Delete the list of workspaces if possible but fail siliently if there is
        a problem
        @param workspaces: the list to delete
    """
    if type(workspaces) != type(list()):
        if type(workspaces) != type(tuple()):
            workspaces = [workspaces]

    for wksp in workspaces:
        if wksp and wksp in mtd:
            try:
                DeleteWorkspace(Workspace=wksp)
            except:
                #we're only deleting to save memory, if the workspace really won't delete leave it
                pass

def CompWavRanges(wavelens, plot=True, combineDet=None, resetSetup=True):
    """
        Compares the momentum transfer results calculated from different wavelength ranges. Given
        the list of wave ranges [a, b, c] it reduces for wavelengths a-b, b-c and a-c.
        @param wavelens: the list of wavelength ranges
        @param plot: set this to true to plot the result (must be run in Mantid), default is true
        @param combineDet: see description in WavRangeReduction
        @param resetSetup: if true reset setup at the end
    """

    _printMessage('CompWavRanges( %s,plot=%s)'%(str(wavelens),plot))

    #this only makes sense for 1D reductions
    if ReductionSingleton().to_Q.output_type == '2D':
        issueWarning('This wave ranges check is a 1D analysis, ignoring 2D setting')
        _printMessage('Set1D()')
        ReductionSingleton().to_Q.output_type = '1D'

    if type(wavelens) != type([]) or len(wavelens) < 2:
        if type(wavelens) != type((1,)):
            raise RuntimeError('Error CompWavRanges() requires a list of wavelengths between which reductions will be performed.')


    calculated = [WavRangeReduction(wav_start=wavelens[0], wav_end=wavelens[len(wavelens)-1], combineDet=combineDet,resetSetup=False)]
    for i in range(0, len(wavelens)-1):
        calculated.append(WavRangeReduction(wav_start=wavelens[i], wav_end=wavelens[i+1], combineDet=combineDet, resetSetup=False))

    if resetSetup:
        _refresh_singleton()

    if plot and mantidplot:
        mantidplot.plotSpectrum(calculated, 0)

    #return just the workspace name of the full range
    return calculated[0]

def PhiRanges(phis, plot=True):
    """
        Given a list of phi ranges [a, b, c, d] it reduces in the phi ranges a-b and c-d
        @param phis: the list of phi ranges
        @param plot: set this to true to plot the result (must be run in Mantid), default is true
    """

    _printMessage('PhiRanges( %s,plot=%s)'%(str(phis),plot))

    #todo covert their string into Python array

    if len(phis)/2 != float(len(phis))/2.:
        raise RuntimeError('Phi ranges must be given as pairs')

    try:
        #run the reductions, calculated will be an array with the names of all the workspaces produced
        calculated = []
        for i in range(0, len(phis), 2):
            SetPhiLimit(phis[i],phis[i+1])
            #reducedResult = ReductionSingleton()._reduce()
            #RenameWorkspace(reducedResult,'bob')
            #calculated.append(reducedResult)
            calculated.append(ReductionSingleton()._reduce())
            ReductionSingleton.replace(ReductionSingleton().cur_settings())
    finally:
        _refresh_singleton()

    if plot and mantidplot:
        mantidplot.plotSpectrum(calculated, 0)

    #return just the workspace name of the full range
    return calculated[0]

def Reduce():
    try:
        result = ReductionSingleton()._reduce()
    finally:
        _refresh_singleton()

    return result

def _SetWavelengthRange(start, end):
    ReductionSingleton().to_wavelen.set_range(start, end)

def Set1D():
    _printMessage('Set1D()')
    ReductionSingleton().set_Q_output_type('1D')

def Set2D():
    _printMessage('Set2D()')
    ReductionSingleton().set_Q_output_type('2D')

def SetDetectorFloodFile(filename, detector_name="REAR"):
    ReductionSingleton().prep_normalize.setPixelCorrFile(filename, detector_name)

def SetPhiLimit(phimin, phimax, use_mirror=True):
    """
        Call this function to restrict the analyse segments of the detector. Phimin and
        phimax define the limits of the segment where phi=0 is the -x axis and phi = 90
        is the y-axis. Setting use_mirror to true includes a second segment to be included
        it is the same as the first but rotated 180 degrees.
        @param phimin: the minimum phi angle to include
        @param phimax: the upper limit on phi for the segment
        @param use_mirror: when True (default) another segment is included, rotated 180 degrees from the first
    """
    _printMessage("SetPhiLimit(" + str(phimin) + ', ' + str(phimax) + ',use_mirror='+str(use_mirror)+')')
    #a beam centre of [0,0,0] makes sense if the detector has been moved such that beam centre is at [0,0,0]
    ReductionSingleton().mask.set_phi_limit(phimin, phimax, use_mirror)

def SetDetectorOffsets(bank, x, y, z, rot, radius, side, xtilt=0.0, ytilt=0.0 ):
    # 10/03/15 RKH added 2 more parameters - xtilt & ytilt
    """
        Adjust detector position away from position defined in IDF. On SANS2D the detector
        banks can be moved around. This method allows fine adjustments of detector bank position
        in the same way as the DET/CORR userfile command works. Hence please see
        http://www.mantidproject.org/SANS_User_File_Commands#DET for details.

        Note, for now, this command will only have an effect on runs loaded
        after this command have been executed (because it is when runs are loaded
        that components are moved away from the positions set in the IDF)

        @param bank: Must be either 'front' or 'rear' (not case sensitive)
        @param x: shift in mm
        @param y: shift in mm
        @param z: shift in mm
        @param rot: shift in degrees
        @param radius: shift in mm
        @param side: shift in mm
        @param side: xtilt in degrees
        @param side: ytilt in degrees
    """
    _printMessage("SetDetectorOffsets(" + str(bank) + ', ' + str(x)
                  + ','+str(y) + ',' + str(z) + ',' + str(rot)
                  + ',' + str(radius) + ',' + str(side) + ',' + str(xtilt)+ ',' + str(ytilt) +')')

    detector = ReductionSingleton().instrument.getDetector(bank)
    detector.x_corr = x
    detector.y_corr = y
    detector.z_corr = z
    detector.rot_corr = rot
    detector.radius_corr = radius
    detector.side_corr = side
	# 10/03/15 RKH add 2 more
    detector.x_tilt = xtilt
    detector.y_tilt = ytilt

def SetCorrectionFile(bank, filename):
    # 10/03/15 RKH, create a new routine that allows change of "direct beam file" = correction file,
    # for a given detector, this simplify the iterative process used to adjust it.
    # Will still have to keep changing the name of the file
    # for each iteratiom to avoid Mantid using a cached version, but can then use
    # only a single user (=mask) file for each set of iterations.
    # Modelled this on SetDetectorOffsets above ...
    """
        @param bank: Must be either 'front' or 'rear' (not case sensitive)
        @param filename: self explanatory
    """
    _printMessage("SetCorrectionFile(" + str(bank) + ', ' + filename +')')

    detector = ReductionSingleton().instrument.getDetector(bank)
    detector.correction_file = filename

def LimitsR(rmin, rmax, quiet=False, reducer=None):
    if reducer == None:
        reducer = ReductionSingleton().reference()

    if not quiet:
        _printMessage('LimitsR(' + str(rmin) + ', ' +str(rmax) + ')', reducer)

    reducer.mask.set_radi(rmin, rmax)
    reducer.CENT_FIND_RMIN = float(rmin)/1000.
    reducer.CENT_FIND_RMAX = float(rmax)/1000.

def LimitsWav(lmin, lmax, step, bin_type):
    _printMessage('LimitsWav(' + str(lmin) + ', ' + str(lmax) + ', ' + str(step) + ', '  + bin_type + ')')

    if  bin_type.upper().strip() == 'LINEAR':
        bin_type = 'LIN'
    if  bin_type.upper().strip() == 'LOGARITHMIC':
        bin_type = 'LOG'

    if bin_type == 'LOG':
        bin_sym = '-'
    else:
        bin_sym = ''

    ReductionSingleton().to_wavelen.set_rebin(lmin, bin_sym + str(step), lmax)

def LimitsQXY(qmin, qmax, step, type):
    """
        To set the bin parameters for the algorithm Qxy()
        @param qmin: the first Q value to include
        @param qmaz: the last Q value to include
        @param step: bin width
        @param type: pass LOG for logarithmic binning
    """
    _printMessage('LimitsQXY(' + str(qmin) + ', ' + str(qmax) +', ' + str(step) + ', ' + str(type) + ')')
    settings = ReductionSingleton().user_settings
    if settings is None:
        raise RuntimeError('MaskFile() first')

    settings.readLimitValues('L/QXY ' + str(qmin) + ' ' + str(qmax) + ' ' + str(step) + '/'  + type, ReductionSingleton())

def SetEventSlices(input_str):
    """
    """
    ReductionSingleton().setSlicesLimits(input_str)


def PlotResult(workspace, canvas=None):
    """
        Draws a graph of the passed workspace. If the workspace is 2D (has many spectra
        a contour plot is written
        @param workspace: a workspace name or handle to plot
        @param canvas: optional handle to an existing graph to write the plot to
        @return: a handle to the graph that was written to
    """
    if not mantidplot:
        issueWarning('Plot functions are not available, is this being run from outside Mantidplot?')
        return

    #ensure that we are dealing with a workspace handle rather than its name
    workspace = mtd[str(workspace)]
    if isinstance(workspace, WorkspaceGroup):
        numSpecs = workspace[0].getNumberHistograms()
    else:
        numSpecs = workspace.getNumberHistograms()

    if numSpecs == 1:
        graph = mantidplot.plotSpectrum(workspace,0)
    else:
        graph = mantidplot.importMatrixWorkspace(workspace.getName()).plotGraph2D()

    if not canvas is None:
        #we were given a handle to an existing graph, use it
        mantidplot.mergePlots(canvas, graph)
        graph = canvas

    return graph

##################### View mask details #####################################################

def DisplayMask(mask_worksp=None):
    """
        Displays masking by applying it to a workspace and displaying
        it in instrument view. If no workspace is passed a copy of the
        sample workspace is used, unless no sample was loaded and then
        an empty instrument will be shown
        @param mask_worksp: optional this named workspace will be modified and should be from the currently selected instrument
        @return the name of the workspace that was displayed
    """
    #this will be copied from a sample work space if one exists
    counts_data = None
    instrument = ReductionSingleton().instrument

    if not mask_worksp:
        mask_worksp = '__CurrentMask'
        samp = LAST_SAMPLE

        if samp:
            CloneWorkspace(InputWorkspace=samp, OutputWorkspace=mask_worksp)

            if su.isEventWorkspace(samp):
                assert samp + "_monitors" in mtd
                CloneWorkspace(InputWorkspace=samp + "_monitors",
                               OutputWorkspace=mask_worksp + "_monitors")
                su.fromEvent2Histogram(mask_worksp, mtd[mask_worksp + "_monitors"])

            counts_data = '__DisplayMasked_tempory_wksp'
            Integration(InputWorkspace=mask_worksp,OutputWorkspace= counts_data)
        else:
            msg = 'Cannot display the mask without a sample workspace'
            _printMessage(msg, log = True, no_console=False)
            return

    ReductionSingleton().mask.display(mask_worksp, ReductionSingleton(), counts_data)
    if counts_data:
        DeleteWorkspace(counts_data)

    return mask_worksp

# Print a test script for Colette if asked
def createColetteScript(inputdata, format, reduced, centreit , plotresults, csvfile = '', savepath = ''):
    script = ''
    if csvfile != '':
        script += '[COLETTE]  @ ' + csvfile + '\n'
    file_1 = inputdata['sample_sans'] + format
    script += '[COLETTE]  ASSIGN/SAMPLE ' + file_1 + '\n'
    file_1 = inputdata['sample_trans'] + format
    file_2 = inputdata['sample_direct_beam'] + format
    if file_1 != format and file_2 != format:
        script += '[COLETTE]  TRANSMISSION/SAMPLE/MEASURED ' + file_1 + ' ' + file_2 + '\n'
    file_1 = inputdata['can_sans'] + format
    if file_1 != format:
        script +='[COLETTE]  ASSIGN/CAN ' + file_1 + '\n'
    file_1 = inputdata['can_trans'] + format
    file_2 = inputdata['can_direct_beam'] + format
    if file_1 != format and file_2 != format:
        script += '[COLETTE]  TRANSMISSION/CAN/MEASURED ' + file_1 + ' ' + file_2 + '\n'
    if centreit:
        script += '[COLETTE]  FIT/MIDDLE'
    # Parameters
    script += '[COLETTE]  LIMIT/RADIUS ' + str(ReductionSingleton().mask.min_radius)
    script += ' ' + str(ReductionSingleton().mask.max_radius) + '\n'
    script += '[COLETTE]  LIMIT/WAVELENGTH ' + ReductionSingleton().to_wavelen.get_range() + '\n'
    if ReductionSingleton().DWAV <  0:
        script += '[COLETTE]  STEP/WAVELENGTH/LOGARITHMIC ' + str(ReductionSingleton().to_wavelen.w_step)[1:] + '\n'
    else:
        script += '[COLETTE]  STEP/WAVELENGTH/LINEAR ' + str(ReductionSingleton().to_wavelen.w_step) + '\n'
    # For the moment treat the rebin string as min/max/step
    qbins = ReductionSingleton().Q_REBEIN.split(",")
    nbins = len(qbins)
    if ReductionSingleton().to_Q.output_type == '1D':
        script += '[COLETTE]  LIMIT/Q ' + str(qbins[0]) + ' ' + str(qbins[nbins-1]) + '\n'
        dq = float(qbins[1])
        if dq <  0:
            script += '[COLETTE]  STEP/Q/LOGARITHMIC ' + str(dq)[1:] + '\n'
        else:
            script += '[COLETTE]  STEP/Q/LINEAR ' + str(dq) + '\n'
    else:
        script += '[COLETTE]  LIMIT/QXY ' + str(0.0) + ' ' + str(ReductionSingleton().QXY2) + '\n'
        if ReductionSingleton().DQXY <  0:
            script += '[COLETTE]  STEP/QXY/LOGARITHMIC ' + str(ReductionSingleton().DQXY)[1:] + '\n'
        else:
            script += '[COLETTE]  STEP/QXY/LINEAR ' + str(ReductionSingleton().DQXY) + '\n'

    # Correct
    script += '[COLETTE] CORRECT\n'
    if plotresults:
        script += '[COLETTE]  DISPLAY/HISTOGRAM ' + reduced + '\n'
    if savepath != '':
        script += '[COLETTE]  WRITE/LOQ ' + reduced + ' ' + savepath + '\n'

    return script

def FindBeamCentre(rlow, rupp, MaxIter = 10, xstart = None, ystart = None, tolerance=1.251e-4, find_direction = FindDirectionEnum.ALL):
    """
        Estimates the location of the effective beam centre given a good initial estimate. For more
        information go to this page
        mantidproject.org/Using_the_SANS_GUI_Beam_Centre_Finder
        @param rlow: mask around the (estimated) centre to this radius (in millimetres)
        @param rupp: don't include further out than this distance (mm) from the centre point
        @param MaxInter: don't calculate more than this number of iterations (default = 10)
        @param xstart: initial guess for the horizontal distance of the beam centre
                       from the detector centre in meters (default the values in the mask file), or in the
                       case of rotated instruments a rotation about the y axis. The unit is degree/XSF
        @param ystart: initial guess for the distance of the beam centre from the detector centre
                       vertically in metres (default the values in the mask file)
        @param tolerance: define the precision of the search. If the step is smaller than the
                          tolerance, it will be considered stop searching the centre (default=1.251e-4 or 1.251um)
        @param find_only: if only Up/Down or only Left/Right is
                          required then variable is set to
        @return: the best guess for the beam centre point
    """
    COORD1STEP = ReductionSingleton().inst.cen_find_step
    COORD2STEP = ReductionSingleton().inst.cen_find_step2

    XSF = ReductionSingleton().inst.beam_centre_scale_factor1
    YSF = ReductionSingleton().inst.beam_centre_scale_factor2
    coord1_scale_factor = XSF
    coord2_scale_factor = YSF

    # Here we have to be careful as the original position can be either in [m, m] or [degree, m], we need to make sure
    # that we are consistent to not mix with [degree/XSF, m]
    original = ReductionSingleton().get_instrument().cur_detector_position(ReductionSingleton().get_sample().get_wksp_name())

    if ReductionSingleton().instrument.lowAngDetSet:
        det_bank = 'rear'
    else:
        det_bank = 'front'

    if xstart or ystart:
        ReductionSingleton().set_beam_finder(
            isis_reduction_steps.BaseBeamFinder(\
            float(xstart), float(ystart)),det_bank)

    beamcoords = ReductionSingleton().get_beam_center()

    #remove this if we know running the Reducer() doesn't change i.e. all execute() methods are const
    centre_reduction = copy.deepcopy(ReductionSingleton().reference())
    LimitsR(str(float(rlow)), str(float(rupp)), quiet=True, reducer=centre_reduction)

    # Create an object which handles the positions and increments
    centre_positioner = CentrePositioner(reducer = centre_reduction,
                                         position_type = find_direction,
                                         coord1_start = beamcoords[0],
                                         coord2_start = beamcoords[1],
                                         coord1_step = COORD1STEP,
                                         coord2_step = COORD2STEP,
                                         tolerance = tolerance)

    # Produce the initial position
    COORD1NEW, COORD2NEW = centre_positioner.produce_initial_position()

    # Set the CentreFinder
    sign_policy = centre_positioner.produce_sign_policy()
    centre = CentreFinder(original, sign_policy, find_direction)

    # Produce a logger for this the Beam Centre Finder
    beam_center_logger = BeamCenterLogger(centre_reduction,
                                          coord1_scale_factor,
                                          coord2_scale_factor)

    # If we have 0 iterations then we should return here
    if MaxIter <= 0:
        zero_iterations_msg = ("You have selected 0 iterations. The beam centre" +
                               "will be positioned at (" + str(xstart) + ", " + str(ystart) +")")
        beam_center_logger.report(zero_iterations_msg)
        return xstart, ystart

    beam_center_logger.report_init(COORD1NEW, COORD2NEW)

    # this function moves the detector to the beam center positions defined above and
    # returns an estimate of where the beam center is relative to the new center
    resCoord1_old, resCoord2_old = centre.SeekCentre(centre_reduction, [COORD1NEW, COORD2NEW])
    centre_reduction = copy.deepcopy(ReductionSingleton().reference())
    LimitsR(str(float(rlow)), str(float(rupp)), quiet=True, reducer=centre_reduction)
    beam_center_logger.report_status(0, original[0], original[1], resCoord1_old, resCoord2_old)
    # take first trial step
    COORD1NEW, COORD2NEW = centre_positioner.increment_position(COORD1NEW, COORD2NEW)
    graph_handle = None
    it = 0
    for i in range(1, MaxIter+1):
        it = i
        centre_reduction.set_beam_finder(
            isis_reduction_steps.BaseBeamFinder(COORD1NEW, COORD2NEW), det_bank)
        resCoord1, resCoord2 = centre.SeekCentre(centre_reduction, [COORD1NEW, COORD2NEW])

        centre_reduction = copy.deepcopy(ReductionSingleton().reference())
        LimitsR(str(float(rlow)), str(float(rupp)), quiet=True, reducer=centre_reduction)

        beam_center_logger.report_status(it, COORD1NEW, COORD2NEW, resCoord1, resCoord2)

        if mantidplot:
            try :
                if not graph_handle:
                    #once we have a plot it will be updated automatically when the workspaces are updated
                    graph_handle = mantidplot.plotSpectrum(centre.QUADS, 0)
                graph_handle.activeLayer().setTitle(\
                         beam_center_logger.get_status_message(it, COORD1NEW, COORD2NEW, resCoord1, resCoord2))
            except :
                #if plotting is not available it probably means we are running outside a GUI, in which case do everything but don't plot
                pass
        #have we stepped across the y-axis that goes through the beam center?
        if resCoord1 > resCoord1_old:
            # yes with stepped across the middle, reverse direction and half the step size
            centre_positioner.set_new_increment_coord1()
        if resCoord2 > resCoord2_old:
            centre_positioner.set_new_increment_coord2()
        if (centre_positioner.is_increment_coord1_smaller_than_tolerance() and
            centre_positioner.is_increment_coord2_smaller_than_tolerance()):
            # this is the success criteria, we've close enough to the center
            beam_center_logger.report("Converged - check if stuck in local minimum!")
            break

        resCoord1_old = resCoord1
        resCoord2_old = resCoord2

        if it != MaxIter:
            COORD1NEW, COORD2NEW = centre_positioner.increment_position(COORD1NEW, COORD2NEW)
        else:
            beam_center_logger.report("Out of iterations, new coordinates may not be the best!")

    # Create the appropriate return values
    coord1_centre, coord2_centre = centre_positioner.produce_final_position(COORD1NEW, COORD2NEW)

    ReductionSingleton().set_beam_finder(
        isis_reduction_steps.BaseBeamFinder(coord1_centre, coord2_centre), det_bank)
    beam_center_logger.report_final(coord1_centre, coord2_centre)

    return coord1_centre, coord2_centre


###################### Utility functions ####################################################
def CreateZeroErrorFreeClonedWorkspace(input_workspace_name, output_workspace_name):
    """
        Creates a zero-error-free workspace
        @param input_workspace_name :  name of the workspace which might contain zero-error values
        @param output_workspace_name : name of the workspace which will have no zero-error values
        @return: success message
    """
    message, complete = su.create_zero_error_free_workspace(input_workspace_name = input_workspace_name,
                                                            output_workspace_name = output_workspace_name)
    if not complete:
        return message
    else:
        return ""


def DeleteZeroErrorFreeClonedWorkspace(input_workspace_name):
    """
        Deletes a zero-error-free workspace
        @param input_workspace_name :  name of the workspace which might contain zero-error values
        @return: success message
    """
    message, complete = su.delete_zero_error_free_workspace(input_workspace_name = input_workspace_name)
    if not complete:
        return message
    else:
        return ""


def IsValidWsForRemovingZeroErrors(input_workspace_name):
    """
        We need to check that the workspace has been reduced, ie that it has had the Q1D or Qxy algorithm
        applied to it.
        @param input_workspace_name :  name of the input workspace
        @return: success message
    """
    message, valid = su.is_valid_ws_for_removing_zero_errors(input_workspace_name = input_workspace_name)
    if not valid:
        return message
    else:
        return ""


def check_if_event_workspace(file_name):
    '''
    Checks if a file is associated with an event workspace. It tests if
    the workspace can be loaded.
    @param file_name: The file name to test
    @returns true if the workspace is an event workspace otherwise false
    '''
    result = su.can_load_as_event_workspace(filename = file_name)
    print result
    return result

################################################################################
# Input check functions

# Check the input for time shifts when adding event files
def check_time_shifts_for_added_event_files(number_of_files, time_shifts= ''):
    # If there are no entries then proceed.
    if not time_shifts or time_shifts.isspace():
        return

    time_shift_container = time_shifts.split(',')
    message = ''

    # Check if the time shift elements can be cast to float
    for time_shift_element in time_shift_container:
        try:
            float(time_shift_element)
        except ValueError:
            message = ('Error: Elements of the time shift list cannot be ' +
                       'converted to a numeric value, e.g ' + time_shift_element)
            print message
            return message

    if number_of_files -1 != len(time_shift_container):
        message = ('Error: Expected N-1 time shifts for N files, but read ' +
                  str(len(time_shift_container)) + ' time shifts for ' +
                  str(number_of_files) + ' files.')
        print message
        return message

def ConvertToPythonStringList(to_convert):
    '''
    Converts a python string list to a format more suitable for GUI representation
    @param to_convert:: The string list
    '''
    return su.convert_to_string_list(to_convert)

def ConvertFromPythonStringList(to_convert):
    '''
    Converts a comma-separated string into a Python string list
    @param to_convert:: The comm-separated string
    '''
    return su.convert_from_string_list(to_convert)

###################### Accessor functions for Transmission
def GetTransmissionMonitorSpectrum():
    """
        Gets the transmission monitor spectrum
        @return: tranmission monitor spectrum
    """
    return ReductionSingleton().transmission_calculator.trans_mon

def SetTransmissionMonitorSpectrum(trans_mon):
    """
        Sets the transmission monitor spectrum.
        @param trans_mon :: The spectrum to set.
    """
    if su.is_convertible_to_int(trans_mon):
        ReductionSingleton().transmission_calculator.trans_mon = int(trans_mon)
    else:
        sanslog.warning('Warning: Could not convert the transmission monitor spectrum to int.')

def UnsetTransmissionMonitorSpectrum():
    """
        Sets the transmission monitor spectrum to None
    """
    ReductionSingleton().transmission_calculator.trans_mon = None

def GetTransmissionMonitorSpectrumShift():
    """
        Gets the addditional shift for the transmission monitor spectrum.
        This currently only exists for SANS2D
        @return: tranmission monitor spectrum
    """
    inst =  ReductionSingleton().get_instrument()
    if inst.name() != "SANS2D" and inst.name() != "SANS2DTUBES":
        return
    return inst.monitor_4_offset

def SetTransmissionMonitorSpectrumShift(trans_mon_shift):
    """
        Sets the transmission monitor spectrum shfit.
        @param trans_mon_shift :: The spectrum shift to set.
    """
    if su.is_convertible_to_float(trans_mon_shift):
        inst =  ReductionSingleton().get_instrument()
        # Note that we are only setting the transmission monitor spectrum shift
        # if we are dealing with a SANS2D instrument
        if inst.name() != 'SANS2D' and inst.name() != 'SANS2DTUBES':
            return
        inst.monitor_4_offset = float(trans_mon_shift)
    else:
        sanslog.warning('Warning: Could not convert transmission monitor spectrum shift to float.')

def GetTransmissionRadiusInMM():
    """
        Gets the radius for usage with beam stop as transmission monitor in mm
        @return: tranmission radius in mm
    """
    radius = ReductionSingleton().transmission_calculator.radius
    if radius is not None:
        radius = radius*1000.0
    return radius

def SetTransmissionRadiusInMM(trans_radius):
    """
        Sets the transmission monitor spectrum.
        @param trans_radius :: The radius to set in mm
    """
    if su.is_convertible_to_float(trans_radius):
        ReductionSingleton().transmission_calculator.radius = float(trans_radius)/1000.0
    else:
        sanslog.warning('Warning: Could convert transmission radius to float.')

def GetTransmissionROI():
    """
        Gets the list of ROI file names
        @return: list of roi file names or None
    """
    roi_files = ReductionSingleton().transmission_calculator.roi_files
    if len(roi_files) == 0:
        return
    else:
        return roi_files

def SetTransmissionROI(trans_roi_files):
    """
        Sets the transmission monitor region of interest.
        @param trans_roi_files :: A string list of roi files
    """
    if su.is_valid_xml_file_list(trans_roi_files):
        ReductionSingleton().transmission_calculator.roi_files = trans_roi_files
    else:
        sanslog.warning('Warning: The roi file list does not seem to be valid.')

def GetTransmissionMask():
    """
        Gets the list of transmission maks file names
        @return: list of transmission mask file names or None
    """
    trans_mask_files = ReductionSingleton().transmission_calculator.mask_files
    if len(trans_mask_files) == 0:
        return
    else:
        return trans_mask_files

def SetTransmissionMask(trans_mask_files):
    """
        Sets the transmission masks.
        @param trans_mask_files :: A string list of mask files
    """
    if su.is_valid_xml_file_list(trans_mask_files):
        ReductionSingleton().transmission_calculator.mask_files = trans_mask_files
    else:
        sanslog.warning('Warning: The mask file list does not seem to be valid.')

def AddRuns(runs, instrument ='sans2d', saveAsEvent=False, binning = "Monitors", isOverlay = False, time_shifts = None,
            defType='.nxs', rawTypes=('.raw', '.s*', 'add','.RAW'), lowMem=False):
    '''
    Method to expose the add_runs functionality for custom scripting.
    @param runs: a list with the requested run numbers
    @param instrument: the name of the selected instrument
    @param binning: the where to get the binnings from. This can either be "Monitors
    '''
    # Need at least two runs to work
    if len(runs) < 1:
        issueWarning("AddRuns issue: A list with at least two runs needs to be provided.")
        return

    if time_shifts is None:
        time_shifts = []

    add_runs(runs = runs,
             inst = instrument,
             defType = defType,
             rawTypes = rawTypes,
             lowMem = lowMem,
             binning = binning,
             saveAsEvent=saveAsEvent,
             isOverlay = isOverlay,
             time_shifts = time_shifts)

<<<<<<< HEAD


##################### Accesor functions for QResolution
def get_q_resolution_moderator():
    '''
    Gets the moderator file path
    @returns the moderator file path or nothing
    '''
    val = ReductionSingleton().to_Q.get_q_resolution_moderator()
    if val == None:
        val = ''
    print str(val)
    return val

def set_q_resolution_moderator(file_name):
    '''
    Sets the moderator file path
    @param file_name: the full file path
    '''
    try:
        ReductionSingleton().to_Q.set_q_resolution_moderator(file_name)
    except RuntimeError, details:
        sanslog.error("The specified moderator file could not be found. Please specify a file"
                      "which exists in the search directories. See details: %s" %str(details))

#-- Use q resoltion
def get_q_resultution_use():
    '''
    Gets if the q resolution option is being used
    @returns true if the resolution option is being used, else false
    '''
    val = ReductionSingleton().to_Q.get_use_q_resolution()
    print str(val)
    return val

def set_q_resolution_use(use):
    '''
    Sets if the q resolution option is being used
    @param use: use flag
    '''
    if use == True:
        ReductionSingleton().to_Q.set_use_q_resolution(True)
    elif use == False:
        ReductionSingleton().to_Q.set_use_q_resolution(False)
    else:
        sanslog.warning('Warning: Could could not set useage of QResolution')

#-- Collimation length
def get_q_resolution_collimation_length():
    '''
    Get the collimation length
    @returns the collimation length in mm
    '''
    element = ReductionSingleton().to_Q.get_q_resolution_collimation_length()
    msg = "CollimationLength"
    if su.is_convertible_to_float(element) or not element:
        pass
    else:
        sanslog.warning('Warning: Could not convert %s to float.' % msg)
    print str(element)
    return element

def set_q_resolution_collimation_length(collimation_length):
    '''
    Sets the collimation length
    @param collimation_length: the collimation length
    '''
    if collimation_length == None:
        return
    msg = "Collimation Length"
    if su.is_convertible_to_float(collimation_length):
        c_l = float(collimation_length)
        ReductionSingleton().to_Q.set_q_resolution_collimation_length(c_l)
    else:
        sanslog.warning('Warning: Could not convert %s to float.' % msg)


#-- Delta R
def get_q_resolution_delta_r():
    '''
    Get the delta r value
    @returns the delta r in mm
    '''
    val = get_q_resolution_float(ReductionSingleton().to_Q.get_q_resolution_delta_r, "DeltaR")
    print str(val)
    return val

def set_q_resolution_delta_r(delta_r):
    '''
    Sets the delta r value
    @param delta_r: the delta r value
    '''
    set_q_resolution_float(ReductionSingleton().to_Q.set_q_resolution_delta_r, delta_r, "DeltaR")

#-- A1
def get_q_resolution_a1():
    '''
    Get the A1 diameter
    @returns the diameter for the first aperature in mm
    '''
    val = get_q_resolution_float(ReductionSingleton().to_Q.get_q_resolution_a1, "A1")
    print str(val)
    return val

def set_q_resolution_a1(a1):
    '''
    Sets the a1 value
    @param a1: the a1 value in mm
    '''
    set_q_resolution_float(ReductionSingleton().to_Q.set_q_resolution_a1, a1, "A1")

#-- A2
def get_q_resolution_a2():
    '''
    Get the A2 diameter
    @returns the diameter for the second aperature in mm
    '''
    val = get_q_resolution_float(ReductionSingleton().to_Q.get_q_resolution_a2, "A2")
    print str(val)
    return val

def set_q_resolution_a2(a2):
    '''
    Sets the a2 value
    @param a2: the a2 value in mm
    '''
    set_q_resolution_float(ReductionSingleton().to_Q.set_q_resolution_a2, a2, "A2")

#-- H1
def get_q_resolution_h1():
    '''
    Get the first height for rectangular apertures
    @returns the first height in mm
    '''
    val = get_q_resolution_float(ReductionSingleton().to_Q.get_q_resolution_h1, "H1")
    print str(val)
    return val

def set_q_resolution_h1(h1):
    '''
    Set the first height for rectangular apertures
    @param h1: the first height in mm
    '''
    set_q_resolution_float(ReductionSingleton().to_Q.set_q_resolution_h1, h1, "H1")

#-- H2
def get_q_resolution_h2():
    '''
    Get the second height for rectangular apertures
    @returns the second height in mm
    '''
    val = get_q_resolution_float(ReductionSingleton().to_Q.get_q_resolution_h2, "H2")
    print str(val)
    return val

def set_q_resolution_h2(h2):
    '''
    Set the second height for rectangular apertures
    @param h2: the second height in mm
    '''
    set_q_resolution_float(ReductionSingleton().to_Q.set_q_resolution_h2, h2, "H2")

#-- W1
def get_q_resolution_w1():
    '''
    Get the first width for rectangular apertures
    @returns the first width in mm
    '''
    val = get_q_resolution_float(ReductionSingleton().to_Q.get_q_resolution_w1, "W1")
    print str(val)
    return val

def set_q_resolution_w1(w1):
    '''
    Set the first width for rectangular apertures
    @param w1: the first width in mm
    '''
    set_q_resolution_float(ReductionSingleton().to_Q.set_q_resolution_w1, w1, "W1")

#-- W2
def get_q_resolution_w2():
    '''
    Get the second width for rectangular apertures
    @returns the second width in mm
    '''
    val = get_q_resolution_float(ReductionSingleton().to_Q.get_q_resolution_w2, "W2")
    print str(val)
    return val

def set_q_resolution_w2(w2):
    '''
    Set the second width for rectangular apertures
    @param w1: the second width in mm
    '''
    set_q_resolution_float(ReductionSingleton().to_Q.set_q_resolution_w2, w2, "W2")


#-- Reset
def reset_q_resolution_settings():
    '''
    Resets the q settings
    '''
    ReductionSingleton().to_Q.reset_q_settings()

#-- Set float value
def set_q_resolution_float(func, arg, msg):
    '''
    Set a q resolution value
    @param func: the speficied function to run
    @param arg: the argument
    @param mgs: error message
    '''
    if arg == None:
        return

    if su.is_convertible_to_float(arg):
        d_r = su.millimeter_2_meter(float(arg))
        func(d_r)
    else:
        sanslog.warning('Warning: Could not convert %s to float.' % msg)

def get_q_resolution_float(func, msg):
    '''
    Gets a q resolution value and checks if it has been set.
    @param func: the speficied function to run
    @param mgs: error message
    @return the correct value
    '''
    element = func()

    if su.is_convertible_to_float(element):
        element = su.meter_2_millimeter(element)
    elif not element:
        pass
    else:
        sanslog.warning('Warning: Could not convert %s to float.' % msg)
    return element

def are_settings_consistent():
    '''
    Runs the consistency check over all reductionssteps and reports cosistency
    issues to the user. The user needs to sort out these issues.
    '''
    try:
        ReductionSingleton().perform_consistency_check()
    except RuntimeError, details:
        sanslog.error("There was an inconsistency issue with your settings. See details: %s", str(details))
        raise RuntimeError("Please fix the following inconsistencies: %s" % str(details))

=======
def is_current_workspace_an_angle_workspace():
    '''
    Queries if the current workspace, stored in the reducer is a workspace
    which uses [angle, pos] to denote its location
    @returns true if it is an angle workspace else false
    '''
    is_angle = False
    # pylint: disable=bare-except
    try:
        is_angle = is_workspace_which_requires_angle(reducer = ReductionSingleton())
    except:
        is_angle = False
    return is_angle
>>>>>>> f856a2e4
###############################################################################
######################### Start of Deprecated Code ############################
###############################################################################

@deprecated
def UserPath(path):
    """
        Sets the directory in which Mantid should look for the mask file if a
        full path was not specified
        @param path: the full path to the directory
    """
    _printMessage('UserPath("' + path + '") #Will look for mask file here')
    ReductionSingleton().user_file_path = path

@deprecated
def DataPath(path):
    """
        Sets an extra directory for Mantid to look for run files
        @param path: the full path to a directory containing the run files to analyse
    """
    ReductionSingleton().set_data_path(path)

@deprecated
def CropToDetector(inputWSname, outputWSname=None):
    """
        Crops the workspace so that it only contains the spectra that correspond
        to the detectors used in the reduction
        @param inputWSname: name of the workspace to crop
        @param outputWSname: name the workspace will take (default is the inputWSname)
    """
    if not outputWSname:
        outputWSname = inputWSname

    ReductionSingleton().instrument.cur_detector().crop_to_detector(inputWSname, outputWSname)

@deprecated
def SetRearEfficiencyFile(filename):
    rear_det = ReductionSingleton().instrument.getDetector('rear')
    rear_det.correction_file = filename

@deprecated
def SetFrontEfficiencyFile(filename):
    front_det = ReductionSingleton().instrument.getDetector('front')
    front_det.correction_file = filename

@deprecated
def displayUserFile():
    print '-- Mask file defaults --'
    print ReductionSingleton().to_wavlen
    print ReductionSingleton().Q_string()
#    print correction_files()
    print '    direct beam file rear:',
    print ReductionSingleton().instrument.detector_file('rear')
    print '    direct beam file front:',
    print ReductionSingleton().instrument.detector_file('front')
    print ReductionSingleton().mask

@deprecated
def displayMaskFile():
    displayUserFile()

@deprecated
def displayGeometry():
    [x, y] = ReductionSingleton().get_beam_center()
    print 'Beam centre: [' + str(x) + ',' + str(y) + ']'
    print ReductionSingleton().get_sample().geometry

@deprecated
def LimitsQ(*args):
    settings = ReductionSingleton().user_settings
    if settings is None:
        raise RuntimeError('MaskFile() first')

    # If given one argument it must be a rebin string
    if len(args) == 1:
        val = args[0]
        if type(val) == str:
            _printMessage("LimitsQ(" + val + ")")
            settings.readLimitValues("L/Q " + val, ReductionSingleton())
        else:
            issueWarning("LimitsQ can only be called with a single string or 4 values")
    elif len(args) == 4:
        qmin,qmax,step,step_type = args
        _printMessage('LimitsQ(' + str(qmin) + ', ' + str(qmax) +', ' + str(step) + ','  + str(step_type) + ')')
        settings.readLimitValues('L/Q ' + str(qmin) + ' ' + str(qmax) + ' ' + str(step) + '/'  + step_type, ReductionSingleton())
    else:
        issueWarning("LimitsQ called with " + str(len(args)) + " arguments, 1 or 4 expected.")

@deprecated
def ViewCurrentMask():
    """
        In MantidPlot this opens InstrumentView to display the masked
        detectors in the bank in a different colour
    """
    ReductionSingleton().ViewCurrentMask()

###############################################################################
########################## End of Deprecated Code #############################
########################################################################g#######

#this is like a #define I'd like to get rid of it because it seems meaningless here
DefaultTrans = 'True'
NewTrans = 'False'

_refresh_singleton()

if __name__ == '__main__':
    SetVerboseMode(True)
    SANS2D()
    MaskFile('MASKSANS2D_123T_4m_Xpress_8mm.txt')
    Set1D()
    AssignSample('SANS2D00002500.nxs')
    Gravity(True)
    wav1 = 2.0
    wav2 = wav1 + 2.0
    reduced = WavRangeReduction(wav1, wav2, DefaultTrans)<|MERGE_RESOLUTION|>--- conflicted
+++ resolved
@@ -1461,7 +1461,6 @@
              isOverlay = isOverlay,
              time_shifts = time_shifts)
 
-<<<<<<< HEAD
 
 
 ##################### Accesor functions for QResolution
@@ -1711,7 +1710,6 @@
         sanslog.error("There was an inconsistency issue with your settings. See details: %s", str(details))
         raise RuntimeError("Please fix the following inconsistencies: %s" % str(details))
 
-=======
 def is_current_workspace_an_angle_workspace():
     '''
     Queries if the current workspace, stored in the reducer is a workspace
@@ -1725,7 +1723,6 @@
     except:
         is_angle = False
     return is_angle
->>>>>>> f856a2e4
 ###############################################################################
 ######################### Start of Deprecated Code ############################
 ###############################################################################
