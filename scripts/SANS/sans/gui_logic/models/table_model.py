--- conflicted
+++ resolved
@@ -448,8 +448,52 @@
     def __ne__(self, other):
         return self.__dict__ != other.__dict__
 
-
-<<<<<<< HEAD
+      
+class SampleShapeColumnModel(object):
+    SAMPLE_SHAPES = ["cylinder", "disc", "flatplate"]
+    SAMPLE_SHAPES_DICT = {"cylinder": "Cylinder",
+                          "disc": "Disc",
+                          "flatplate": "FlatPlate"}
+
+    def __init__(self):
+        self.sample_shape = ""
+        self.sample_shape_string = ""
+
+    def __call__(self, original_value):
+        self._get_sample_shape(original_value)
+
+    def _get_sample_shape(self, original_value):
+        try:
+            original_value = SampleShape.to_string(original_value)
+        except RuntimeError as e:
+            if not isinstance(original_value, str):
+                raise ValueError(str(e))
+
+        value = original_value.strip().lower()
+        if value == "":
+            self.sample_shape = ""
+            self.sample_shape_string = ""
+        else:
+            for shape in SampleShapeColumnModel.SAMPLE_SHAPES:
+                if shape.startswith(value):
+                    shape_enum_string = SampleShapeColumnModel.SAMPLE_SHAPES_DICT[shape]
+                    self.sample_shape = SampleShape.from_string(shape_enum_string)
+                    self.sample_shape_string = shape_enum_string
+                    break
+
+    @staticmethod
+    def get_hint_strategy():
+        return BasicHintStrategy({"Cylinder": "",
+                                  "Disc": "",
+                                  "FlatPlate": ""})
+
+    def __eq__(self, other):
+        return self.__dict__ == other.__dict__
+
+    def __ne__(self, other):
+        return self.__dict__ != other.__dict__
+    
+    
 def options_column_bool(string):
     """
     Evaluate input string as a bool. Used for UseMirror in Options column,
@@ -464,49 +508,4 @@
     elif string.lower() in falsy_strings:
         return False
     else:
-        raise ValueError("Could not evaluate {} as a boolean value. It should be True or False.".format(string))
-=======
-class SampleShapeColumnModel(object):
-    SAMPLE_SHAPES = ["cylinder", "disc", "flatplate"]
-    SAMPLE_SHAPES_DICT = {"cylinder": "Cylinder",
-                          "disc": "Disc",
-                          "flatplate": "FlatPlate"}
-
-    def __init__(self):
-        self.sample_shape = ""
-        self.sample_shape_string = ""
-
-    def __call__(self, original_value):
-        self._get_sample_shape(original_value)
-
-    def _get_sample_shape(self, original_value):
-        try:
-            original_value = SampleShape.to_string(original_value)
-        except RuntimeError as e:
-            if not isinstance(original_value, str):
-                raise ValueError(str(e))
-
-        value = original_value.strip().lower()
-        if value == "":
-            self.sample_shape = ""
-            self.sample_shape_string = ""
-        else:
-            for shape in SampleShapeColumnModel.SAMPLE_SHAPES:
-                if shape.startswith(value):
-                    shape_enum_string = SampleShapeColumnModel.SAMPLE_SHAPES_DICT[shape]
-                    self.sample_shape = SampleShape.from_string(shape_enum_string)
-                    self.sample_shape_string = shape_enum_string
-                    break
-
-    @staticmethod
-    def get_hint_strategy():
-        return BasicHintStrategy({"Cylinder": "",
-                                  "Disc": "",
-                                  "FlatPlate": ""})
-
-    def __eq__(self, other):
-        return self.__dict__ == other.__dict__
-
-    def __ne__(self, other):
-        return self.__dict__ != other.__dict__
->>>>>>> 5e578a5b
+        raise ValueError("Could not evaluate {} as a boolean value. It should be True or False.".format(string))