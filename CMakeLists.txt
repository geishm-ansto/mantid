###########################################################################
# CMake version check.
# Require CMake 3.5, required by ParaView 5.1.0
###########################################################################
cmake_minimum_required ( VERSION 3.5 )

# Define the project name.
project ( Mantid )

# Policy settings
if (POLICY CMP0022)
  cmake_policy (SET CMP0022 NEW)
endif ()

# System package target is important for the windows builds as it allows us to package only the dlls and exes and exclude libs. Defaults to empty for other platforms.
set ( SYSTEM_PACKAGE_TARGET "")

# Add the path to our custom 'find' modules
set ( CMAKE_MODULE_PATH "${CMAKE_SOURCE_DIR}/buildconfig/CMake")

set ( ENABLE_MANTIDPLOT ON CACHE BOOL "Switch for compiling the Qt4-based gui & components")
# TODO: Switch this on by default when the builders all have Qt5 installed
set ( ENABLE_WORKBENCH OFF CACHE BOOL "Switch for compiling the Qt5-based gui & components")

set ( CPACK_INSTALL_CMAKE_PROJECTS
      "${CMAKE_BINARY_DIR}" "Mantid" "ALL" "/" )

###########################################################################
# Quick exit if we only want data targets
###########################################################################
if( DATA_TARGETS_ONLY )
  include( SetupDataTargets )
  # System test config files
  add_subdirectory( Testing/SystemTests/scripts )
  return()
endif()

<<<<<<< HEAD
###########################################################################
# Packaging configuration
###########################################################################
set ( CPACK_PACKAGE_SUFFIX "" CACHE STRING "suffix used to determine the deployment type")
=======
set ( CPACK_PACKAGE_SUFFIX "unstable" CACHE STRING "suffix used to determine the deployment type")
>>>>>>> dea018cc
set_property(CACHE CPACK_PACKAGE_SUFFIX PROPERTY STRINGS nightly unstable "") #empty string and release are treated as the same thing

#Set package name here
set ( CPACK_PACKAGE_NAME "mantid${CPACK_PACKAGE_SUFFIX}" )

###########################################################################
# Include Eigen as an external project
###########################################################################
include ( Eigen )

###########################################################################
# Bootstrap any dependencies
###########################################################################
include ( Bootstrap )
###########################################################################
# Set ParaView information since later items depend on it
###########################################################################
# VATES flag. Requires ParaView
set ( MAKE_VATES OFF CACHE BOOL "Switch for compiling the Vates project")
if ( ENABLE_MANTIDPLOT AND MAKE_VATES )
  find_package( ParaView )
  if( ParaView_FOUND )
    add_definitions ( -DMAKE_VATES )
    # Poco::File throws an exception when a backslash is used.
    string ( REPLACE "\\" "/" ParaView_DIR ${ParaView_DIR} )
  endif ()
endif ()
if ( ENABLE_MANTIDPLOT )
  include ( ParaViewSetup )
endif ()

###########################################################################
# Set expected variables for OS X
###########################################################################
if ( ${CMAKE_SYSTEM_NAME} MATCHES "Darwin" )
  include ( DarwinSetup )
endif ()

###########################################################################
# Cross-platform setup
###########################################################################
include ( CommonSetup )

###########################################################################
# Find OpenGL
###########################################################################
find_package ( OpenGL REQUIRED )
# FindOpenGL does not (as of CMake 2.6.4) take notice of the REQUIRED
if ( NOT OPENGL_FOUND )
  message ( FATAL_ERROR "OpenGL was not found." )
endif ()

find_package(TBB REQUIRED)

# We probably don't want this to run on every build.
option(COVERALLS "Generate coveralls data" OFF)

if (COVERALLS)
    include(Coveralls)
    coveralls_turn_on_coverage()
endif()

###########################################################################
# Qt/Qwt/PyQt/sip
###########################################################################
if (ENABLE_MANTIDPLOT)
  set ( QT_USE_IMPORTED_TARGETS ON )
  find_package ( Qt4 COMPONENTS QtCore QtGui QtOpenGL QtXml QtSvg REQUIRED )

  find_package ( Qwt5 REQUIRED )
  if( QWT5_VERSION VERSION_LESS 5.0 OR QWT5_VERSION VERSION_EQUAL 6.0 OR
      QWT5_VERSION VERSION_GREATER 6.0 )
    message ( FATAL_ERROR "Qwt version 5 is required, found: ${QWT5_VERSION}" )
  endif()

  find_package ( PyQt4 REQUIRED )
  find_package ( SIP REQUIRED )
  separate_arguments ( PYQT4_SIP_FLAGS )
endif()

if (ENABLE_WORKBENCH)
  find_package ( Qt5 COMPONENTS Core Gui Widgets REQUIRED )
  find_package ( PyQt5 REQUIRED )
  find_package ( SIP REQUIRED )
  separate_arguments ( PYQT5_SIP_FLAGS )
endif()

###########################################################################
# gsl is currently needed by Geometry, Algorithms, Curvefitting, & MantidPlot
###########################################################################
find_package ( GSL REQUIRED )

###########################################################################
# Now add in all the components
###########################################################################
# Flag that this is a full build, i.e not framework only
set( FULL_PACKAGE_BUILD 1 )
# Set the path to the built docs directory here so that it can be used in
# the Kernel project for populating the properties file
set( DOCS_BUILDDIR ${CMAKE_BINARY_DIR}/docs )

# Framework Build options
set ( CXXTEST_SINGLE_LOGFILE CACHE BOOL "Switch to have the tests for each package run together")
set ( CXXTEST_ADD_PERFORMANCE OFF CACHE BOOL "Switch to add Performance tests to the list of tests run by ctest?")

add_subdirectory ( Framework )

include_directories ( Framework/Kernel/inc )
include_directories ( Framework/HistogramData/inc )
include_directories ( Framework/Indexing/inc )
include_directories ( Framework/Parallel/inc )
include_directories ( Framework/Geometry/inc )
include_directories ( Framework/API/inc )
include_directories ( Framework/Types/inc )

set ( CORE_MANTIDLIBS Kernel HistogramData Indexing Geometry API Types )

if ( ENABLE_MANTIDPLOT AND MAKE_VATES )

  if (NOT APPLE)
    LIST( APPEND CPACK_INSTALL_CMAKE_PROJECTS
          "${ParaView_DIR}" "ParaView Runtime Libs" "Runtime" "${INBUNDLE}/"
    )
    LIST( APPEND CPACK_INSTALL_CMAKE_PROJECTS
          "${ParaView_DIR}" "VTK Runtime Libs" "RuntimeLibraries" "${INBUNDLE}/"
    )
    LIST( APPEND CPACK_INSTALL_CMAKE_PROJECTS
          "${ParaView_DIR}" "HDF5 Core Library" "libraries" "${INBUNDLE}/"
    )
    LIST( APPEND CPACK_INSTALL_CMAKE_PROJECTS
          "${ParaView_DIR}" "HDF5 HL Library" "hllibraries" "${INBUNDLE}/"
    )
  endif()

endif ( ENABLE_MANTIDPLOT AND MAKE_VATES )

if ( UNIX )
  #Experimental feature. Unix only at this point.
  set ( UNITY_BUILD OFF CACHE BOOL "Switch for utilising unity builds. Faster builds for selected components.")
endif ( UNIX )

if ( MSVC )
  add_definitions ( -DQWT_DLL )
endif ()

if ( ENABLE_MANTIDPLOT OR ENABLE_WORKBENCH )
  add_custom_target ( GUITests )
  add_dependencies ( check GUITests )
  # Collect all tests together
  add_custom_target ( AllTests )
  add_dependencies ( AllTests FrameworkTests GUITests )
  add_subdirectory ( qt )
endif()

if ( ENABLE_MANTIDPLOT )
  add_subdirectory ( MantidPlot )
endif()

add_subdirectory ( scripts )

if ( ENABLE_MANTIDPLOT )
  add_subdirectory ( docs )
endif()

# System test data target
add_subdirectory ( Testing/SystemTests/scripts )

if (COVERALLS)
  get_property(ALL_SRCS GLOBAL PROPERTY COVERAGE_SRCS)
        set(SRCS_FILE "")
        foreach (SRC ${ALL_SRCS})
                set(SRCS_FILE "${SRCS_FILE}\n${SRC}")
        endforeach()
        #remove initial \n
        string(SUBSTRING ${SRCS_FILE} 1 -1 SRCS_FILE)
  set( SRCS_FILENAME "${CMAKE_CURRENT_BINARY_DIR}/sources.txt")
  file(WRITE ${SRCS_FILENAME} ${SRCS_FILE})
  coveralls_setup(
    ${SRCS_FILENAME}
    OFF
    "${CMAKE_SOURCE_DIR}/buildconfig/CMake"
  )
endif ()

###########################################################################
# Installation settings
###########################################################################

# N.B. INBUNDLE variable is empty except on Mac (set in DarwinSetup.cmake)
install ( DIRECTORY installers/colormaps/ DESTINATION ${INBUNDLE}colormaps)

# Install the files (.desktop and icon) to create a menu item, but only if installing to /opt/Mantid
if ( ENABLE_MANTIDPLOT AND ${CMAKE_SYSTEM_NAME} STREQUAL "Linux" AND CMAKE_INSTALL_PREFIX STREQUAL "/opt/Mantid" )
  install ( FILES ${CMAKE_CURRENT_SOURCE_DIR}/installers/LinuxInstaller/mantidplot.desktop
            DESTINATION /usr/share/applications )
  install ( FILES ${CMAKE_CURRENT_SOURCE_DIR}/images/MantidPlot_Icon_32offset.png
            DESTINATION /usr/share/pixmaps
            RENAME mantidplot.png )
endif()

# THIS MUST BE THE LAST SUB_DIRECTORY ADDED. See Framework/PostInstall/CMakeLists
# for an explanation
add_subdirectory( Framework/PostInstall )


# Conda
set ( ENABLE_CONDA CACHE BOOL "Switch to enable conda package generation")
if ( ENABLE_CONDA )
  include ( conda )
endif ( ENABLE_CONDA )

###########################################################################
# CPack settings
###########################################################################

# Keep this in a defaulted-to-off option
set ( ENABLE_CPACK CACHE BOOL "Switch to enable CPack package generation")
if ( ENABLE_CPACK )
    include ( CPackCommon )

    # Mac package settings
    set ( CPACK_RESOURCE_FILE_LICENSE ${CMAKE_SOURCE_DIR}/installers/WinInstaller/License.txt )

    if(CMAKE_HOST_WIN32)
      include ( WindowsNSIS )
    elseif ( ${CMAKE_SYSTEM_NAME} STREQUAL "Linux" )
      include ( CPackLinuxSetup )
      # let people know what is coming out the other end
      message ( STATUS "CPACK_PACKAGE_FILE_NAME = ${CPACK_PACKAGE_FILE_NAME}" )

      # rhel requirements
      set ( CPACK_RPM_PACKAGE_REQUIRES "qt4 >= 4.2,nexus >= 4.3.1,gsl,glibc,qwtplot3d-qt4,muParser,numpy,h5py >= 2.3.1,PyCifRW >= 4.2.1,tbb,librdkafka" )
      # OCE
      set( CPACK_RPM_PACKAGE_REQUIRES "${CPACK_RPM_PACKAGE_REQUIRES},OCE-draw,OCE-foundation,OCE-modeling,OCE-ocaf,OCE-visualization")
      set ( CPACK_RPM_PACKAGE_REQUIRES "${CPACK_RPM_PACKAGE_REQUIRES},poco-crypto,poco-data,poco-mysql,poco-sqlite,poco-odbc,poco-util,poco-xml,poco-zip,poco-net,poco-netssl,poco-foundation,PyQt4,sip" )
      set ( CPACK_RPM_PACKAGE_REQUIRES "${CPACK_RPM_PACKAGE_REQUIRES},python-six,python-ipython >= 1.1.0,python-ipython-notebook,PyYAML" )
      # scipy
      set ( CPACK_RPM_PACKAGE_REQUIRES "${CPACK_RPM_PACKAGE_REQUIRES},scipy" )
      set ( CPACK_RPM_PACKAGE_REQUIRES "${CPACK_RPM_PACKAGE_REQUIRES},mxml,hdf,hdf5,jsoncpp >= 0.7.0" )

      if( "${UNIX_CODENAME}" MATCHES "Santiago" )
        # On RHEL6 we have to use an updated qscintilla to fix an auto complete bug
        set ( CPACK_RPM_PACKAGE_REQUIRES "${CPACK_RPM_PACKAGE_REQUIRES} qscintilla >= 2.4.6, boost157,python-matplotlib" )
        # On RHEL6 we are using SCL packages for Qt
        set ( CPACK_RPM_PACKAGE_REQUIRES "${CPACK_RPM_PACKAGE_REQUIRES},scl-utils,mantidlibs34,mantidlibs34-runtime,mantidlibs34-qt,mantidlibs34-qt-x11,mantidlibs34-qt-webkit,mantidlibs34-qwt5-qt4" )
      else()
        # Require matplotlib >= 1.5 to fix bug in latex rendering
        set ( CPACK_RPM_PACKAGE_REQUIRES "${CPACK_RPM_PACKAGE_REQUIRES} qscintilla,qwt5-qt4,python2-matplotlib-qt4 >= 1.5.2,boost >= 1.53.0" )
      endif()

      # Add software collections for RHEL
      if ( "${UNIX_CODENAME}" MATCHES "Santiago" )
        set ( CPACK_RPM_PACKAGE_REQUIRES "${CPACK_RPM_PACKAGE_REQUIRES} scl-utils" )
      endif()

      if( "${UNIX_DIST}" MATCHES "Ubuntu" )
        # common packages
        set ( DEPENDS_LIST "libboost-date-time${Boost_MAJOR_VERSION}.${Boost_MINOR_VERSION}.${Boost_SUBMINOR_VERSION},"
                           "libboost-regex${Boost_MAJOR_VERSION}.${Boost_MINOR_VERSION}.${Boost_SUBMINOR_VERSION},"
                           "libboost-python${Boost_MAJOR_VERSION}.${Boost_MINOR_VERSION}.${Boost_SUBMINOR_VERSION},"
                           "libboost-serialization${Boost_MAJOR_VERSION}.${Boost_MINOR_VERSION}.${Boost_SUBMINOR_VERSION},"
                           "libboost-filesystem${Boost_MAJOR_VERSION}.${Boost_MINOR_VERSION}.${Boost_SUBMINOR_VERSION},"
                           "libnexus0 (>= 4.3),"
                           "libgsl0ldbl,"
                           "libqtcore4 (>= 4.2),"
                           "libqtgui4 (>= 4.2),"
                           "libqt4-opengl (>= 4.2),"
                           "libqt4-xml (>= 4.2),"
                           "libqt4-svg (>= 4.2),"
                           "libqt4-qt3support (>= 4.2),"
                           "qt4-dev-tools,"
                           "libqwt5-qt4,"
                           "libqwtplot3d-qt4-0,"
                           "python-h5py,"
                           "python-numpy,"
                           "python-sip,"
                           "python-qt4,"
                           "python-nxs (>= 4.3),"
                           "python-six,"
                           "libjsoncpp0 (>=0.7.0),"
                           "libqscintilla2-11,"
                           "liboce-foundation8,liboce-modeling8,"
                           "libmuparser2,"
                           "ipython-qtconsole (>= 1.1),"
                           "ipython-notebook,"
                           "python-matplotlib,"
                           "python-scipy,"
                           "libtbb2,"
                           "librdkafka1,"
                           "librdkafka++1,"
                           "libpocofoundation${POCO_SOLIB_VERSION},libpocoutil${POCO_SOLIB_VERSION},libpoconet${POCO_SOLIB_VERSION},libpoconetssl${POCO_SOLIB_VERSION},libpococrypto${POCO_SOLIB_VERSION},libpocoxml${POCO_SOLIB_VERSION},"
                           "python-pycifrw (>= 4.2.1),"
                           "python-yaml")
        set ( PERFTOOLS_DEB_PACKAGE "libgoogle-perftools4 (>= 1.7)" )
        if( "${UNIX_CODENAME}" STREQUAL "xenial")
            list ( APPEND DEPENDS_LIST ", libhdf5-cpp-11,libnexus0v5 (>= 4.3),libjsoncpp1,libqscintilla2-12v5, libmuparser2v5,libqwtplot3d-qt4-0v5,libgsl2,liboce-foundation10,liboce-modeling10")
            list (REMOVE_ITEM DEPENDS_LIST "libjsoncpp0 (>=0.7.0)," "libqscintilla2-11," "libmuparser2," "libnexus0 (>= 4.3)," "libqwtplot3d-qt4-0," "libgsl0ldbl," "liboce-foundation8,liboce-modeling8,")
        endif()
        # Change DEPENDS_LIST for python 3
        if ( PYTHON_VERSION_MAJOR EQUAL 3 )
          list (REMOVE_ITEM DEPENDS_LIST "python-nxs (>= 4.3)," "python-pycifrw (>= 4.2.1),")
          string ( REPLACE "python-" "python3-" DEPENDS_LIST ${DEPENDS_LIST} )
          string ( REPLACE "python3-qt4" "python3-pyqt4" DEPENDS_LIST ${DEPENDS_LIST} )
        endif ()
        # parse list to string required for deb package
        string ( REPLACE ";" "" CPACK_DEBIAN_PACKAGE_DEPENDS ${DEPENDS_LIST} )
      endif()
      # soft requirement of tcmalloc if selected
      IF ( USE_TCMALLOC )
        message ( STATUS "Adding gperftools to the package requirements" )
        set ( CPACK_RPM_PACKAGE_REQUIRES "${CPACK_RPM_PACKAGE_REQUIRES},gperftools-libs >= 2.0" )
        set ( CPACK_DEBIAN_PACKAGE_DEPENDS "${CPACK_DEBIAN_PACKAGE_DEPENDS},${PERFTOOLS_DEB_PACKAGE}" )
      ENDIF ( )
    ENDIF ()
    # run cpack configuration
    include ( CPack )
endif ()<|MERGE_RESOLUTION|>--- conflicted
+++ resolved
@@ -35,14 +35,10 @@
   return()
 endif()
 
-<<<<<<< HEAD
 ###########################################################################
 # Packaging configuration
 ###########################################################################
-set ( CPACK_PACKAGE_SUFFIX "" CACHE STRING "suffix used to determine the deployment type")
-=======
 set ( CPACK_PACKAGE_SUFFIX "unstable" CACHE STRING "suffix used to determine the deployment type")
->>>>>>> dea018cc
 set_property(CACHE CPACK_PACKAGE_SUFFIX PROPERTY STRINGS nightly unstable "") #empty string and release are treated as the same thing
 
 #Set package name here
